import VisualiserGraphBuilder from '@/components/Visualiser/VisualiserGraphBuilder.js';
import MockConcepts from '../../../helpers/MockConcepts';

Array.prototype.flatMap = function flat(lambda) { return Array.prototype.concat.apply([], this.map(lambda)); };

jest.mock('@/components/Visualiser/RightBar/SettingsTab/DisplaySettings.js', () => ({
  getTypeLabels() { return []; },
}));

jest.mock('@/components/shared/PersistentStorage', () => ({
  get() { return 10; },
}));

describe('prepareNodes', () => {
  test('schema concept', async () => {
    const prepared = await VisualiserGraphBuilder.prepareNodes([MockConcepts.getMockEntityType()]);
    expect(prepared[0].label).toBe('person');
  });
  test('entity', async () => {
    const prepared = await VisualiserGraphBuilder.prepareNodes([MockConcepts.getMockEntity1()]);
    expect(prepared[0].type).toBe('person');
    expect(prepared[0].label).toBe('person: 3333');
  });
  test('attribute', async () => {
    const prepared = await VisualiserGraphBuilder.prepareNodes([MockConcepts.getMockAttribute()]);
    expect(prepared[0].type).toBe('name');
    expect(prepared[0].value).toBe('John');
    expect(prepared[0].label).toBe('name: John');
  });
  test('relationship', async () => {
<<<<<<< HEAD
    const prepared = await VisualiserGraphBuilder.prepareNodes([mockConcepts.getMockRelationship()]);
=======
    const prepared = await VisualiserGraphBuilder.prepareNodes([MockConcepts.getMockRelationship()]);
>>>>>>> da601f84
    expect(prepared[0].type).toBe('parentship');
  });
});

describe('relationshipsRolePlayers', () => {
  test('loadRelationshipsRolePlayers', async () => {
    const relationships = [];
    relationships.push(MockConcepts.getMockRelationship());
    const roleplayers = await VisualiserGraphBuilder.relationshipsRolePlayers(relationships);

    expect(roleplayers.nodes).toHaveLength(2);
    expect(roleplayers.nodes.filter(x => x.id === '3333')[0].label).toBe('person: 3333');
    expect(roleplayers.nodes.filter(x => x.id === '4444')[0].label).toBe('person: 4444');

    expect(roleplayers.edges).toHaveLength(2);
<<<<<<< HEAD

=======
>>>>>>> da601f84
    expect(roleplayers.edges.filter(x => x.label === 'son')[0].from).toBe('6666');
    expect(roleplayers.edges.filter(x => x.label === 'son')[0].to).toBe('3333');
    expect(roleplayers.edges.filter(x => x.label === 'father')[0].from).toBe('6666');
    expect(roleplayers.edges.filter(x => x.label === 'father')[0].to).toBe('4444');
  });
});

describe('buildFromConceptMap', () => {
  test('buildFromConceptMap', async () => {
    const result = [MockConcepts.getMockAnswer2(), MockConcepts.getMockAnswerContainingRelationship()];

    const data = await VisualiserGraphBuilder.buildFromConceptMap(result, true, 20);

    expect(data.nodes).toHaveLength(6);
    expect(data.edges).toHaveLength(4);

    expect(data.nodes[0].explanation).toBe('mockExplanation');
    expect(data.nodes[1].explanation).toBe('mockExplanation');
    expect(data.nodes[2].explanation).toBe('mockExplanation');
    expect(data.nodes[3].explanation).toBe('mockExplanation');

    expect(data.nodes[1].label).toBeDefined();
    expect(data.nodes[2].label).toBeDefined();
    expect(data.nodes[3].label).toBeDefined();
    expect(data.nodes[4].label).toBeDefined();
    expect(data.nodes[5].label).toBeDefined();

    expect(data.edges.filter(x => x.label === 'son')[0].from).toBe('6666');
    expect(data.edges.filter(x => x.label === 'son')[0].to).toBe('3333');
    expect(data.edges.filter(x => x.label === 'father')[0].from).toBe('6666');
    expect(data.edges.filter(x => x.label === 'father')[0].to).toBe('4444');
  });
});

describe('buildFromConceptList', () => {
  test('buildFromConceptList', async () => {
    const mockPath = { list: () => ['3333', '6666', '4444'], explanation: () => null };
    const mockPathNodes = [MockConcepts.getMockEntity1(), MockConcepts.getMockRelationship(), MockConcepts.getMockEntity2()];

    const data = await VisualiserGraphBuilder.buildFromConceptList(mockPath, mockPathNodes);

    expect(data.nodes).toHaveLength(5);
    expect(data.nodes[0].id).toBe('6666');
    expect(data.nodes[1].id).toBe('3333');
    expect(data.nodes[2].id).toBe('4444');

    expect(data.edges).toHaveLength(2);
    expect(data.edges.filter(x => x.label === 'son')[0].from).toBe('6666');
    expect(data.edges.filter(x => x.label === 'son')[0].to).toBe('3333');
    expect(data.edges.filter(x => x.label === 'father')[0].from).toBe('6666');
    expect(data.edges.filter(x => x.label === 'father')[0].to).toBe('4444');
  });
});<|MERGE_RESOLUTION|>--- conflicted
+++ resolved
@@ -28,11 +28,7 @@
     expect(prepared[0].label).toBe('name: John');
   });
   test('relationship', async () => {
-<<<<<<< HEAD
-    const prepared = await VisualiserGraphBuilder.prepareNodes([mockConcepts.getMockRelationship()]);
-=======
     const prepared = await VisualiserGraphBuilder.prepareNodes([MockConcepts.getMockRelationship()]);
->>>>>>> da601f84
     expect(prepared[0].type).toBe('parentship');
   });
 });
@@ -48,10 +44,6 @@
     expect(roleplayers.nodes.filter(x => x.id === '4444')[0].label).toBe('person: 4444');
 
     expect(roleplayers.edges).toHaveLength(2);
-<<<<<<< HEAD
-
-=======
->>>>>>> da601f84
     expect(roleplayers.edges.filter(x => x.label === 'son')[0].from).toBe('6666');
     expect(roleplayers.edges.filter(x => x.label === 'son')[0].to).toBe('3333');
     expect(roleplayers.edges.filter(x => x.label === 'father')[0].from).toBe('6666');

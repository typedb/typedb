<template>
<div class="wrapper">
<<<<<<< HEAD
  <edit-bar 
=======
  <edit-bar
  :localStore="localStore"
>>>>>>> 035bf5b1
  type="attribute"
  :typesAlreadySelected="attrTypes"
  :relatesToolTip="false"
  ></edit-bar>
    <div class="attributes-list">
      <div v-for="res in attrTypes" :key="res.label" class="attribute-elem" :class="{'editableLine':editingMode}">
        <div class="label">{{res.label}}</div>
        <div class="label datatype">{{res.dataType.split(".").pop()}}</div>
        <div class="label" v-if="editingMode&&res.editable"><div class="remove-btn" @click="deleteAttribute(res.label)">x</div></div>
        <div class="label" v-if="editingMode&&!res.editable"><div class="info-btn noselect">i</div></div>
      </div>
    </div>
</div>
</template>
<style scoped>
.remove-btn{
  background-color: #3E3E3F;
  outline: none;
  box-shadow: none;
  padding: 3px;
  border-radius: 2px;
  cursor: pointer;
  transition: all 0.1s ease-in-out;
  opacity: 0.7;
}

.info-btn{
  background-color: #3E3E3F;
  outline: none;
  box-shadow: none;
  padding: 2px 4px;
  border-radius: 10px;
  cursor: default;
  transition: all 0.1s ease-in-out;
  opacity: 0.7;
}

.remove-btn:hover{
  opacity: 1;
}
.attribute-elem.editableLine:hover{
  opacity: 1;
}

.attribute-elem.editableLine{
  opacity: 0.8;
}

.wrapper{
  padding: 5px;
}

.datatype{
  margin-left: auto;
}

.attributes-list{
  max-height: 200px;
  overflow: scroll;
}

.attribute-elem{
  margin-bottom:5px;
  display: flex;
  flex-direction: row;
  align-items: center;
  justify-content: space-between;
}

.margin-right{
  margin-right:5px;
}

.label{
  display: flex;
  flex-direction: row;
  padding:5px;
}
</style>
<script>
import EditBar from './Edit/EditBar.vue';

export default {
  name: 'NodeAttributesList',
  components: { EditBar },
  data() {
    return {
      isEditMode: false,
      attrTypes: [],
    };
  },
  created() {
    this.localStore.registerCanvasEventHandler('click', () => { this.isEditMode = false; });
  },
  computed: {
<<<<<<< HEAD
    selectedNode() { return this.$store.getters.selectedNode; },
=======
    selectedNode() { return this.localStore.getSelectedNode(); },
>>>>>>> 035bf5b1
    editingMode() {
      return this.$store.getters.editingMode;
    },
  },
  watch: {
    async selectedNode(selectedNode) {
      if (!selectedNode) { this.attrTypes = []; return; }
      const node = await this.$store.getNode(selectedNode.id);
      const types = await node.attributes();
      this.attrTypes = await Promise.all(types.map(async t => ({ label: await t.getLabel(), dataType: await t.getDataType() })));
      this.attrTypes.sort((a, b) => ((a.label > b.label) ? 1 : -1));
    },
<<<<<<< HEAD
    // readyToRegisterEvents() {
    //   this.$store.registerCanvasEventHandler('click', () => { this.isEditMode = false; });
    // },
=======
>>>>>>> 035bf5b1
  },
  methods: {
    deleteAttribute(attributeName) {
      this.$store.dispatch('deleteAttribute', { label: this.selectedNode.label, attributeName })
        .then(() => { this.$notifySuccess(`Attribute [${attributeName}] removed.`); })
        .catch((err) => { this.$notifyError(err); });
    },
  },
};
</script><|MERGE_RESOLUTION|>--- conflicted
+++ resolved
@@ -1,11 +1,6 @@
 <template>
 <div class="wrapper">
-<<<<<<< HEAD
   <edit-bar 
-=======
-  <edit-bar
-  :localStore="localStore"
->>>>>>> 035bf5b1
   type="attribute"
   :typesAlreadySelected="attrTypes"
   :relatesToolTip="false"
@@ -101,11 +96,7 @@
     this.localStore.registerCanvasEventHandler('click', () => { this.isEditMode = false; });
   },
   computed: {
-<<<<<<< HEAD
     selectedNode() { return this.$store.getters.selectedNode; },
-=======
-    selectedNode() { return this.localStore.getSelectedNode(); },
->>>>>>> 035bf5b1
     editingMode() {
       return this.$store.getters.editingMode;
     },
@@ -118,12 +109,6 @@
       this.attrTypes = await Promise.all(types.map(async t => ({ label: await t.getLabel(), dataType: await t.getDataType() })));
       this.attrTypes.sort((a, b) => ((a.label > b.label) ? 1 : -1));
     },
-<<<<<<< HEAD
-    // readyToRegisterEvents() {
-    //   this.$store.registerCanvasEventHandler('click', () => { this.isEditMode = false; });
-    // },
-=======
->>>>>>> 035bf5b1
   },
   methods: {
     deleteAttribute(attributeName) {

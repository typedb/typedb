@charset "UTF-8";
@import url("fonts.css");


:root {
  --canvas-color: #1B1B1B;

  --border-darkest-color: #1c1c1c;
  --border-dark-color: #242424;
  --border-light-color: #282828;

  --container-darkest-border: 1px solid var(--border-darkest-color);
  --container-dark-border: 1px solid var(--border-dark-color);
  --container-light-border: 0.5px solid var(--border-light-color);

  --button-color: var(--gray-1);
  --button-hover-border-color: var(--green-4);
  --button-active-border-color: var(--green-2);

  /* gray */
  --black: #000000;
  --gray-1: #262626;
  --gray-2: #323232;
  --gray-3: #444444;
  --gray-4: #555555;
  --gray-5: #666666;

  /* green */
  --green-1: #008438;
  --green-2: #00b85c;
  --green-3: #00dd76;
  --green-4: #00eca1; /* grakn green */
  --green-5: #b7f7d7;

  /* purple */
  --purple-1: #5600E8; /* grakn purple */
  --purple-2: #6300EE;
  --purple-3: #803FF2;
  --purple-4: #9A66F4;
  --purple-5: #B894F6;



  --red-1: #C51162;
  --red-2: #DB1368;
  --red-3: #ED156B;
  --red-4: #EE3E82;
  --red-5: #F16299;

  --error-container-color: var(--red-1);

  --font-default: #d9d9d9;
  --font-faded: #777777;

  --container-padding: 5px;
  --btn-padding: 5px;
  --element-margin: 3px;

  --line-height: 28px;

}

/* icon */

.bp3-icon {
  display: flex;
  align-items: center;
  justify-content: center;
}

.vue-icon {
  fill: var(--font-default);
}

span.bp3-icon::before {
  display: none;
}

.right-bar-tab-icon {
  fill: var(--font-default);
}

.tab-icon {
  cursor: pointer;
  padding: 1px;
  fill: var(--font-default);
}

.tab-icon:focus {
  outline: none !important;
}

.tab-icon:hover {
  fill: var(--button-hover-border-color);
}
.tab-icon:active {
  fill: var(--button-active-border-color);
}

.vue-icon-small {
  height: 12px !important;
  width: 12px !important;
}

.delete-icon {
  cursor: pointer;
}

.delete-icon:focus {
  outline: none !important;
}

.delete-icon:hover {
  fill: var(--red-4);
}
.delete-icon:active {
  fill: var(--red-3);
}

/* buttons */

.btn {
  background: var(--button-color) none !important;
  -webkit-box-shadow: none !important;
  border: 1px solid var(--border-darkest-color);
  box-shadow: none;
  white-space: nowrap;
  border-radius: 0px;
  min-height: 30px;
  margin: var(--element-margin);
  cursor: pointer;

  -webkit-touch-callout: none; /* iOS Safari */
  -webkit-user-select: none; /* Safari */
  -khtml-user-select: none; /* Konqueror HTML */
  -moz-user-select: none; /* Firefox */
  -ms-user-select: none; /* Internet Explorer/Edge */
  user-select: none; /* Non-prefixed version, currently
                                  supported by Chrome and Opera */
}

.btn:hover {
  border: 1px solid var(--button-hover-border-color);
}

.btn:active {
  border: 1px solid var(--button-active-border-color);
}

.btn:focus {
  outline: none;
}

.right-bar-btn {
  height: 20px;
  min-height: 20px;
  width: 20px;
  display: flex;
  justify-content: center;
  align-items: center;
  cursor: pointer;
  margin: 0px;
  position: absolute;
  right: 10px;
}

.run-btn *{
  fill: var(--green-4) !important;
}

.bp3-spinner-animation * {
  margin-top: 3px;
}

.bp3-spinner-head {
  stroke: var(--green-4) !important;

}

.bp3-spinner-track {
  stroke: var(--gray-4) !important;
}

.keyspace-btn {
  border: 1px solid var(--button-hover-border-color) !important;
}

.small-btn {
  height: 22px;
  min-height: 22px;
  min-width: 22px;
  display: flex;
  justify-content: center;
  align-items: center;
  cursor: pointer;
  margin: 0px;
}

.new-keyspace-btn {
  margin: 0px !important;
  margin-left: 10px !important;
}

<<<<<<< HEAD
.login-btn {
  margin: 0px;
  flex-direction: row;
  display: flex;
  align-items: center;
  justify-content: center;
  margin: 0px;
=======
.submit-btn {
  margin: 0px !important;
  width: 64px;
} 

.define-btn {
  margin: 0px !important;
  margin-bottom: 5px !important;
  width: 102px;
>>>>>>> 69afca35
}

/* Input */

.input {
  background-color: var(--button-color);
  color: var(--font-default);
  font-size: 11px;
  height: 30px;
  border: 1px solid var(--border-darkest-color);
  padding: 5px !important;
  caret-color: var(--green-4);
  line-height: 22px;
  -webkit-box-shadow: none;
  box-shadow: none;
  border-radius: 0px;
}

.input:focus {
  outline: none;
}

.input-small {
  background-color: var(--button-color);
  color: var(--font-default);
  font-size: 11px;
  height: 22px;
  border: 1px solid var(--border-darkest-color);
  padding: 5px;
  caret-color: var(--green-4);
  line-height: 22px;
  -webkit-box-shadow: none;
  box-shadow: none;
  border-radius: 0px;
  width: 100%;
}

.input-small:focus {
  outline: none;
}

input::-webkit-outer-spin-button,
input::-webkit-inner-spin-button {
  /* display: none; <- Crashes Chrome on hover */
  -webkit-appearance: none;
  margin: 0; /* <-- Apparently some margin are still there even though it's hidden */
}

/* tabs */

.bp3-tab-list {
  justify-content: space-around;
  border-bottom: var(--container-dark-border);
}

.vue-tab {
  color: var(--font-default);
}

.vue-tab:focus {
  outline: none;
}

.vue-tab[aria-selected="true"], .vue-tab:not([aria-disabled="true"]):hover {
  color: var(--green-4);
}

.bp3-tab-indicator {
  background-color: var(--green-4) !important;
}

/* color picker */

.vc-chrome-body {
  background-color: var(--gray-2) !important;
  padding: 0px !important;
}

.vc-chrome {
  box-shadow: none !important;
  width: 140px !important;
  background: none !important;
}

.vc-chrome-saturation-wrap {
  display: none !important;
}

.vc-chrome-active-color {
  border-radius: 0px !important;
  border: var(--container-darkest-border);
  width: 20px !important;
  height: 20px !important;
  z-index: 0 !important;
}

.vc-chrome-hue-wrap .vc-hue {
  border-radius: 0px !important;
  border: var(--container-darkest-border);
}

.vc-hue-picker {
  margin-top: 0px !important;
}
.vc-hue-pointer{
  z-index: 0 !important;
}

.vc-chrome__disable-alpha .vc-chrome-hue-wrap {
  margin-top: 6px !important;
}

 /* right panel */

/* right bar panel headers */
.panel-header {
  padding: 1px;
  width: 100%;
  height: var(--line-height);
  background-color: var(--gray-1);
  align-items: center;
  display: flex;
  cursor: pointer;
  border-bottom: var(--container-darkest-border);

  z-index: 2;

  -webkit-touch-callout: none; /* iOS Safari */
  -webkit-user-select: none; /* Safari */
  -khtml-user-select: none; /* Konqueror HTML */
  -moz-user-select: none; /* Firefox */
  -ms-user-select: none; /* Internet Explorer/Edge */
  user-select: none; /* Non-prefixed version, currently supported by Chrome and Opera */
}

/* right bar panel containers */
 .panel-container {
   background-color: var(--gray-2);
   width: 100%;
 }

.tab-header {
  padding: var(--container-padding);
  background-color: var(--gray-1);
  border-bottom: var(--container-darkest-border);
  height: var(--line-height);
  justify-content: center;
  display: flex;
  align-items: center;
  justify-content: center;
}

/* fav queries */

.fav-query-center *{
  background-color: var(--gray-3) !important;
}

.fav-query-center .cm-s-dracula.CodeMirror, .cm-s-dracula .CodeMirror-gutters {
  border: var(--container-darkest-border);
}


.fav-query-center-editable *{
  background-color: var(--gray-1) !important;
}

.fav-query-center-editable .cm-s-dracula.CodeMirror, .cm-s-dracula .CodeMirror-gutters {
  border: var(--container-darkest-border);
}


/*toast*/

.toasted.primary.info {
  background-color: var(--purple-3) !important;
  border: 1px solid var(--purple-1) !important;
}

.toasted.primary.default {
  background-color: var(--purple-3) !important;
  border: 1px solid var(--purple-1) !important;
}

.toasted.primary.error {
  background-color: var(--red-1) !important;
  border: var(--red-2) !important;
}

.toasted.primary {
  border-radius: 0px !important;
  padding: var(--container-padding) !important;
  color: var(--font-default) !important;
  width: 450px !important;
  left: 35px !important;
  box-shadow: 0 6px 10px 0 rgba(0, 0, 0, 0.14), 0 1px 18px 0 rgba(0, 0, 0, 0.12), 0 3px 5px -1px rgba(0, 0, 0, 0.3) !important;
}

.toasted.primary .action {
  color: var(--font-default) !important;
  margin: var(--element-margin) !important;
  border-radius: 0px !important;
  height: 31px;
}

.toasted.primary .action:hover {
  text-decoration: none !important;
  color: var(--green-4) !important;
}

/*Reset CSS*/
html, body, div, span, applet, object, iframe,
h1, h2, h3, h4, h5, h6, p, blockquote, pre,
a, abbr, acronym, address, big, cite, code,
del, dfn, em, img, ins, kbd, q, s, samp,
small, strike, strong, sub, sup, tt, var,
b, u, i, center,
dl, dt, dd, ol, ul, li,
fieldset, form, label, legend,
table, caption, tbody, tfoot, thead, tr, th, td,
article, aside, canvas, details, embed,
figure, figcaption, footer, header, hgroup,
menu, nav, output, ruby, section, summary,
time, mark, audio, video {
  margin: 0;
  padding: 0;
  border: 0;
  font-size: 100%;
  vertical-align: baseline; }

ul {
  list-style: outside none none; }

body {
  line-height: 1; }

/*Set box-sizing to border-box instead of content-box so that padding and border are still inside a box element*/
*, *:before, *:after {
  box-sizing: inherit; }

html {
  box-sizing: border-box; }


body *{
  font-family: "Geogrotesque", sans-serif;
  font-size: 12px;
  font-weight: 300;
  color: var(--font-default);
}

body {
  background: #1E1E1E;
  -ms-overflow-style: none;
  overflow: -moz-scrollbars-none;
  position: relative;
  height: 100%;
}

body::-webkit-scrollbar {
  display: none; }

div {
  outline: none; }

a {
  text-decoration: none; }

.noselect {
  -webkit-touch-callout: none;
  -webkit-user-select: none;
  -moz-user-select: none;
  -ms-user-select: none;
  user-select: none;
}

/*Z depth sizes*/
.z-depth-0 {
  box-shadow: none !important; }

.z-depth-1 {
  box-shadow: 0 2px 2px 0 rgba(0, 0, 0, 0.14), 0 1px 5px 0 rgba(0, 0, 0, 0.12), 0 3px 1px -2px rgba(0, 0, 0, 0.2); }

.z-depth-1-half {
  box-shadow: 0 3px 3px 0 rgba(0, 0, 0, 0.14), 0 1px 7px 0 rgba(0, 0, 0, 0.12), 0 3px 1px -1px rgba(0, 0, 0, 0.2); }

.z-depth-2 {
  box-shadow: 0 4px 5px 0 rgba(0, 0, 0, 0.14), 0 1px 10px 0 rgba(0, 0, 0, 0.12), 0 2px 4px -1px rgba(0, 0, 0, 0.3); }

.z-depth-3 {
  box-shadow: 0 6px 10px 0 rgba(0, 0, 0, 0.14), 0 1px 18px 0 rgba(0, 0, 0, 0.12), 0 3px 5px -1px rgba(0, 0, 0, 0.3); }

.z-depth-4  {
  box-shadow: 0 8px 10px 1px rgba(0, 0, 0, 0.14), 0 3px 14px 2px rgba(0, 0, 0, 0.12), 0 5px 5px -3px rgba(0, 0, 0, 0.3); }

.z-depth-5 {
  box-shadow: 0 16px 24px 2px rgba(0, 0, 0, 0.14), 0 6px 30px 5px rgba(0, 0, 0, 0.12), 0 8px 10px -5px rgba(0, 0, 0, 0.3); }

/* --------------- INPUTS ------------------------- */
/* Make queryNameInput and textarea respect max-width */
input, textarea {
  display: block; }


/* --- Flexes --- */
.flex-1 {
  display: flex;
  flex: 1; }

.flex-2 {
  display: flex;
  flex: 2; }

.flex-3 {
  display: flex;
  flex: 3; }

.flex-4 {
  display: flex;
  flex: 4; }

.flex-5 {
  display: flex;
  flex: 5; }

.flex-6 {
  display: flex;
  flex: 6; }


/* Transitions */

.fade-enter-active {
  transition: all .8s ease;
}
.fade-enter,
.fade-leave-active {
  opacity: 0;
}

.slide-down-fade-enter-active {
  transition: all .3s ease;
}
.slide-down-fade-leave-active {
  transition: all .3s cubic-bezier(1.0, 0.5, 0.8, 1.0);
}

.slide-down-fade-enter,
.slide-down-fade-leave-active {
  transform: translateY(-10px);
  opacity: 0;
}

.slide-left-enter-active {
  transition: all .4s ease;
}
.slide-left-leave-active {
  transition: all .4s cubic-bezier(1.0, 0.5, 0.8, 1.0);
}
.slide-left-enter,
.slide-left-leave-active {
  transform: translateX(300px);
  /*opacity: 0;*/
}
<|MERGE_RESOLUTION|>--- conflicted
+++ resolved
@@ -201,7 +201,6 @@
   margin-left: 10px !important;
 }
 
-<<<<<<< HEAD
 .login-btn {
   margin: 0px;
   flex-direction: row;
@@ -209,7 +208,8 @@
   align-items: center;
   justify-content: center;
   margin: 0px;
-=======
+}
+
 .submit-btn {
   margin: 0px !important;
   width: 64px;
@@ -219,7 +219,6 @@
   margin: 0px !important;
   margin-bottom: 5px !important;
   width: 102px;
->>>>>>> 69afca35
 }
 
 /* Input */

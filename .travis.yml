sudo: required
dist: trusty
language: java
jdk:
  - oraclejdk8

<<<<<<< HEAD
language: node_js
node_js:
  - "6"

language: ruby
rvm: 2.2

=======
>>>>>>> 2db9c0a6
cache:
  directories:
  - $HOME/.m2
  - grakn-dashboard/node_modules
  - grakn-engine/npm

notifications:
  slack: grakn:RbxoPzX267spGT4cgmoGLMpT
  email: false
  
install: mvn install -T 2.5C -DskipTests=true -Dmaven.javadoc.skip=true -B -V

jobs:
  include:
    # run tests with maven
    # Split tests into grakn-test and everything else
    - script: scripts/test.sh  "grakn-test/test-integration" Test
    - script: scripts/test.sh  "grakn-test/test-integration" IT
    - script: scripts/test.sh "!grakn-test/test-integration" Test
    - script: scripts/test.sh "!grakn-test/test-integration" IT

    # test docs
    - script: scripts/test-docs.sh


before_install:
  - npm config set registry http://registry.npmjs.org/<|MERGE_RESOLUTION|>--- conflicted
+++ resolved
@@ -4,16 +4,9 @@
 jdk:
   - oraclejdk8
 
-<<<<<<< HEAD
-language: node_js
-node_js:
-  - "6"
-
 language: ruby
 rvm: 2.2
 
-=======
->>>>>>> 2db9c0a6
 cache:
   directories:
   - $HOME/.m2

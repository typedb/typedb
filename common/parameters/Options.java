--- conflicted
+++ resolved
@@ -32,12 +32,8 @@
     public static final int DEFAULT_RESPONSE_BATCH_SIZE = 50;
     public static final int DEFAULT_SESSION_IDLE_TIMEOUT_MILLIS = 10_000;
     public static final int DEFAULT_SCHEMA_LOCK_ACQUIRE_TIMEOUT_MILLIS = 10_000;
-<<<<<<< HEAD
-    public static final boolean DEFAULT_INFERENCE = false;
-    public static final boolean DEFAULT_TRACE_INFERENCE = false;
-=======
-    public static final boolean DEFAULT_INFER = true;
->>>>>>> 08180918
+    public static final boolean DEFAULT_INFER = false;
+    public static final boolean DEFAULT_TRACE_INFERENCE = true;
     public static final boolean DEFAULT_EXPLAIN = false;
     public static final boolean DEFAULT_PARALLEL = true;
     public static final boolean DEFAULT_QUERY_READ_PREFETCH = true;
@@ -68,7 +64,7 @@
     public boolean infer() {
         if (infer != null) return infer;
         else if (parent != null) return parent.infer();
-        else return DEFAULT_INFERENCE;
+        else return DEFAULT_INFER;
     }
 
     public SELF infer(boolean infer) {

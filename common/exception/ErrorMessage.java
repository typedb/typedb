--- conflicted
+++ resolved
@@ -517,13 +517,9 @@
         public static final Reasoner REASONER_TRACING_HAS_NOT_BEEN_INITIALISED =
                 new Reasoner(5, "Attempted to get the resolution tracer before it has been initialised.");
         public static final Reasoner REASONER_TRACING_CALL_TO_FINISH_BEFORE_START =
-<<<<<<< HEAD
-                new Reasoner(5, "Reasoner tracing has been instructed to finish without being started. Start the tracer before any resolution takes place.");
+                new Reasoner(6, "Reasoner tracing has been instructed to finish without being started. Start the tracer before any resolution takes place.");
         public static final Reasoner REASONER_TRACING_CALL_TO_WRITE_BEFORE_START =
-                new Reasoner(6, "Reasoner tracing has been instructed to write without being started. Start the tracer before any resolution takes place.");
-=======
-                new Reasoner(6, "Reasoner tracing has been instructed to finish without being started. Start the tracer before any resolution takes place.");
->>>>>>> 835dd63e
+                new Reasoner(7, "Reasoner tracing has been instructed to write without being started. Start the tracer before any resolution takes place.");
 
         private static final String codePrefix = "RSN";
         private static final String messagePrefix = "Reasoner Error";

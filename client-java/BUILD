#
# GRAKN.AI - THE KNOWLEDGE GRAPH
# Copyright (C) 2018 Grakn Labs Ltd
#
# This program is free software: you can redistribute it and/or modify
# it under the terms of the GNU Affero General Public License as
# published by the Free Software Foundation, either version 3 of the
# License, or (at your option) any later version.
#
# This program is distributed in the hope that it will be useful,
# but WITHOUT ANY WARRANTY; without even the implied warranty of
# MERCHANTABILITY or FITNESS FOR A PARTICULAR PURPOSE.  See the
# GNU Affero General Public License for more details.
#
# You should have received a copy of the GNU Affero General Public License
# along with this program.  If not, see <https://www.gnu.org/licenses/>.
#

package(default_visibility = ["//visibility:public"])

load("@org_pubref_rules_proto//java:compile.bzl", "java_grpc_compile")
load("//dependencies/deployment/maven:rules.bzl", "deploy_maven_jar")

java_grpc_compile(
    name = "client-java-proto",
    deps = [
        "//protocol/session:session-proto",
        "//protocol/session:answer-proto",
        "//protocol/session:concept-proto",
        "//protocol/keyspace:keyspace-proto",
    ]
)

java_library(
    name = "client-java",
    srcs = [":client-java-proto"] + glob(["src/**/*.java"]),
    deps = [
        # Grakn Core dependencies
        "//grakn-graql:grakn-graql",

        # External dependencies
        "//dependencies/maven/artifacts/com/google/auto/value:auto-value",
        "//dependencies/maven/artifacts/com/google/code/findbugs:jsr305",
        "//dependencies/maven/artifacts/com/google/guava:guava",
        "//dependencies/maven/artifacts/com/google/protobuf:protobuf-java",
        "//dependencies/maven/artifacts/io/grpc:grpc-core",
        "//dependencies/maven/artifacts/io/grpc:grpc-protobuf",
        "//dependencies/maven/artifacts/io/grpc:grpc-stub",
        "//dependencies/maven/artifacts/io/zipkin/brave:brave",
        "//dependencies/maven/artifacts/io/zipkin/brave:brave-instrumentation-grpc",
        "//dependencies/maven/artifacts/io/zipkin/reporter2:zipkin-sender-urlconnection",
        "//dependencies/maven/artifacts/io/zipkin/reporter2:zipkin-reporter", # PREVIOUSLY UNDECLARED
        "//dependencies/maven/artifacts/io/zipkin/zipkin2:zipkin", # PREVIOUSLY UNDECLARED
        "//dependencies/maven/artifacts/org/slf4j:slf4j-api"
    ],
<<<<<<< HEAD
    runtime_deps = [
        "//dependencies/maven/artifacts/ch/qos/logback:logback-classic",
        "//dependencies/maven/artifacts/ch/qos/logback:logback-core",
        "//dependencies/maven/artifacts/io/grpc:grpc-netty",
        "//dependencies/maven/artifacts/io/netty:netty-all",
    ]
=======
    tags = ["maven_coordinates=ai.grakn:client-java:{pom_version}"],
)

deploy_maven_jar(
    name = "deploy-maven-jar",
    targets = [":client-java"],
    version_file = "//:VERSION",
>>>>>>> 3b59a34f
)

java_test(
    name = "transaction-test",
    srcs = glob(["test/**/*.java"]),
    test_class = "ai.grakn.client.TransactionTest",
    deps = [
        ":client-java",
        "//grakn-graql",
        "//dependencies/maven/artifacts/org/hamcrest:hamcrest-library",
        "//dependencies/maven/artifacts/org/mockito:mockito-core",
        "//dependencies/maven/artifacts/io/grpc:grpc-testing",
        "//dependencies/maven/artifacts/io/grpc:grpc-stub",
        "//dependencies/maven/artifacts/io/grpc:grpc-core",
        "//dependencies/maven/artifacts/com/google/guava:guava",
    ],
    size = "small",
)

test_suite(
    name = "test-unit",
    tags = ["small"],
)<|MERGE_RESOLUTION|>--- conflicted
+++ resolved
@@ -53,14 +53,12 @@
         "//dependencies/maven/artifacts/io/zipkin/zipkin2:zipkin", # PREVIOUSLY UNDECLARED
         "//dependencies/maven/artifacts/org/slf4j:slf4j-api"
     ],
-<<<<<<< HEAD
     runtime_deps = [
         "//dependencies/maven/artifacts/ch/qos/logback:logback-classic",
         "//dependencies/maven/artifacts/ch/qos/logback:logback-core",
         "//dependencies/maven/artifacts/io/grpc:grpc-netty",
         "//dependencies/maven/artifacts/io/netty:netty-all",
-    ]
-=======
+    ],
     tags = ["maven_coordinates=ai.grakn:client-java:{pom_version}"],
 )
 
@@ -68,7 +66,6 @@
     name = "deploy-maven-jar",
     targets = [":client-java"],
     version_file = "//:VERSION",
->>>>>>> 3b59a34f
 )
 
 java_test(

--- conflicted
+++ resolved
@@ -73,19 +73,6 @@
         this.logicCache = logicCache;
     }
 
-    public Rule resolve(Rule rule) {
-        Conjunction then = rule.then();
-        Conjunction when = rule.when();
-
-        TraversalBuilder thenTraversalBuilder = new TraversalBuilder(then, conceptMgr, true);
-        TraversalBuilder whenTraversalBuilder = new TraversalBuilder(when, conceptMgr, false);
-
-
-//        resolve(rule.then(), true);
-
-        //TODO
-    }
-
     public Conjunction resolveLabels(Conjunction conjunction) {
         iterate(conjunction.variables()).filter(v -> v.isType() && v.asType().label().isPresent())
                 .forEachRemaining(typeVar -> {
@@ -106,19 +93,12 @@
 
     public Conjunction resolve(Conjunction conjunction) {
         resolveLabels(conjunction);
-<<<<<<< HEAD
         TraversalBuilder traversalBuilder = new TraversalBuilder(conjunction, conceptMgr);
-
         Map<Reference, Set<Label>> resolvedLabels = executeResolverTraversals(traversalBuilder);
-        if (resolvedLabels.isEmpty()) throw GraknException.of(UNSATISFIABLE_CONJUNCTION, conjunction);
-=======
-        TraversalBuilder traversalConstructor = new TraversalBuilder(conjunction, conceptMgr);
-        Map<Reference, Set<Label>> resolvedLabels = executeResolverTraversals(traversalConstructor);
         if (resolvedLabels.isEmpty()) {
             conjunction.setSatisfiable(false);
             return conjunction;
         }
->>>>>>> 53daa019
 
         long numOfTypes = traversalEng.graph().schema().stats().thingTypeCount();
         long numOfConcreteTypes = traversalEng.graph().schema().stats().concreteThingTypeCount();

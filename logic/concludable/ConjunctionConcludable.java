/*
 * Copyright (C) 2020 Grakn Labs
 *
 * This program is free software: you can redistribute it and/or modify
 * it under the terms of the GNU Affero General Public License as
 * published by the Free Software Foundation, either version 3 of the
 * License, or (at your option) any later version.
 *
 * This program is distributed in the hope that it will be useful,
 * but WITHOUT ANY WARRANTY; without even the implied warranty of
 * MERCHANTABILITY or FITNESS FOR A PARTICULAR PURPOSE.  See the
 * GNU Affero General Public License for more details.
 *
 * You should have received a copy of the GNU Affero General Public License
 * along with this program.  If not, see <https://www.gnu.org/licenses/>.
 */

package grakn.core.logic.concludable;

import grakn.common.collection.Pair;
import grakn.core.common.exception.GraknException;
import grakn.core.common.parameters.Label;
import grakn.core.logic.Rule;
import grakn.core.logic.Unification;
import grakn.core.pattern.constraint.Constraint;
import grakn.core.pattern.constraint.thing.HasConstraint;
import grakn.core.pattern.constraint.thing.IsaConstraint;
import grakn.core.pattern.constraint.thing.RelationConstraint;
import grakn.core.pattern.constraint.thing.ThingConstraint;
import grakn.core.pattern.constraint.thing.ValueConstraint;
import grakn.core.pattern.variable.Variable;

import java.util.HashSet;
import java.util.Set;
import java.util.stream.Collectors;
import java.util.stream.Stream;

import static grakn.common.util.Objects.className;
import static grakn.core.common.exception.ErrorMessage.Internal.ILLEGAL_STATE;
import static grakn.core.common.exception.ErrorMessage.Pattern.INVALID_CASTING;

public abstract class ConjunctionConcludable<CONSTRAINT extends Constraint, U extends ConjunctionConcludable<CONSTRAINT, U>>
        extends Concludable<CONSTRAINT, U> {

    private ConjunctionConcludable(CONSTRAINT constraint) {
        super(constraint);
    }

    public static Set<ConjunctionConcludable<?, ?>> create(grakn.core.pattern.Conjunction conjunction) {
        return new Extractor(conjunction.variables()).concludables();
    }

    public Stream<Pair<Rule, Unification>> findUnifiableRules(Stream<Rule> allRules) {
        return allRules.flatMap(rule -> rule.possibleThenConcludables().stream()
                                               .flatMap(this::unify).map(unifiedBase -> new Pair<>(rule, unifiedBase))
        );
    }

    private Stream<Unification> unify(ThenConcludable<?, ?> unifyWith) {
        if (unifyWith instanceof ThenConcludable.Relation) return unify((ThenConcludable.Relation) unifyWith);
        else if (unifyWith instanceof ThenConcludable.Has) return unify((ThenConcludable.Has) unifyWith);
        else if (unifyWith instanceof ThenConcludable.Isa) return unify((ThenConcludable.Isa) unifyWith);
        else if (unifyWith instanceof ThenConcludable.Value) return unify((ThenConcludable.Value) unifyWith);
        else throw GraknException.of(ILLEGAL_STATE);
    }

    Stream<Unification> unify(ThenConcludable.Relation unifyWith) {
        return Stream.empty();
    }

    Stream<Unification> unify(ThenConcludable.Has unifyWith) {
        return Stream.empty();
    }

    Stream<Unification> unify(ThenConcludable.Isa unifyWith) {
        return Stream.empty();
    }

    Stream<Unification> unify(ThenConcludable.Value unifyWith) {
        return Stream.empty();
    }

    public boolean isRelation() {
        return false;
    }

    public boolean isHas() {
        return false;
    }

    public boolean isIsa() {
        return false;
    }

    public boolean isValue() {
        return false;
    }

    public Relation asRelation() {
        throw GraknException.of(INVALID_CASTING, className(this.getClass()), className(Relation.class));
    }

    public Has asHas() {
        throw GraknException.of(INVALID_CASTING, className(this.getClass()), className(Has.class));
    }

    public Isa asIsa() {
        throw GraknException.of(INVALID_CASTING, className(this.getClass()), className(Isa.class));
    }

    public Value asValue() {
        throw GraknException.of(INVALID_CASTING, className(this.getClass()), className(Value.class));
    }

    public static class Relation extends ConjunctionConcludable<RelationConstraint, ConjunctionConcludable.Relation> {

        public Relation(final RelationConstraint constraint) {
            super(copyConstraint(constraint));
        }

        @Override
        public Stream<Unification> unify(ThenConcludable.Relation unifyWith) {
            // Check the relation variables' isa constraint labels and prune if there is no intersection

            // Find all roleplayer mapping combinations, which should have the form:
            // Set<List<Pair<RelationConstraint.RolePlayer, RelationConstraint.RolePlayer>>> rolePlayerMappings
            // For each, prune if there is no label intersection (or any other pruning, e.g. by value)
            // Then build a Unification for each valid combination
            return Stream.empty(); // TODO
        }

        @Override
        public boolean isRelation() {
            return true;
        }

        @Override
        public Relation asRelation() {
            return this;
        }
    }

    public static class Has extends ConjunctionConcludable<HasConstraint, ConjunctionConcludable.Has> {

        public Has(final HasConstraint constraint) {
            super(copyConstraint(constraint));
        }

        @Override
        public Stream<Unification> unify(ThenConcludable.Has unifyWith) {
            return null;
        }

        @Override
        public boolean isHas() {
            return true;
        }

        @Override
        public Has asHas() {
            return this;
        }
    }

    public static class Isa extends ConjunctionConcludable<IsaConstraint, ConjunctionConcludable.Isa> {

        public Isa(final IsaConstraint constraint) {
            super(copyConstraint(constraint));
        }

        @Override
<<<<<<< HEAD
        public Stream<Unification> unify(HeadConcludable.Isa headIsa) {
=======
        public Stream<Unification> unify(ThenConcludable.Isa headIsa) {
            Set<Label> possibleLabels = constraint().getTypeHints();
            Set<Label> otherLabels = headIsa.constraint().getTypeHints();
            possibleLabels.retainAll(otherLabels);
>>>>>>> 846164d8
            return Stream.of(new Unification(this, headIsa, null)); // TODO Add variable mapping
        }

        @Override
        public boolean isIsa() {
            return true;
        }

        @Override
        public Isa asIsa() {
            return this;
        }
    }

    public static class Value extends ConjunctionConcludable<ValueConstraint<?>, ConjunctionConcludable.Value> {

        public Value(final ValueConstraint<?> constraint) {
            super(copyConstraint(constraint));
        }

        @Override
        public Stream<Unification> unify(ThenConcludable.Value unifyWith) {
            return null;
        }

        @Override
        public boolean isValue() {
            return true;
        }

        @Override
        public Value asValue() {
            return this;
        }
    }


    private static class Extractor {

        private final Set<Variable> isaOwnersToSkip = new HashSet<>();
        private final Set<Variable> valueOwnersToSkip = new HashSet<>();
        private final Set<ConjunctionConcludable<?, ?>> concludables = new HashSet<>();

        Extractor(Set<Variable> variables) {
            Set<Constraint> constraints = variables.stream().flatMap(variable -> variable.constraints().stream())
                    .collect(Collectors.toSet());
            constraints.stream().filter(Constraint::isThing).map(Constraint::asThing).filter(ThingConstraint::isRelation)
                    .map(ThingConstraint::asRelation).forEach(this::fromConstraint);
            constraints.stream().filter(Constraint::isThing).map(Constraint::asThing).filter(ThingConstraint::isHas)
                    .map(ThingConstraint::asHas).forEach(this::fromConstraint);
            constraints.stream().filter(Constraint::isThing).map(Constraint::asThing).filter(ThingConstraint::isIsa)
                    .map(ThingConstraint::asIsa).forEach(this::fromConstraint);
            constraints.stream().filter(Constraint::isThing).map(Constraint::asThing).filter(ThingConstraint::isValue)
                    .map(ThingConstraint::asValue).forEach(this::fromConstraint);
        }

        public void fromConstraint(RelationConstraint relationConstraint) {
            concludables.add(new ConjunctionConcludable.Relation(relationConstraint));
            isaOwnersToSkip.add(relationConstraint.owner());
        }

        private void fromConstraint(HasConstraint hasConstraint) {
            concludables.add(new ConjunctionConcludable.Has(hasConstraint));
            isaOwnersToSkip.add(hasConstraint.attribute());
            if (hasConstraint.attribute().isa().isPresent()) valueOwnersToSkip.add(hasConstraint.attribute());
        }

        public void fromConstraint(IsaConstraint isaConstraint) {
            if (isaOwnersToSkip.contains(isaConstraint.owner())) return;
            concludables.add(new ConjunctionConcludable.Isa(isaConstraint));
            isaOwnersToSkip.add(isaConstraint.owner());
            valueOwnersToSkip.add(isaConstraint.owner());
        }

        private void fromConstraint(ValueConstraint<?> valueConstraint) {
            if (valueOwnersToSkip.contains(valueConstraint.owner())) return;
            concludables.add(new ConjunctionConcludable.Value(valueConstraint));
        }

        public Set<ConjunctionConcludable<?, ?>> concludables() {
            return new HashSet<>(concludables);
        }
    }
}<|MERGE_RESOLUTION|>--- conflicted
+++ resolved
@@ -169,14 +169,7 @@
         }
 
         @Override
-<<<<<<< HEAD
-        public Stream<Unification> unify(HeadConcludable.Isa headIsa) {
-=======
         public Stream<Unification> unify(ThenConcludable.Isa headIsa) {
-            Set<Label> possibleLabels = constraint().getTypeHints();
-            Set<Label> otherLabels = headIsa.constraint().getTypeHints();
-            possibleLabels.retainAll(otherLabels);
->>>>>>> 846164d8
             return Stream.of(new Unification(this, headIsa, null)); // TODO Add variable mapping
         }
 

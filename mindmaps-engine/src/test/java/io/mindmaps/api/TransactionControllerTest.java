/*
 * MindmapsDB - A Distributed Semantic Database
 * Copyright (C) 2016  Mindmaps Research Ltd
 *
 * MindmapsDB is free software: you can redistribute it and/or modify
 * it under the terms of the GNU General Public License as published by
 * the Free Software Foundation, either version 3 of the License, or
 * (at your option) any later version.
 *
 * MindmapsDB is distributed in the hope that it will be useful,
 * but WITHOUT ANY WARRANTY; without even the implied warranty of
 * MERCHANTABILITY or FITNESS FOR A PARTICULAR PURPOSE.  See the
 * GNU General Public License for more details.
 *
 * You should have received a copy of the GNU General Public License
 * along with MindmapsDB. If not, see <http://www.gnu.org/licenses/gpl.txt>.
 */

package io.mindmaps.api;

import ch.qos.logback.classic.Level;
import ch.qos.logback.classic.Logger;
import io.mindmaps.Util;
import io.mindmaps.core.MindmapsGraph;
import io.mindmaps.MindmapsTransaction;
import io.mindmaps.factory.GraphFactory;
import io.mindmaps.loader.TransactionState;
import io.mindmaps.util.ConfigProperties;
import io.mindmaps.constants.RESTUtil;
<<<<<<< HEAD
=======
import mjson.Json;
>>>>>>> b6a0a23f
import org.codehaus.jettison.json.JSONException;
import org.codehaus.jettison.json.JSONObject;
import org.junit.After;
import org.junit.Before;
import org.junit.Test;

import java.util.Properties;

import static com.jayway.restassured.RestAssured.get;
import static com.jayway.restassured.RestAssured.given;
import static org.junit.Assert.assertTrue;

public class TransactionControllerTest {

    Properties prop = new Properties();
    String graphName;


    @Before
    public void setUp() throws Exception {
        new TransactionController();
        new CommitLogController();
        Logger logger = (Logger) org.slf4j.LoggerFactory.getLogger(org.slf4j.Logger.ROOT_LOGGER_NAME);
        logger.setLevel(Level.INFO);
        try {
            prop.load(VisualiserControllerTest.class.getClassLoader().getResourceAsStream(ConfigProperties.CONFIG_TEST_FILE));
        } catch (Exception e) {
            e.printStackTrace();
        }
        graphName = prop.getProperty(ConfigProperties.DEFAULT_GRAPH_NAME_PROPERTY);
        MindmapsGraph graph = GraphFactory.getInstance().getGraph(graphName);
        MindmapsTransaction transaction = graph.getTransaction();
        transaction.putEntityType("Man");
        transaction.commit();
        Util.setRestAssuredBaseURI(prop);
    }

    @Test
    public void insertValidQuery() {
        String exampleInsertQuery = "insert id \"actor-123\" isa Man, value \"Al Pacino\";";
        String transactionUUID = given().body(exampleInsertQuery).
                when().post(RESTUtil.WebPath.NEW_TRANSACTION_URI + "?graphName=mindmapstest").body().asString();
        int i = 0;
        String status = "QUEUED";
        while (i < 5 && !status.equals("FINISHED")) {
            i++;
            try {
                Thread.sleep(500);
                status = new JSONObject(get("/transaction/status/" + transactionUUID).then().extract().response().asString()).getString("state");
            } catch (InterruptedException e) {
                e.printStackTrace();
            } catch (JSONException e) {
                e.printStackTrace();
            }
        }
        assertTrue(GraphFactory.getInstance().getGraph(graphName).getTransaction().getConcept("actor-123").asEntity().getValue().equals("Al Pacino"));
    }

    @Test
    public void insertInvalidQuery() {
        String exampleInvalidInsertQuery = "insert id ?Cdcs;w4. '' ervalue;";
        String transactionUUID = given().body(exampleInvalidInsertQuery).
                when().post(RESTUtil.WebPath.NEW_TRANSACTION_URI + "?graphName=mindmapstest").body().asString();
        int i = 0;
        String status = "QUEUED";
        while (i < 1 && !status.equals("ERROR")) {
            i++;
            try {
                Thread.sleep(500);
                System.out.println(get("/transaction/status/" + transactionUUID).then().extract().response().asString());
                status = new JSONObject(get("/transaction/status/" + transactionUUID).then().extract().response().asString()).getString("state");
            } catch (JSONException e) {
                e.printStackTrace();
            } catch (InterruptedException e) {
                e.printStackTrace();
            }
        }
        assertTrue(status.equals("ERROR"));
<<<<<<< HEAD
=======
    }

    @Test
    public void checkLoaderStateTest() {
        String exampleInvalidInsertQuery = "insert id ?Cdcs;w4. '' ervalue;";
        given().body(exampleInvalidInsertQuery).
                when().post(RESTUtil.WebPath.NEW_TRANSACTION_URI + "?graphName=mindmapstest").body().asString();
        Json resultObj = Json.make(get(RESTUtil.WebPath.LOADER_STATE_URI).then().statusCode(200).and().extract().body().asString());
        System.out.println(resultObj.toString());
>>>>>>> b6a0a23f
    }

    @After
    public void cleanGraph() {
        GraphFactory.getInstance().getGraph(graphName).clear();
    }
}<|MERGE_RESOLUTION|>--- conflicted
+++ resolved
@@ -27,10 +27,7 @@
 import io.mindmaps.loader.TransactionState;
 import io.mindmaps.util.ConfigProperties;
 import io.mindmaps.constants.RESTUtil;
-<<<<<<< HEAD
-=======
 import mjson.Json;
->>>>>>> b6a0a23f
 import org.codehaus.jettison.json.JSONException;
 import org.codehaus.jettison.json.JSONObject;
 import org.junit.After;
@@ -109,8 +106,6 @@
             }
         }
         assertTrue(status.equals("ERROR"));
-<<<<<<< HEAD
-=======
     }
 
     @Test
@@ -120,7 +115,6 @@
                 when().post(RESTUtil.WebPath.NEW_TRANSACTION_URI + "?graphName=mindmapstest").body().asString();
         Json resultObj = Json.make(get(RESTUtil.WebPath.LOADER_STATE_URI).then().statusCode(200).and().extract().body().asString());
         System.out.println(resultObj.toString());
->>>>>>> b6a0a23f
     }
 
     @After

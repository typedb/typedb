--- conflicted
+++ resolved
@@ -22,7 +22,6 @@
 import com.theoryinpractise.halbuilder.api.RepresentationFactory;
 import com.theoryinpractise.halbuilder.standard.StandardRepresentationFactory;
 import io.mindmaps.concept.*;
-import io.mindmaps.engine.util.ConfigProperties;
 import io.mindmaps.util.REST;
 import org.slf4j.Logger;
 import org.slf4j.LoggerFactory;
@@ -51,16 +50,7 @@
     public HALConcept(Concept concept, int separationDegree) {
 
         //building HAL concepts using: https://github.com/HalBuilder/halbuilder-core
-
-        ConfigProperties prop = ConfigProperties.getInstance();
-<<<<<<< HEAD
-        resourceLinkPrefix = "http://" + prop.getProperty(ConfigProperties.SERVER_HOST_NAME) + ":"
-                + prop.getProperty(ConfigProperties.SERVER_PORT_NUMBER)
-                + REST.WebPath.CONCEPT_BY_ID_URI;
-=======
-        int separationDegree = prop.getPropertyAsInt(ConfigProperties.HAL_DEGREE_PROPERTY);
         resourceLinkPrefix = REST.WebPath.CONCEPT_BY_ID_URI;
->>>>>>> d280fc5e
 
         factory = new StandardRepresentationFactory();
         halResource = factory.newRepresentation(resourceLinkPrefix + concept.getId());
@@ -162,7 +152,7 @@
             if (!isResource) {
                 attachAssertion(halResource,rel,rolePlayedByCurrentConcept,separationDegree);
             } else {
-                attachResource(halResource,resourceToUse,rolePlayedByCurrentConcept);
+                attachRelation(halResource,resourceToUse,rolePlayedByCurrentConcept);
             }
         });
     }
@@ -173,7 +163,7 @@
         halResource.withRepresentation(role, relationResource);
     }
 
-    private void attachResource(Representation halResource, Concept resourceToUse, String role){
+    private void attachRelation(Representation halResource, Concept resourceToUse, String role){
         Representation resourceResource = factory.newRepresentation(resourceLinkPrefix + resourceToUse.getId());
         handleConcept(resourceResource, resourceToUse.asResource(), 0);
         halResource.withRepresentation(role, resourceResource);

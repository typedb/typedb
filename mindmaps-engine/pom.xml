--- conflicted
+++ resolved
@@ -50,16 +50,11 @@
             <artifactId>halbuilder-standard</artifactId>
             <version>${halbuilder-standard.version}</version>
         </dependency>
-<<<<<<< HEAD
         <dependency>
             <groupId>javax.servlet</groupId>
             <artifactId>javax.servlet-api</artifactId>
             <version>3.1.0</version>
         </dependency>
-
-
-=======
->>>>>>> 802456f2
         <dependency>
             <groupId>com.jayway.restassured</groupId>
             <artifactId>rest-assured</artifactId>

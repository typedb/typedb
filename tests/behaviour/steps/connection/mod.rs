--- conflicted
+++ resolved
@@ -12,17 +12,10 @@
 };
 
 use macro_rules_attribute::apply;
-<<<<<<< HEAD
 use resource::server_info::ServerInfo;
 use server::{
-    parameters::config::Config,
+    parameters::config::{Config, ConfigBuilder},
     server::{Server, ServerBuilder},
-=======
-use resource::constants::server::SERVER_INFO;
-use server::{
-    parameters::config::{Config, ConfigBuilder},
-    server::Server,
->>>>>>> 04f0bb4e
 };
 use test_utils::{create_tmp_dir, TempDir};
 use tokio::sync::OnceCell;
@@ -48,16 +41,6 @@
             let (shutdown_sender, shutdown_receiver) = tokio::sync::watch::channel(());
             let shutdown_sender_clone = shutdown_sender.clone();
             let server_dir = create_tmp_dir();
-<<<<<<< HEAD
-            let config =
-                Config::new(ADDRESS).data_directory(server_dir.as_ref()).development_mode(true).build().unwrap();
-            let server = ServerBuilder::default()
-                .server_info(SERVER_INFO)
-                .shutdown_channel((shutdown_sender_clone, shutdown_receiver))
-                .build(config)
-                .await
-                .expect("Failed to start TypeDB server");
-=======
             let config = ConfigBuilder::from_file(config_path())
                 .expect("Failed to load config file")
                 .server_address(ADDRESS)
@@ -65,8 +48,12 @@
                 .development_mode(true)
                 .finish()
                 .unwrap();
-            let server = Server::new(SERVER_INFO, config, None).await.unwrap();
->>>>>>> 04f0bb4e
+            let server = ServerBuilder::default()
+                .server_info(SERVER_INFO)
+                .shutdown_channel((shutdown_sender_clone, shutdown_receiver))
+                .build(config)
+                .await
+                .expect("Failed to start TypeDB server");
             (server_dir, Arc::new(Mutex::new(server)))
         })
         .await;

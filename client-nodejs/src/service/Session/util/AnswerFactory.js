--- conflicted
+++ resolved
@@ -1,4 +1,3 @@
-<<<<<<< HEAD
 /*
  * Licensed to the Apache Software Foundation (ASF) under one
  * or more contributor license agreements.  See the NOTICE file
@@ -18,11 +17,9 @@
  * under the License.
  */
 
-=======
->>>>>>> 964206fb
 /**
  * Factory for Answer and Explanation objects
- * @param {Object} conceptFactory 
+ * @param {Object} conceptFactory
  */
 function AnswerFactory(conceptFactory) {
     this.conceptFactory = conceptFactory;
@@ -66,7 +63,7 @@
     return {
         list: () => list.getIdsList(),
         explanation: () => this.buildExplanation(answer.getExplanation())
-    }   
+    }
 }
 AnswerFactory.prototype.createConceptset = function(answer){
     const set = answer.getSet();

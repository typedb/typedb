--- conflicted
+++ resolved
@@ -52,12 +52,8 @@
 
     pub async fn serve(mut self) -> Result<(), tonic::transport::Error> {
         let service = typedb_protocol::type_db_server::TypeDbServer::new(self.typedb_service.take().unwrap());
-<<<<<<< HEAD
-        println!("Ready...");
+        println!("Ready!");
         let authenticator = Arc::new(Authenticator::new(self.user_manager.clone()));
-=======
-        println!("Ready!");
->>>>>>> e5fc2873
         tonic::transport::Server::builder()
             .http2_keepalive_interval(Some(GRPC_CONNECTION_KEEPALIVE))
             .layer(tonic::service::interceptor(move |req| authenticator.authenticate(req)))

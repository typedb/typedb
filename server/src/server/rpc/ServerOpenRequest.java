--- conflicted
+++ resolved
@@ -37,13 +37,8 @@
 
     @Override
     public SessionImpl open(SessionProto.Session.Open.Req request) {
-<<<<<<< HEAD
         KeyspaceImpl keyspace = KeyspaceImpl.of(request.getKeyspace());
-        return sessionStore.session(keyspace);
-=======
-        Keyspace keyspace = Keyspace.of(request.getKeyspace());
         return sessionFactory.session(keyspace);
->>>>>>> 2091602f
     }
 
 }
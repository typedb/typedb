/*
 * GRAKN.AI - THE KNOWLEDGE GRAPH
 * Copyright (C) 2018 Grakn Labs Ltd
 *
 * This program is free software: you can redistribute it and/or modify
 * it under the terms of the GNU Affero General Public License as
 * published by the Free Software Foundation, either version 3 of the
 * License, or (at your option) any later version.
 *
 * This program is distributed in the hope that it will be useful,
 * but WITHOUT ANY WARRANTY; without even the implied warranty of
 * MERCHANTABILITY or FITNESS FOR A PARTICULAR PURPOSE.  See the
 * GNU Affero General Public License for more details.
 *
 * You should have received a copy of the GNU Affero General Public License
 * along with this program.  If not, see <https://www.gnu.org/licenses/>.
 */

package grakn.core.server.session;

import brave.ScopedSpan;
import grakn.benchmark.lib.serverinstrumentation.ServerTracingInstrumentation;
import grakn.core.common.config.ConfigKey;
import grakn.core.common.exception.ErrorMessage;
import grakn.core.concept.Concept;
import grakn.core.concept.ConceptId;
import grakn.core.concept.Label;
import grakn.core.concept.LabelId;
import grakn.core.concept.answer.AnswerGroup;
import grakn.core.concept.answer.ConceptList;
import grakn.core.concept.answer.ConceptMap;
import grakn.core.concept.answer.ConceptSet;
import grakn.core.concept.answer.ConceptSetMeasure;
import grakn.core.concept.answer.Numeric;
import grakn.core.concept.thing.Attribute;
import grakn.core.concept.type.AttributeType;
import grakn.core.concept.type.EntityType;
import grakn.core.concept.type.RelationType;
import grakn.core.concept.type.Role;
import grakn.core.concept.type.Rule;
import grakn.core.concept.type.SchemaConcept;
import grakn.core.graql.executor.QueryExecutor;
import grakn.core.server.Session;
import grakn.core.server.Transaction;
import grakn.core.server.exception.GraknServerException;
import grakn.core.server.exception.InvalidKBException;
import grakn.core.server.exception.PropertyNotUniqueException;
import grakn.core.server.exception.TemporaryWriteException;
import grakn.core.server.exception.TransactionException;
import grakn.core.server.kb.Schema;
import grakn.core.server.kb.Validator;
import grakn.core.server.kb.concept.ConceptImpl;
import grakn.core.server.kb.concept.ElementFactory;
import grakn.core.server.kb.concept.RoleImpl;
import grakn.core.server.kb.concept.SchemaConceptImpl;
import grakn.core.server.kb.concept.Serialiser;
import grakn.core.server.kb.concept.TypeImpl;
import grakn.core.server.kb.structure.VertexElement;
<<<<<<< HEAD
import grakn.core.server.keyspace.KeyspaceImpl;
import grakn.core.server.session.cache.GlobalCache;
=======
import grakn.core.server.keyspace.Keyspace;
import grakn.core.server.session.cache.KeyspaceCache;
>>>>>>> 2091602f
import grakn.core.server.session.cache.RuleCache;
import grakn.core.server.session.cache.TransactionCache;
import graql.lang.pattern.Pattern;
import graql.lang.query.GraqlCompute;
import graql.lang.query.GraqlDefine;
import graql.lang.query.GraqlDelete;
import graql.lang.query.GraqlGet;
import graql.lang.query.GraqlInsert;
import graql.lang.query.GraqlUndefine;
import graql.lang.query.MatchClause;
import org.apache.tinkerpop.gremlin.process.traversal.dsl.graph.GraphTraversal;
import org.apache.tinkerpop.gremlin.process.traversal.dsl.graph.GraphTraversalSource;
import org.apache.tinkerpop.gremlin.process.traversal.strategy.verification.ReadOnlyStrategy;
import org.apache.tinkerpop.gremlin.structure.Edge;
import org.apache.tinkerpop.gremlin.structure.Element;
import org.apache.tinkerpop.gremlin.structure.Vertex;
import org.janusgraph.core.JanusGraph;
import org.janusgraph.core.JanusGraphElement;
import org.janusgraph.core.JanusGraphException;
import org.janusgraph.diskstorage.locking.PermanentLockingException;
import org.janusgraph.diskstorage.locking.TemporaryLockingException;
import org.slf4j.Logger;
import org.slf4j.LoggerFactory;

import javax.annotation.Nullable;
import java.util.Collection;
import java.util.Collections;
import java.util.HashSet;
import java.util.Iterator;
import java.util.List;
import java.util.Map;
import java.util.Objects;
import java.util.Optional;
import java.util.Set;
import java.util.function.Function;
import java.util.function.Supplier;
import java.util.stream.Collectors;
import java.util.stream.Stream;

/**
 * A {@link Transaction} using {@link JanusGraph} as a vendor backend.
 *
 * Wraps a TinkerPop transaction (the graph is still needed as we use to retrieve tinker traversals)
 *
 * With this vendor some issues to be aware of:
 * 2. Clearing the graph explicitly closes the connection as well.
 */
public class TransactionOLTP implements Transaction {
    final Logger LOG = LoggerFactory.getLogger(TransactionOLTP.class);
    // Shared Variables
    private final SessionImpl session;
    private final JanusGraph janusGraph;
    private final ElementFactory elementFactory;

    // Caches
    private final RuleCache ruleCache;
    private final KeyspaceCache keyspaceCache;
    private final TransactionCache transactionCache;

    // Transaction Specific
    private final org.apache.tinkerpop.gremlin.structure.Transaction janusTransaction;
    private Transaction.Type txType;
    private String closedReason = null;
    private boolean isTxOpen;

    // Thread-local boolean which is set to true in the constructor. Used to check if current Tx is created in current Thread.
    private final ThreadLocal<Boolean> createdInCurrentThread = ThreadLocal.withInitial(() -> Boolean.FALSE);

    @Nullable
    private GraphTraversalSource graphTraversalSource = null;

    public TransactionOLTP(SessionImpl session, JanusGraph janusGraph, KeyspaceCache keyspaceCache) {

        createdInCurrentThread.set(true);

        ScopedSpan span = null;
        if (ServerTracingInstrumentation.tracingActive()) { span = ServerTracingInstrumentation.createScopedChildSpan("TransactionOLTP constructor"); }

        this.session = session;
        this.janusGraph = janusGraph;

        if (span != null) { span.annotate("Creating janusGraph Tx"); }

        this.janusTransaction = janusGraph.tx();

        if (span != null) { span.annotate("Creating ElementFactory"); }
        this.elementFactory = new ElementFactory(this, janusGraph);

        if (span != null) { span.annotate("Creating RuleCache"); }
        this.ruleCache = new RuleCache(this);

        this.keyspaceCache = keyspaceCache;
        this.transactionCache = new TransactionCache(keyspaceCache);

        if (span != null) { span.finish(); }
    }

    void open(Type type) {
        this.txType = type;
        this.isTxOpen = true;
        this.janusTransaction.open();
        this.transactionCache.updateSchemaCacheFromKeyspaceCache();
    }


    private void commitTransactionInternal() {
        executeLockingMethod(() -> {
            try {
                LOG.trace("Graph is valid. Committing graph . . . ");
                janusTransaction.commit();
                LOG.trace("Graph committed.");
            } catch (UnsupportedOperationException e) {
                //IGNORED
            }
            return null;
        });
    }

    public VertexElement addVertexElement(Schema.BaseType baseType, ConceptId... conceptIds) {
        return executeLockingMethod(() -> factory().addVertexElement(baseType, conceptIds));
    }

    /**
     * Executes a method which has the potential to throw a {@link TemporaryLockingException} or a {@link PermanentLockingException}.
     * If the exception is thrown it is wrapped in a {@link GraknServerException} so that the transaction can be retried.
     *
     * @param method The locking method to execute
     */
    private <X> X executeLockingMethod(Supplier<X> method) {
        try {
            return method.get();
        } catch (JanusGraphException e) {
            if (e.isCausedBy(TemporaryLockingException.class) || e.isCausedBy(PermanentLockingException.class)) {
                throw TemporaryWriteException.temporaryLock(e);
            } else {
                throw GraknServerException.unknown(e);
            }
        }
    }

    public boolean isValidElement(Element element) {
        return element != null && !((JanusGraphElement) element).isRemoved();
    }

    @Override
    public SessionImpl session() {
        return session;
    }

    @Override
    public KeyspaceImpl keyspace() {
        return session.keyspace();
    }

    @Override
    public Stream<ConceptMap> stream(GraqlDefine query) {
        return Stream.of(executor().define(query));
    }

    @Override
    public Stream<ConceptMap> stream(GraqlUndefine query) {
        return Stream.of(executor().undefine(query));
    }

    @Override
    public Stream<ConceptMap> stream(GraqlInsert query, boolean infer) {
        return executor().insert(query);
    }

    @Override
    public Stream<ConceptSet> stream(GraqlDelete query, boolean infer) {
        return Stream.of(executor(infer).delete(query));
    }

    @Override
    public Stream<ConceptMap> stream(GraqlGet query, boolean infer) {
        return executor(infer).get(query);
    }

    @Override
    public Stream<Numeric> stream(GraqlGet.Aggregate query, boolean infer) {
        return executor(infer).aggregate(query);
    }

    @Override
    public Stream<AnswerGroup<ConceptMap>> stream(GraqlGet.Group query, boolean infer) {
        return executor(infer).get(query);
    }

    @Override
    public Stream<AnswerGroup<Numeric>> stream(GraqlGet.Group.Aggregate query, boolean infer) {
        return executor(infer).get(query);
    }

    @Override
    public Stream<Numeric> stream(GraqlCompute.Statistics query, boolean infer) {
        return executor(infer).compute(query);
    }

    @Override
    public Stream<ConceptList> stream(GraqlCompute.Path query, boolean infer) {
        return executor(infer).compute(query);
    }

    @Override
    public Stream<ConceptSetMeasure> stream(GraqlCompute.Centrality query, boolean infer) {
        return executor(infer).compute(query);
    }

    @Override
    public Stream<ConceptSet> stream(GraqlCompute.Cluster query, boolean infer) {
        return executor(infer).compute(query);
    }

    public RuleCache ruleCache() { return ruleCache;}

    /**
     * Converts a Type Label into a type Id for this specific graph. Mapping labels to ids will differ between graphs
     * so be sure to use the correct graph when performing the mapping.
     *
     * @param label The label to be converted to the id
     * @return The matching type id
     */
    public LabelId convertToId(Label label) {
        if (transactionCache.isLabelCached(label)) {
            return transactionCache.convertLabelToId(label);
        }
        return LabelId.invalid();
    }

    /**
     * Gets and increments the current available type id.
     *
     * @return the current available Grakn id which can be used for types
     */
    private LabelId getNextId() {
        TypeImpl<?, ?> metaConcept = (TypeImpl<?, ?>) getMetaConcept();
        Integer currentValue = metaConcept.vertex().property(Schema.VertexProperty.CURRENT_LABEL_ID);
        if (currentValue == null) {
            currentValue = Schema.MetaSchema.values().length + 1;
        } else {
            currentValue = currentValue + 1;
        }
        //Vertex is used directly here to bypass meta type mutation check
        metaConcept.property(Schema.VertexProperty.CURRENT_LABEL_ID, currentValue);
        return LabelId.of(currentValue);
    }


    /**
     * Gets the config option which determines the number of instances a {@link grakn.core.concept.type.Type} must have before the {@link grakn.core.concept.type.Type}
     * if automatically sharded.
     *
     * @return the number of instances a {@link grakn.core.concept.type.Type} must have before it is shareded
     */
    public long shardingThreshold() {
        return session().config().getProperty(ConfigKey.SHARDING_THRESHOLD);
    }

    public TransactionCache cache() {
        return transactionCache;
    }

    @Override
    public boolean isClosed() {
        return !isTxOpen;
    }

    @Override
    public Type type() {
        return this.txType;
    }

    /**
     * @param <T>    The type of the concept being built
     * @param vertex A vertex which contains properties necessary to build a concept from.
     * @return A concept built using the provided vertex
     */
    public <T extends Concept> T buildConcept(Vertex vertex) {
        return factory().buildConcept(vertex);
    }

    /**
     * @param <T>  The type of the {@link Concept} being built
     * @param edge An {@link Edge} which contains properties necessary to build a {@link Concept} from.
     * @return A {@link Concept} built using the provided {@link Edge}
     */
    public <T extends Concept> T buildConcept(Edge edge) {
        return factory().buildConcept(edge);
    }

    /**
     * Utility function to get a read-only Tinkerpop traversal.
     *
     * @return A read-only Tinkerpop traversal for manually traversing the graph
     */
    public GraphTraversalSource getTinkerTraversal() {
        operateOnOpenGraph(() -> null); //This is to check if the graph is open
        if (graphTraversalSource == null) {
            graphTraversalSource = janusGraph.traversal().withStrategies(ReadOnlyStrategy.instance());
        }
        return graphTraversalSource;
    }

    public ElementFactory factory() {
        return elementFactory;
    }

    /**
     * @param key   The concept property tp search by.
     * @param value The value of the concept
     * @return A concept with the matching key and value
     */
    //----------------------------------------------General Functionality-----------------------------------------------
    public <T extends Concept> Optional<T> getConcept(Schema.VertexProperty key, Object value) {
        Iterator<Vertex> vertices = getTinkerTraversal().V().has(key.name(), value);

        if (vertices.hasNext()) {
            Vertex vertex = vertices.next();
            return Optional.of(factory().buildConcept(vertex));
        } else {
            return Optional.empty();
        }
    }

    @Override
    public final Stream<SchemaConcept> sups(SchemaConcept schemaConcept) {
        Set<SchemaConcept> superSet = new HashSet<>();

        while (schemaConcept != null) {
            superSet.add(schemaConcept);
            schemaConcept = schemaConcept.sup();
        }

        return superSet.stream();
    }

    private Set<Concept> getConcepts(Schema.VertexProperty key, Object value) {
        Set<Concept> concepts = new HashSet<>();
        getTinkerTraversal().V().has(key.name(), value).forEachRemaining(v -> concepts.add(factory().buildConcept(v)));
        return concepts;
    }

    public void checkSchemaMutationAllowed() {
        checkMutationAllowed();
    }

    public void checkMutationAllowed() {
        if (Type.READ.equals(type())) throw TransactionException.transactionReadOnly(this);
    }

    /**
     * Adds a new type vertex which occupies a grakn id. This result in the grakn id count on the meta concept to be
     * incremented.
     *
     * @param label    The label of the new type vertex
     * @param baseType The base type of the new type
     * @return The new type vertex
     */
    protected VertexElement addTypeVertex(LabelId id, Label label, Schema.BaseType baseType) {
        VertexElement vertexElement = addVertexElement(baseType);
        vertexElement.property(Schema.VertexProperty.SCHEMA_LABEL, label.getValue());
        vertexElement.property(Schema.VertexProperty.LABEL_ID, id.getValue());
        return vertexElement;
    }

    /**
     * An operation on the graph which requires it to be open.
     *
     * @param supplier The operation to be performed on the graph
     * @return The result of the operation on the graph.
     * @throws TransactionException if the graph is closed.
     */
    private <X> X operateOnOpenGraph(Supplier<X> supplier) {
        if (!isLocal() || isClosed()) throw TransactionException.transactionClosed(this, this.closedReason);
        return supplier.get();
    }

<<<<<<< HEAD
    /**
     * @param label A unique label for the EntityType
     * @return A new or existing EntityType with the provided label
     * @throws TransactionException       if the graph is closed
     * @throws PropertyNotUniqueException if the {@param label} is already in use by an existing non-EntityType.
     */
=======
    private boolean isLocal() {
        return createdInCurrentThread.get();
    }

>>>>>>> 2091602f
    @Override
    public EntityType putEntityType(Label label) {
        return putSchemaConcept(label, Schema.BaseType.ENTITY_TYPE, false,
                                v -> factory().buildEntityType(v, getMetaEntityType()));
    }

    /**
     * This is a helper method which will either find or create a {@link SchemaConcept}.
     * When a new {@link SchemaConcept} is created it is added for validation through it's own creation method for
     * example {@link RoleImpl#create(VertexElement, Role)}.
     * <p>
     * When an existing {@link SchemaConcept} is found it is build via it's get method such as
     * {@link RoleImpl#get(VertexElement)} and skips validation.
     * <p>
     * Once the {@link SchemaConcept} is found or created a few checks for uniqueness and correct
     * {@link Schema.BaseType} are performed.
     *
     * @param label             The {@link Label} of the {@link SchemaConcept} to find or create
     * @param baseType          The {@link Schema.BaseType} of the {@link SchemaConcept} to find or create
     * @param isImplicit        a flag indicating if the label we are creating is for an implicit {@link grakn.core.concept.type.Type} or not
     * @param newConceptFactory the factory to be using when creating a new {@link SchemaConcept}
     * @param <T>               The type of {@link SchemaConcept} to return
     * @return a new or existing {@link SchemaConcept}
     */
    private <T extends SchemaConcept> T putSchemaConcept(Label label, Schema.BaseType baseType, boolean isImplicit, Function<VertexElement, T> newConceptFactory) {
        checkSchemaMutationAllowed();

        //Get the type if it already exists otherwise build a new one
        SchemaConceptImpl schemaConcept = getSchemaConcept(convertToId(label));
        if (schemaConcept == null) {
            if (!isImplicit && label.getValue().startsWith(Schema.ImplicitType.RESERVED.getValue())) {
                throw TransactionException.invalidLabelStart(label);
            }

            VertexElement vertexElement = addTypeVertex(getNextId(), label, baseType);

            //Mark it as implicit here so we don't have to pass it down the constructors
            if (isImplicit) {
                vertexElement.property(Schema.VertexProperty.IS_IMPLICIT, true);
            }

            schemaConcept = SchemaConceptImpl.from(buildSchemaConcept(label, () -> newConceptFactory.apply(vertexElement)));
        } else if (!baseType.equals(schemaConcept.baseType())) {
            throw labelTaken(schemaConcept);
        }

        //noinspection unchecked
        return (T) schemaConcept;
    }

    /**
     * Throws an exception when adding a {@link SchemaConcept} using a {@link Label} which is already taken
     */
    private TransactionException labelTaken(SchemaConcept schemaConcept) {
        if (Schema.MetaSchema.isMetaLabel(schemaConcept.label())) {
            return TransactionException.reservedLabel(schemaConcept.label());
        }
        return PropertyNotUniqueException.cannotCreateProperty(schemaConcept, Schema.VertexProperty.SCHEMA_LABEL, schemaConcept.label());
    }

    private <T extends Concept> T validateSchemaConcept(Concept concept, Schema.BaseType baseType, Supplier<T> invalidHandler) {
        if (concept != null && baseType.getClassType().isInstance(concept)) {
            //noinspection unchecked
            return (T) concept;
        } else {
            return invalidHandler.get();
        }
    }

    /**
     * A helper method which either retrieves the {@link SchemaConcept} from the cache or builds it using a provided supplier
     *
     * @param label     The {@link Label} of the {@link SchemaConcept} to retrieve or build
     * @param dbBuilder A method which builds the {@link SchemaConcept} via a DB read or write
     * @return The {@link SchemaConcept} which was either cached or built via a DB read or write
     */
    private SchemaConcept buildSchemaConcept(Label label, Supplier<SchemaConcept> dbBuilder) {
//        if (transactionCache.isTypeCached(label)) {
//            return transactionCache.getCachedSchemaConcept(label);
//        } else {
            return dbBuilder.get();
//        }
    }

    /**
     * @param label A unique label for the RelationType
     * @return A new or existing RelationType with the provided label.
     * @throws TransactionException       if the graph is closed
     * @throws PropertyNotUniqueException if the {@param label} is already in use by an existing non-RelationType.
     */
    @Override
    public RelationType putRelationType(Label label) {
        return putSchemaConcept(label, Schema.BaseType.RELATION_TYPE, false,
                                v -> factory().buildRelationType(v, getMetaRelationType()));
    }

    public RelationType putRelationTypeImplicit(Label label) {
        return putSchemaConcept(label, Schema.BaseType.RELATION_TYPE, true,
                                v -> factory().buildRelationType(v, getMetaRelationType()));
    }

    /**
     * @param label A unique label for the Role
     * @return new or existing Role with the provided Id.
     * @throws TransactionException       if the graph is closed
     * @throws PropertyNotUniqueException if the {@param label} is already in use by an existing non-Role.
     */
    @Override
    public Role putRole(Label label) {
        return putSchemaConcept(label, Schema.BaseType.ROLE, false,
                                v -> factory().buildRole(v, getMetaRole()));
    }

    public Role putRoleTypeImplicit(Label label) {
        return putSchemaConcept(label, Schema.BaseType.ROLE, true,
                                v -> factory().buildRole(v, getMetaRole()));
    }

    /**
     *
     * @param label    A unique label for the AttributeType
     * @param dataType The data type of the AttributeType.
     *                 Supported types include: DataType.STRING, DataType.LONG, DataType.DOUBLE, and DataType.BOOLEAN
     * @param <V>
     * @return A new or existing AttributeType with the provided label and data type.
     * @throws TransactionException       if the graph is closed
     * @throws PropertyNotUniqueException if the {@param label} is already in use by an existing non-AttributeType.
     * @throws TransactionException       if the {@param label} is already in use by an existing AttributeType which is
     *                                    unique or has a different datatype.
     */
    @SuppressWarnings("unchecked")
    @Override
    public <V> AttributeType<V> putAttributeType(Label label, AttributeType.DataType<V> dataType) {
        @SuppressWarnings("unchecked")
        AttributeType<V> attributeType = putSchemaConcept(label, Schema.BaseType.ATTRIBUTE_TYPE, false,
                                                          v -> factory().buildAttributeType(v, getMetaAttributeType(), dataType));

        //These checks is needed here because caching will return a type by label without checking the datatype
        if (Schema.MetaSchema.isMetaLabel(label)) {
            throw TransactionException.metaTypeImmutable(label);
        } else if (!dataType.equals(attributeType.dataType())) {
            throw TransactionException.immutableProperty(attributeType.dataType(), dataType, Schema.VertexProperty.DATA_TYPE);
        }

        return attributeType;
    }

    /**
     * @param label A unique label for the Rule
     * @param when
     * @param then
     * @return new or existing Rule with the provided label.
     * @throws TransactionException       if the graph is closed
     * @throws PropertyNotUniqueException if the {@param label} is already in use by an existing non-Rule.
     */
    @Override
    public Rule putRule(Label label, Pattern when, Pattern then) {
        Rule rule = putSchemaConcept(label, Schema.BaseType.RULE, false,
                                     v -> factory().buildRule(v, getMetaRule(), when, then));
        //NB: thenTypes() will be empty as type edges added on commit
        //NB: this will cache also non-committed rules
        if (rule.then() != null) {
            rule.then().statements().stream()
                    .flatMap(v -> v.getTypes().stream())
                    .map(type -> this.<SchemaConcept>getSchemaConcept(Label.of(type)))
                    .filter(Objects::nonNull)
                    .filter(Concept::isType)
                    .map(Concept::asType)
                    .forEach(type -> ruleCache.updateRules(type, rule));
        }
        return rule;
    }

    //------------------------------------ Lookup

    /**
     * @param id A unique identifier for the Concept in the graph.
     * @param <T>
     * @return The Concept with the provided id or null if no such Concept exists.
     * @throws TransactionException if the graph is closed
     * @throws ClassCastException   if the concept is not an instance of T
     */
    @Override
    public <T extends Concept> T getConcept(ConceptId id) {
        return operateOnOpenGraph(() -> {
            if (transactionCache.isConceptCached(id)) {
                return transactionCache.getCachedConcept(id);
            } else {
                if (id.getValue().startsWith(Schema.PREFIX_EDGE)) {
                    Optional<T> concept = getConceptEdge(id);
                    if (concept.isPresent()) return concept.get();
                }
                return this.<T>getConcept(Schema.VertexProperty.ID, id.getValue()).orElse(null);
            }
        });
    }

    private <T extends Concept> Optional<T> getConceptEdge(ConceptId id) {
        String edgeId = id.getValue().substring(1);
        GraphTraversal<Edge, Edge> traversal = getTinkerTraversal().E(edgeId);
        if (traversal.hasNext()) {
            return Optional.of(factory().buildConcept(factory().buildEdgeElement(traversal.next())));
        }
        return Optional.empty();
    }

    private <T extends SchemaConcept> T getSchemaConcept(Label label, Schema.BaseType baseType) {
        operateOnOpenGraph(() -> null); //Makes sure the graph is open

        SchemaConcept schemaConcept = buildSchemaConcept(label, () -> getSchemaConcept(convertToId(label)));
        return validateSchemaConcept(schemaConcept, baseType, () -> null);
    }

    @Nullable
    public <T extends SchemaConcept> T getSchemaConcept(LabelId id) {
        if (!id.isValid()) return null;
        return this.<T>getConcept(Schema.VertexProperty.LABEL_ID, id.getValue()).orElse(null);
    }

    /**
     * @param value A value which an Attribute in the graph may be holding.
     * @param <V>
     * @return The Attributes holding the provided value or an empty collection if no such Attribute exists.
     * @throws TransactionException if the graph is closed
     */
    @Override
    public <V> Collection<Attribute<V>> getAttributesByValue(V value) {
        if (value == null) return Collections.emptySet();

        // TODO: Remove this forced casting once we replace DataType to be Parameterised Generic Enum
        AttributeType.DataType<V> dataType =
                (AttributeType.DataType<V>) AttributeType.DataType.of(value.getClass());
        if (dataType == null) {
            throw TransactionException.unsupportedDataType(value);
        }

        HashSet<Attribute<V>> attributes = new HashSet<>();
        getConcepts(Schema.VertexProperty.ofDataType(dataType), Serialiser.of(dataType).serialise(value))
                .forEach(concept -> {
                    if (concept != null && concept.isAttribute()) {
                        attributes.add(concept.asAttribute());
                    }
                });

        return attributes;
    }

    /**
     * @param label A unique label which identifies the SchemaConcept in the graph.
     * @param <T>
     * @return The SchemaConcept with the provided label or null if no such SchemaConcept exists.
     * @throws TransactionException if the graph is closed
     * @throws ClassCastException   if the type is not an instance of T
     */
    @Override
    public <T extends SchemaConcept> T getSchemaConcept(Label label) {
        Schema.MetaSchema meta = Schema.MetaSchema.valueOf(label);
        if (meta != null) return getSchemaConcept(meta.getId());
        return getSchemaConcept(label, Schema.BaseType.SCHEMA_CONCEPT);
    }

    /**
     * @param label A unique label which identifies the grakn.core.concept.type.Type in the graph.
     * @param <T>
     * @return The grakn.core.concept.type.Type with the provided label or null if no such grakn.core.concept.type.Type exists.
     * @throws TransactionException if the graph is closed
     * @throws ClassCastException   if the type is not an instance of T
     */
    @Override
    public <T extends grakn.core.concept.type.Type> T getType(Label label) {
        return getSchemaConcept(label, Schema.BaseType.TYPE);
    }

    /**
     * @param label A unique label which identifies the Entity Type in the graph.
     * @return The Entity Type  with the provided label or null if no such Entity Type exists.
     * @throws TransactionException if the graph is closed
     */
    @Override
    public EntityType getEntityType(String label) {
        return getSchemaConcept(Label.of(label), Schema.BaseType.ENTITY_TYPE);
    }

    /**
     * @param label A unique label which identifies the RelationType in the graph.
     * @return The RelationType with the provided label or null if no such RelationType exists.
     * @throws TransactionException if the graph is closed
     */
    @Override
    public RelationType getRelationType(String label) {
        return getSchemaConcept(Label.of(label), Schema.BaseType.RELATION_TYPE);
    }

    /**
     * @param label A unique label which identifies the AttributeType in the graph.
     * @param <V>
     * @return The AttributeType with the provided label or null if no such AttributeType exists.
     * @throws TransactionException if the graph is closed
     */
    @Override
    public <V> AttributeType<V> getAttributeType(String label) {
        return getSchemaConcept(Label.of(label), Schema.BaseType.ATTRIBUTE_TYPE);
    }

    /**
     * @param label A unique label which identifies the Role Type in the graph.
     * @return The Role Type  with the provided label or null if no such Role Type exists.
     * @throws TransactionException if the graph is closed
     */
    @Override
    public Role getRole(String label) {
        return getSchemaConcept(Label.of(label), Schema.BaseType.ROLE);
    }

    /**
     * @param label A unique label which identifies the Rule in the graph.
     * @return The Rule with the provided label or null if no such Rule Type exists.
     * @throws TransactionException if the graph is closed
     */
    @Override
    public Rule getRule(String label) {
        return getSchemaConcept(Label.of(label), Schema.BaseType.RULE);
    }

    @Override
    public void close() {
        close(ErrorMessage.TX_CLOSED.getMessage(keyspace()));
    }
    /**
     * Close the transaction without committing
     */

    void close(String closeMessage) {
        if (isClosed()) {
            return;
        }
        transactionCache.refreshKeyspaceCache();
        closeTransaction(closeMessage);
    }

    /**
     * Commits and closes the transaction without returning CommitLog
     *
     * @throws InvalidKBException
     */
    @Override
    public void commit() throws InvalidKBException {
        if (isClosed()) {
            return;
        }
        try {
            validateGraph();
            // lock on the keyspace cache shared between concurrent tx's to the same keyspace
            // force serialization & atomic updates, keeping Janus and our KeyspaceCache in sync
            synchronized (keyspaceCache) {
                commitTransactionInternal();
                transactionCache.flushToKeyspaceCache();
            }
        } finally {
            String closeMessage = ErrorMessage.TX_CLOSED_ON_ACTION.getMessage("committed", keyspace());
            closeTransaction(closeMessage);
        }
    }

    /**
     * Commits, closes transaction and returns CommitLog.
     *
     * @return the commit log that would have been submitted if it is needed.
     * @throws InvalidKBException when the graph does not conform to the object concept
     */
    public Optional<CommitLog> commitAndGetLogs() throws InvalidKBException {
        if (isClosed()) {
            return Optional.empty();
        }
        try {
            return commitWithLogs();
        } finally {
            String closeMessage = ErrorMessage.TX_CLOSED_ON_ACTION.getMessage("committed", keyspace());
            closeTransaction(closeMessage);
        }
    }

    private void closeTransaction(String closedReason) {
        try {
            janusTransaction.close();
        } catch (UnsupportedOperationException e) {
            //Ignored for Tinker
        } finally {
            transactionCache.closeTx();
            this.closedReason = closedReason;
            this.isTxOpen = false;
            ruleCache().clear();
        }
    }

    private Optional<CommitLog> commitWithLogs() throws InvalidKBException {
        validateGraph();

        Map<ConceptId, Long> newInstances = transactionCache.getShardingCount();
        Map<String, Set<ConceptId>> newAttributes = transactionCache.getNewAttributes();
        boolean logsExist = !newInstances.isEmpty() || !newAttributes.isEmpty();

        // lock on the keyspace cache shared between concurrent tx's to the same keyspace
        // force serialization & atomic updates, keeping Janus and our KeyspaceCache in sync
        synchronized (keyspaceCache) {
            commitTransactionInternal();
            transactionCache.flushToKeyspaceCache();
        }

        //If we have logs to commit get them and add them
        if (logsExist) {
            return Optional.of(CommitLog.create(keyspace(), newInstances, newAttributes));
        }

        return Optional.empty();
    }

    private void validateGraph() throws InvalidKBException {
        Validator validator = new Validator(this);
        if (!validator.validate()) {
            List<String> errors = validator.getErrorsFound();
            if (!errors.isEmpty()) throw InvalidKBException.validationErrors(errors);
        }
    }

    /**
     * Creates a new shard for the concept
     *
     * @param conceptId the id of the concept to shard
     */
    public void shard(ConceptId conceptId) {
        ConceptImpl type = getConcept(conceptId);
        if (type == null) {
            LOG.warn("Cannot shard concept [" + conceptId + "] due to it not existing in the graph");
        } else {
            type.createShard();
        }
    }

    /**
     * Returns the current number of shards the provided {@link grakn.core.concept.type.Type} has. This is used in creating more
     * efficient query plans.
     *
     * @param concept The {@link grakn.core.concept.type.Type} which may contain some shards.
     * @return the number of Shards the {@link grakn.core.concept.type.Type} currently has.
     */
    public long getShardCount(grakn.core.concept.type.Type concept) {
        return TypeImpl.from(concept).shardCount();
    }

    public final QueryExecutor executor() {
        return new QueryExecutor(this, true);
    }

    public final QueryExecutor executor(boolean infer) {
        return new QueryExecutor(this, infer);
    }

    public Stream<ConceptMap> stream(MatchClause matchClause) {
        return executor().match(matchClause);

    }

    public Stream<ConceptMap> stream(MatchClause matchClause, boolean infer) {
        return executor(infer).match(matchClause);
    }

    public List<ConceptMap> execute(MatchClause matchClause) {
        return stream(matchClause).collect(Collectors.toList());
    }

    public List<ConceptMap> execute(MatchClause matchClause, boolean infer) {
        return stream(matchClause, infer).collect(Collectors.toList());
    }

    /**
     * Stores the commit log of a {@link Transaction}.
     * Stores the commit log of a {@link Transaction} which is uploaded to the jserver when the {@link Session} is closed.
     * The commit log is also uploaded periodically to make sure that if a failure occurs the counts are still roughly maintained.
     */
    public static class CommitLog {

        private final KeyspaceImpl keyspace;
        private final Map<ConceptId, Long> instanceCount;
        private final Map<String, Set<ConceptId>> attributes;

        CommitLog(KeyspaceImpl keyspace, Map<ConceptId, Long> instanceCount, Map<String, Set<ConceptId>> attributes) {
            if (keyspace == null) {
                throw new NullPointerException("Null keyspace");
            }
            this.keyspace = keyspace;
            if (instanceCount == null) {
                throw new NullPointerException("Null instanceCount");
            }
            this.instanceCount = instanceCount;
            if (attributes == null) {
                throw new NullPointerException("Null attributes");
            }
            this.attributes = attributes;
        }

        public KeyspaceImpl keyspace() {
            return keyspace;
        }

        public Map<ConceptId, Long> instanceCount() {
            return instanceCount;
        }

        public Map<String, Set<ConceptId>> attributes() {
            return attributes;
        }

        public static CommitLog create(KeyspaceImpl keyspace, Map<ConceptId, Long> instanceCount, Map<String, Set<ConceptId>> newAttributes) {
            return new CommitLog(keyspace, instanceCount, newAttributes);
        }

        @Override
        public boolean equals(Object o) {
            if (this == o) return true;
            if (o == null || getClass() != o.getClass()) return false;

            TransactionOLTP.CommitLog that = (TransactionOLTP.CommitLog) o;

            return (this.keyspace.equals(that.keyspace()) &&
                    this.instanceCount.equals(that.instanceCount()) &&
                    this.attributes.equals(that.attributes()));
        }

        @Override
        public int hashCode() {
            int h = 1;
            h *= 1000003;
            h ^= this.keyspace.hashCode();
            h *= 1000003;
            h ^= this.instanceCount.hashCode();
            h *= 1000003;
            h ^= this.attributes.hashCode();
            return h;
        }
    }
}<|MERGE_RESOLUTION|>--- conflicted
+++ resolved
@@ -56,13 +56,8 @@
 import grakn.core.server.kb.concept.Serialiser;
 import grakn.core.server.kb.concept.TypeImpl;
 import grakn.core.server.kb.structure.VertexElement;
-<<<<<<< HEAD
 import grakn.core.server.keyspace.KeyspaceImpl;
-import grakn.core.server.session.cache.GlobalCache;
-=======
-import grakn.core.server.keyspace.Keyspace;
 import grakn.core.server.session.cache.KeyspaceCache;
->>>>>>> 2091602f
 import grakn.core.server.session.cache.RuleCache;
 import grakn.core.server.session.cache.TransactionCache;
 import graql.lang.pattern.Pattern;
@@ -103,7 +98,7 @@
 import java.util.stream.Stream;
 
 /**
- * A {@link Transaction} using {@link JanusGraph} as a vendor backend.
+ * A Transaction using JanusGraph as a vendor backend.
  *
  * Wraps a TinkerPop transaction (the graph is still needed as we use to retrieve tinker traversals)
  *
@@ -186,8 +181,8 @@
     }
 
     /**
-     * Executes a method which has the potential to throw a {@link TemporaryLockingException} or a {@link PermanentLockingException}.
-     * If the exception is thrown it is wrapped in a {@link GraknServerException} so that the transaction can be retried.
+     * Executes a method which has the potential to throw a TemporaryLockingException or a PermanentLockingException.
+     * If the exception is thrown it is wrapped in a GraknServerException so that the transaction can be retried.
      *
      * @param method The locking method to execute
      */
@@ -313,10 +308,10 @@
 
 
     /**
-     * Gets the config option which determines the number of instances a {@link grakn.core.concept.type.Type} must have before the {@link grakn.core.concept.type.Type}
+     * Gets the config option which determines the number of instances a grakn.core.concept.type.Type must have before the grakn.core.concept.type.Type
      * if automatically sharded.
      *
-     * @return the number of instances a {@link grakn.core.concept.type.Type} must have before it is shareded
+     * @return the number of instances a grakn.core.concept.type.Type must have before it is shareded
      */
     public long shardingThreshold() {
         return session().config().getProperty(ConfigKey.SHARDING_THRESHOLD);
@@ -346,9 +341,9 @@
     }
 
     /**
-     * @param <T>  The type of the {@link Concept} being built
-     * @param edge An {@link Edge} which contains properties necessary to build a {@link Concept} from.
-     * @return A {@link Concept} built using the provided {@link Edge}
+     * @param <T>  The type of the Concept being built
+     * @param edge An Edge which contains properties necessary to build a Concept from.
+     * @return A Concept built using the provided Edge
      */
     public <T extends Concept> T buildConcept(Edge edge) {
         return factory().buildConcept(edge);
@@ -441,19 +436,16 @@
         return supplier.get();
     }
 
-<<<<<<< HEAD
+    private boolean isLocal() {
+        return createdInCurrentThread.get();
+    }
+
     /**
      * @param label A unique label for the EntityType
      * @return A new or existing EntityType with the provided label
      * @throws TransactionException       if the graph is closed
      * @throws PropertyNotUniqueException if the {@param label} is already in use by an existing non-EntityType.
      */
-=======
-    private boolean isLocal() {
-        return createdInCurrentThread.get();
-    }
-
->>>>>>> 2091602f
     @Override
     public EntityType putEntityType(Label label) {
         return putSchemaConcept(label, Schema.BaseType.ENTITY_TYPE, false,
@@ -461,22 +453,22 @@
     }
 
     /**
-     * This is a helper method which will either find or create a {@link SchemaConcept}.
-     * When a new {@link SchemaConcept} is created it is added for validation through it's own creation method for
-     * example {@link RoleImpl#create(VertexElement, Role)}.
+     * This is a helper method which will either find or create a SchemaConcept.
+     * When a new SchemaConcept is created it is added for validation through it's own creation method for
+     * example RoleImpl#create(VertexElement, Role).
      * <p>
-     * When an existing {@link SchemaConcept} is found it is build via it's get method such as
-     * {@link RoleImpl#get(VertexElement)} and skips validation.
+     * When an existing SchemaConcept is found it is build via it's get method such as
+     * RoleImpl#get(VertexElement) and skips validation.
      * <p>
-     * Once the {@link SchemaConcept} is found or created a few checks for uniqueness and correct
-     * {@link Schema.BaseType} are performed.
-     *
-     * @param label             The {@link Label} of the {@link SchemaConcept} to find or create
-     * @param baseType          The {@link Schema.BaseType} of the {@link SchemaConcept} to find or create
-     * @param isImplicit        a flag indicating if the label we are creating is for an implicit {@link grakn.core.concept.type.Type} or not
-     * @param newConceptFactory the factory to be using when creating a new {@link SchemaConcept}
-     * @param <T>               The type of {@link SchemaConcept} to return
-     * @return a new or existing {@link SchemaConcept}
+     * Once the SchemaConcept is found or created a few checks for uniqueness and correct
+     * Schema.BaseType are performed.
+     *
+     * @param label             The Label of the SchemaConcept to find or create
+     * @param baseType          The Schema.BaseType of the SchemaConcept to find or create
+     * @param isImplicit        a flag indicating if the label we are creating is for an implicit grakn.core.concept.type.Type or not
+     * @param newConceptFactory the factory to be using when creating a new SchemaConcept
+     * @param <T>               The type of SchemaConcept to return
+     * @return a new or existing SchemaConcept
      */
     private <T extends SchemaConcept> T putSchemaConcept(Label label, Schema.BaseType baseType, boolean isImplicit, Function<VertexElement, T> newConceptFactory) {
         checkSchemaMutationAllowed();
@@ -505,7 +497,7 @@
     }
 
     /**
-     * Throws an exception when adding a {@link SchemaConcept} using a {@link Label} which is already taken
+     * Throws an exception when adding a SchemaConcept using a Label which is already taken
      */
     private TransactionException labelTaken(SchemaConcept schemaConcept) {
         if (Schema.MetaSchema.isMetaLabel(schemaConcept.label())) {
@@ -524,11 +516,11 @@
     }
 
     /**
-     * A helper method which either retrieves the {@link SchemaConcept} from the cache or builds it using a provided supplier
-     *
-     * @param label     The {@link Label} of the {@link SchemaConcept} to retrieve or build
-     * @param dbBuilder A method which builds the {@link SchemaConcept} via a DB read or write
-     * @return The {@link SchemaConcept} which was either cached or built via a DB read or write
+     * A helper method which either retrieves the SchemaConcept from the cache or builds it using a provided supplier
+     *
+     * @param label     The Label of the SchemaConcept to retrieve or build
+     * @param dbBuilder A method which builds the SchemaConcept via a DB read or write
+     * @return The SchemaConcept which was either cached or built via a DB read or write
      */
     private SchemaConcept buildSchemaConcept(Label label, Supplier<SchemaConcept> dbBuilder) {
 //        if (transactionCache.isTypeCached(label)) {
@@ -894,11 +886,11 @@
     }
 
     /**
-     * Returns the current number of shards the provided {@link grakn.core.concept.type.Type} has. This is used in creating more
+     * Returns the current number of shards the provided grakn.core.concept.type.Type has. This is used in creating more
      * efficient query plans.
      *
-     * @param concept The {@link grakn.core.concept.type.Type} which may contain some shards.
-     * @return the number of Shards the {@link grakn.core.concept.type.Type} currently has.
+     * @param concept The grakn.core.concept.type.Type which may contain some shards.
+     * @return the number of Shards the grakn.core.concept.type.Type currently has.
      */
     public long getShardCount(grakn.core.concept.type.Type concept) {
         return TypeImpl.from(concept).shardCount();
@@ -930,8 +922,8 @@
     }
 
     /**
-     * Stores the commit log of a {@link Transaction}.
-     * Stores the commit log of a {@link Transaction} which is uploaded to the jserver when the {@link Session} is closed.
+     * Stores the commit log of a Transaction.
+     * Stores the commit log of a Transaction which is uploaded to the jserver when the Session is closed.
      * The commit log is also uploaded periodically to make sure that if a failure occurs the counts are still roughly maintained.
      */
     public static class CommitLog {

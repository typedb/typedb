--- conflicted
+++ resolved
@@ -126,11 +126,7 @@
         Set<Rule> match = ruleMap.get(type);
         if (!match.isEmpty()) return match.stream();
 
-<<<<<<< HEAD
-        getTypes(type, direct).stream()
-=======
-        return getTypes(type, direct)
->>>>>>> cdc7192a
+        getTypes(type, direct)
                 .flatMap(SchemaConcept::thenRules)
                 .filter(this::isRuleMatchable)
                 .forEach(rule -> ruleMap.put(type, rule));

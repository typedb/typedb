--- conflicted
+++ resolved
@@ -18,13 +18,15 @@
 
 package grakn.core.server.session;
 
+import grakn.core.api.Keyspace;
+import grakn.core.api.Session;
+import grakn.core.api.Transaction;
 import grakn.core.common.config.Config;
 import grakn.core.server.keyspace.KeyspaceImpl;
 import grakn.core.server.keyspace.KeyspaceManager;
 import grakn.core.server.session.cache.KeyspaceCache;
 import grakn.core.server.util.LockManager;
 import org.janusgraph.core.JanusGraph;
-import org.janusgraph.graphdb.database.StandardJanusGraph;
 
 import java.util.ArrayList;
 import java.util.HashMap;
@@ -33,7 +35,7 @@
 import java.util.concurrent.locks.Lock;
 
 /**
- * Grakn Server's internal SessionImpl Factory
+ * Grakn Server's internal {@link SessionImpl} Factory
  * All components should use this factory so that every time a session to a new keyspace gets created
  * it is possible to also update the Keyspace Store (which tracks all existing keyspaces).
  */
@@ -43,11 +45,7 @@
     private Config config;
     private final LockManager lockManager;
 
-<<<<<<< HEAD
     private final Map<Keyspace, KeyspaceCacheContainer> keyspaceCacheMap;
-=======
-    private final ConcurrentHashMap<KeyspaceImpl, KeyspaceCacheContainer> keyspaceCacheMap;
->>>>>>> c5630e49
 
     public SessionFactory(LockManager lockManager, JanusGraphFactory janusGraphFactory, KeyspaceManager keyspaceManager, Config config) {
         this.janusGraphFactory = janusGraphFactory;
@@ -58,34 +56,19 @@
     }
 
     /**
-     * Retrieves the Session needed to open the Transaction.
-     * This will open a new one Session if it hasn't been opened before
+     * Retrieves the {@link Session} needed to open the {@link Transaction}.
+     * This will open a new one {@link Session} if it hasn't been opened before
      *
-<<<<<<< HEAD
      * @param keyspace The {@link Keyspace} of the {@link Session} to retrieve
      * @return a new {@link Session} connecting to the provided {@link Keyspace}
      */
-    public SessionImpl session(Keyspace keyspace) {
+    public SessionImpl session(KeyspaceImpl keyspace) {
         JanusGraph graph;
         KeyspaceCache cache;
         KeyspaceCacheContainer cacheContainer;
 
         Lock lock = lockManager.getLock(getLockingKey(keyspace));
         lock.lock();
-=======
-     * @param keyspace The Keyspace of the Session to retrieve
-     * @return a new or existing Session connecting to the provided Keyspace
-     */
-    public SessionImpl session(KeyspaceImpl keyspace) {
-        if (!keyspaceStore.containsKeyspace(keyspace)) {
-            return initialiseNewKeyspace(keyspace);
-        } else {
-            return newSessionImpl(keyspace);
-        }
-    }
-
-    public synchronized void deleteKeyspace(KeyspaceImpl keyspace) {
->>>>>>> c5630e49
 
         try {
             // If keyspace reference already in cache, retrieve open graph and keyspace cache
@@ -95,7 +78,7 @@
                 cacheContainer = keyspaceCacheMap.get(keyspace);
             } else { // If keyspace reference not cached, put keyspace in keyspace manager, open new graph and instantiate new keyspace cache
                 keyspaceManager.putKeyspace(keyspace);
-                graph = janusGraphFactory.openGraph(keyspace.getName());
+                graph = janusGraphFactory.openGraph(keyspace.name());
                 cache = new KeyspaceCache(config);
                 cacheContainer = new KeyspaceCacheContainer(cache, graph);
                 keyspaceCacheMap.put(keyspace, cacheContainer);
@@ -110,21 +93,13 @@
     }
 
     /**
-<<<<<<< HEAD
      * Invoked when user deletes a keyspace.
      * Remove keyspace reference from internal cache, closes graph associated to it and
      * invalidates all the open sessions.
+     *
      * @param keyspace keyspace that is being deleted
      */
-    public void deleteKeyspace(Keyspace keyspace) {
-=======
-     * Initialise a new Keyspace by opening and closing a transaction on it.
-     *
-     * @param keyspace the new Keyspace we want to create
-     */
-    private SessionImpl initialiseNewKeyspace(KeyspaceImpl keyspace) {
-        //If the keyspace does not exist lock and create it
->>>>>>> c5630e49
+    public void deleteKeyspace(KeyspaceImpl keyspace) {
         Lock lock = lockManager.getLock(getLockingKey(keyspace));
         lock.lock();
         try {
@@ -145,7 +120,6 @@
      *
      * @param session SessionImpl that is being closed
      */
-<<<<<<< HEAD
     private void onSessionClose(SessionImpl session) {
         Lock lock = lockManager.getLock(getLockingKey(session.keyspace()));
         lock.lock();
@@ -158,65 +132,13 @@
                 JanusGraph graph = cacheContainer.graph();
                 graph.close();
                 keyspaceCacheMap.remove(session.keyspace());
-=======
-    private SessionImpl newSessionImpl(KeyspaceImpl keyspace) {
-
-
-        SessionImpl session;
-        keyspaceCacheMap.compute(keyspace, (ksp, keyspaceCacheContainer) -> {
-            // atomically upsert a new KeyspaceCacheContainer
-            // AND increment the reference count atomically
-            KeyspaceCacheContainer cacheContainer;
-            if (keyspaceCacheContainer == null) {
-                JanusGraph graph = janusGraphFactory.openGraph(keyspace.name());
-                cacheContainer = new KeyspaceCacheContainer(new KeyspaceCache(config), graph);
-            } else {
-                cacheContainer = keyspaceCacheContainer;
-            }
-            cacheContainer.incrementReferenceCount();
-            return cacheContainer;
-        });
-
-        KeyspaceCacheContainer keyspaceCacheContainer = keyspaceCacheMap.get(keyspace);
-        session = new SessionImpl(keyspace, config, keyspaceCacheContainer.retrieveCache(), keyspaceCacheContainer.retrieveGraph(), () -> onSessionClose(keyspace, keyspaceCacheContainer));
-        return session;
-    }
-
-    private void onSessionClose(KeyspaceImpl keyspace, KeyspaceCacheContainer cacheContainer) {
-        // require a reference to the ORIGINAL container, since the key it is mapped to
-        // may have been re-mapped to a new instance of KeyspaceCacheContainer
-        // eg. if someone subsequently deletes and re-creates the same keyspace
-
-        // when clearing an entry from the map we face the same issues as when deleting a session
-        // this would be much neater if sessions could not be deleted at arbitrary times!
-
-        keyspaceCacheMap.compute(keyspace, (ksp, mappedContainer) -> {
-
-            // only update accounting and possibly clear from map IF
-            // the container currently in the map is the same we initialised this session with
-
-            if (mappedContainer == cacheContainer) {
-                mappedContainer.decrementReferenceCount();
-                if (mappedContainer.referenceCount() == 0) {
-                    JanusGraph graph = mappedContainer.retrieveGraph();
-                    ((StandardJanusGraph) graph).getOpenTransactions().forEach(org.janusgraph.core.Transaction::close);
-                    graph.close();
-                    // in this case only, we clear the entry in the map
-                    return null;
-                }
-            } else {
-                // this means the keyspace has been cleared & recreated, through deletion
-                JanusGraph graph = cacheContainer.retrieveGraph();
-                // this graph must already have been closed
-                assert graph.isClosed();
->>>>>>> c5630e49
             }
         } finally {
             lock.unlock();
         }
     }
 
-    private static String getLockingKey(KeyspaceImpl keyspace) {
+    private static String getLockingKey(Keyspace keyspace) {
         return "/keyspace-lock/" + keyspace.name();
     }
 
@@ -232,7 +154,7 @@
         // Keep track of sessions so that if a user deletes a keyspace we make sure to invalidate all associated sessions
         private List<SessionImpl> sessions;
 
-        public KeyspaceCacheContainer(KeyspaceCache keyspaceCache, JanusGraph graph) {
+        KeyspaceCacheContainer(KeyspaceCache keyspaceCache, JanusGraph graph) {
             this.keyspaceCache = keyspaceCache;
             this.graph = graph;
             sessions = new ArrayList<>();

--- conflicted
+++ resolved
@@ -27,14 +27,9 @@
  * Wraps a tinkerpop Edge constraining it to the Grakn Object Model.
  */
 public class EdgeElement extends AbstractElement<Edge, Schema.EdgeProperty> {
-
-<<<<<<< HEAD
+    
     public EdgeElement(TransactionOLTP graknGraph, Edge e) {
         super(graknGraph, e);
-=======
-    public EdgeElement(TransactionOLTP transaction, Edge e) {
-        super(transaction, e, Schema.PREFIX_EDGE);
->>>>>>> 62765567
     }
 
     /**

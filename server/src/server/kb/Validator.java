/*
 * GRAKN.AI - THE KNOWLEDGE GRAPH
 * Copyright (C) 2018 Grakn Labs Ltd
 *
 * This program is free software: you can redistribute it and/or modify
 * it under the terms of the GNU Affero General Public License as
 * published by the Free Software Foundation, either version 3 of the
 * License, or (at your option) any later version.
 *
 * This program is distributed in the hope that it will be useful,
 * but WITHOUT ANY WARRANTY; without even the implied warranty of
 * MERCHANTABILITY or FITNESS FOR A PARTICULAR PURPOSE.  See the
 * GNU Affero General Public License for more details.
 *
 * You should have received a copy of the GNU Affero General Public License
 * along with this program.  If not, see <https://www.gnu.org/licenses/>.
 */

package grakn.core.server.kb;

import grakn.core.concept.thing.Relation;
import grakn.core.concept.thing.Thing;
import grakn.core.concept.type.RelationType;
import grakn.core.concept.type.Role;
import grakn.core.concept.type.Rule;
import grakn.core.server.kb.structure.Casting;
import grakn.core.server.session.TransactionOLTP;

import java.util.ArrayList;
import java.util.List;
import java.util.Set;

/**
 * Ensures each concept undergoes the correct type of validation.
 * Handles calling the relevant validation defined in ValidateGlobalRules depending on the
 * type of the concept.
 */
public class Validator {
    private final TransactionOLTP transaction;
    private final List<String> errorsFound = new ArrayList<>();

    public Validator(TransactionOLTP transaction) {
        this.transaction = transaction;
    }

    /**
     * @return Any errors found during validation
     */
    public List<String> getErrorsFound() {
        return errorsFound;
    }

    /**
     * @return True if the data and schema conforms to our concept.
     */
    public boolean validate() {
        //Validate Things
        transaction.cache().getModifiedThings().forEach(this::validateThing);

        //Validate Relations
        transaction.cache().getNewRelations().forEach(this::validateRelation);

        //Validate RoleTypes
        transaction.cache().getModifiedRoles().forEach(this::validateRole);
        //Validate Role Players
        transaction.cache().getModifiedCastings().forEach(this::validateCasting);

        //Validate Relation Types
        transaction.cache().getModifiedRelationTypes().forEach(this::validateRelationType);

        //Validate Rules
        transaction.cache().getModifiedRules().forEach(rule -> validateRule(transaction, rule));

        //Validate rule type graph
<<<<<<< HEAD
        if (!graknGraph.cache().getModifiedRules().isEmpty()) {
            errorsFound.addAll(ValidateGlobalRules.validateRuleStratifiability(graknGraph));
            errorsFound.addAll(ValidateGlobalRules.validateNoContradictions(graknGraph));
=======
        if (!transaction.cache().getModifiedRules().isEmpty()) {
            errorsFound.addAll(ValidateGlobalRules.validateRuleStratifiability(transaction));
>>>>>>> cef8a507
        }

        return errorsFound.size() == 0;
    }

    /**
     * Validation rules exclusive to rules
     * the precedence of validation is: labelValidation -> ontologicalValidation -> clauseValidation
     * each of the validation happens only if the preceding validation yields no errors
     *
     * @param graph the graph to query against
     * @param rule  the rule which needs to be validated
     */
    private void validateRule(TransactionOLTP graph, Rule rule) {
        Set<String> labelErrors = ValidateGlobalRules.validateRuleSchemaConceptExist(graph, rule);
        errorsFound.addAll(labelErrors);
        if (labelErrors.isEmpty()) {
            Set<String> ontologicalErrors = ValidateGlobalRules.validateRuleOntologically(graph, rule);
            errorsFound.addAll(ontologicalErrors);
            if (ontologicalErrors.isEmpty()) {
                errorsFound.addAll(ValidateGlobalRules.validateRuleIsValidClause(graph, rule));
            }
        }
    }

    /**
     * Validation rules exclusive to role players
     *
     * @param casting The Role player to validate
     */
    private void validateCasting(Casting casting) {
        errorsFound.addAll(ValidateGlobalRules.validatePlaysAndRelatesStructure(casting));
    }

    /**
     * Validation rules exclusive to role
     *
     * @param role The Role to validate
     */
    private void validateRole(Role role) {
        ValidateGlobalRules.validateHasSingleIncomingRelatesEdge(role).ifPresent(errorsFound::add);
    }

    /**
     * Validation rules exclusive to relation types
     *
     * @param relationType The relationTypes to validate
     */
    private void validateRelationType(RelationType relationType) {
        ValidateGlobalRules.validateHasMinimumRoles(relationType).ifPresent(errorsFound::add);
        errorsFound.addAll(ValidateGlobalRules.validateRelationTypesToRolesSchema(relationType));
    }

    /**
     * Validation rules exclusive to instances
     *
     * @param thing The Thing to validate
     */
    private void validateThing(Thing thing) {
        ValidateGlobalRules.validateInstancePlaysAllRequiredRoles(thing).ifPresent(errorsFound::add);
    }

    /**
     * Validates that Relations can be committed.
     *
     * @param relation The Relation to validate
     */
    private void validateRelation(Relation relation) {
        ValidateGlobalRules.validateRelationHasRolePlayers(relation).ifPresent(errorsFound::add);
    }
}<|MERGE_RESOLUTION|>--- conflicted
+++ resolved
@@ -72,14 +72,9 @@
         transaction.cache().getModifiedRules().forEach(rule -> validateRule(transaction, rule));
 
         //Validate rule type graph
-<<<<<<< HEAD
-        if (!graknGraph.cache().getModifiedRules().isEmpty()) {
-            errorsFound.addAll(ValidateGlobalRules.validateRuleStratifiability(graknGraph));
-            errorsFound.addAll(ValidateGlobalRules.validateNoContradictions(graknGraph));
-=======
         if (!transaction.cache().getModifiedRules().isEmpty()) {
             errorsFound.addAll(ValidateGlobalRules.validateRuleStratifiability(transaction));
->>>>>>> cef8a507
+            errorsFound.addAll(ValidateGlobalRules.validateNoContradictions(transaction));
         }
 
         return errorsFound.size() == 0;

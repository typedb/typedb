/*
 * GRAKN.AI - THE KNOWLEDGE GRAPH
 * Copyright (C) 2018 Grakn Labs Ltd
 *
 * This program is free software: you can redistribute it and/or modify
 * it under the terms of the GNU Affero General Public License as
 * published by the Free Software Foundation, either version 3 of the
 * License, or (at your option) any later version.
 *
 * This program is distributed in the hope that it will be useful,
 * but WITHOUT ANY WARRANTY; without even the implied warranty of
 * MERCHANTABILITY or FITNESS FOR A PARTICULAR PURPOSE.  See the
 * GNU Affero General Public License for more details.
 *
 * You should have received a copy of the GNU Affero General Public License
 * along with this program.  If not, see <https://www.gnu.org/licenses/>.
 */

package grakn.core.graql.internal.reasoner.state;

<<<<<<< HEAD
import grakn.core.graql.Var;
import grakn.core.graql.admin.MultiUnifier;
import grakn.core.graql.answer.ConceptMap;
import grakn.core.graql.admin.Unifier;
import grakn.core.graql.internal.reasoner.cache.CacheEntry;
import grakn.core.graql.internal.reasoner.cache.IndexedAnswerSet;
import grakn.core.graql.internal.reasoner.cache.MultilevelSemanticCache;
import grakn.core.graql.query.answer.ConceptMapImpl;
=======
import grakn.core.graql.query.Var;
import grakn.core.graql.admin.Unifier;
import grakn.core.graql.answer.ConceptMap;
import grakn.core.graql.internal.reasoner.cache.SimpleQueryCache;
>>>>>>> 8be7626f
import grakn.core.graql.internal.reasoner.explanation.RuleExplanation;
import grakn.core.graql.internal.reasoner.query.ReasonerAtomicQuery;
import grakn.core.graql.internal.reasoner.query.ReasonerQueries;

import grakn.core.graql.internal.reasoner.rule.InferenceRule;
import edu.umd.cs.findbugs.annotations.SuppressFBWarnings;
import java.util.Set;

/**
 *
 * <p>
 * Query state corresponding to an atomic query ({@link ReasonerAtomicQuery}) in the resolution tree.
 * </p>
 *
 * @author Kasper Piskorski
 *
 */
@SuppressFBWarnings("BC_UNCONFIRMED_CAST_OF_RETURN_VALUE")
class AtomicState extends QueryState<ReasonerAtomicQuery>{

    private MultiUnifier cacheUnifier = null;
    private CacheEntry<ReasonerAtomicQuery, IndexedAnswerSet> cacheEntry = null;

    AtomicState(ReasonerAtomicQuery query,
                ConceptMap sub,
                Unifier u,
                QueryStateBase parent,
                Set<ReasonerAtomicQuery> subGoals,
                MultilevelSemanticCache cache) {
        super(ReasonerQueries.atomic(query, sub),
                sub,
                u,
                parent,
                subGoals,
                cache);
    }

    @Override
    ResolutionState propagateAnswer(AnswerState state){
        ConceptMap answer = state.getAnswer();
        ReasonerAtomicQuery query = getQuery();
        if (answer.isEmpty()) return null;

        if (state.getRule() != null && query.getAtom().requiresRoleExpansion()){
            return new RoleExpansionState(answer, getUnifier(), query.getAtom().getRoleExpansionVariables(), getParentState());
        }
        return new AnswerState(answer, getUnifier(), getParentState());
    }

    @Override
    ConceptMap consumeAnswer(AnswerState state) {
        ConceptMap answer;
        ReasonerAtomicQuery query = getQuery();
        ConceptMap baseAnswer = state.getSubstitution();
        InferenceRule rule = state.getRule();
        Unifier unifier = state.getUnifier();
        if (rule == null){
            answer = baseAnswer.merge(query.getSubstitution());
        }
        else{
            answer = rule.requiresMaterialisation(query.getAtom()) ?
                    materialisedAnswer(baseAnswer, rule, unifier) :
                    ruleAnswer(baseAnswer, rule, unifier);
        }
        return recordAnswer(query, answer);
    }

    /**
     * @return cache unifier if any
     */
    private MultiUnifier getCacheUnifier(){
        if (cacheUnifier == null) this.cacheUnifier = getCache().getCacheUnifier(getQuery());
        return cacheUnifier;
    }

    private ConceptMap recordAnswer(ReasonerAtomicQuery query, ConceptMap answer){
        if(answer.isEmpty()) return answer;
        if (cacheEntry == null){
            cacheEntry = getCache().record(query, answer, cacheEntry, null);
            return answer;
        }
        getCache().record(query, answer, cacheEntry, getCacheUnifier());
        return answer;
    }

    private ConceptMap ruleAnswer(ConceptMap baseAnswer, InferenceRule rule, Unifier unifier){
        ReasonerAtomicQuery query = getQuery();
        ConceptMap answer = baseAnswer
                .merge(rule.getHead().getRoleSubstitution())
                .unify(unifier);
        if (answer.isEmpty()) return answer;

        return answer
                .merge(query.getSubstitution())
                .project(query.getVarNames())
                .explain(new RuleExplanation(query, rule));
    }

    private ConceptMap materialisedAnswer(ConceptMap baseAnswer, InferenceRule rule, Unifier unifier){
        ConceptMap answer = baseAnswer;
        ReasonerAtomicQuery query = getQuery();
        MultilevelSemanticCache cache = getCache();

        ReasonerAtomicQuery subbedQuery = ReasonerQueries.atomic(query, answer);
        ReasonerAtomicQuery ruleHead = ReasonerQueries.atomic(rule.getHead(), answer);

        Set<Var> queryVars = query.getVarNames().size() < ruleHead.getVarNames().size()?
                unifier.keySet() :
                ruleHead.getVarNames();

        boolean queryEquivalentToHead = subbedQuery.isEquivalent(ruleHead);

        //check if the specific answer to ruleHead already in cache/db
        ConceptMap headAnswer = cache
                .findAnswer(ruleHead, answer)
                .project(queryVars)
                .unify(unifier);

        //if not and query different than rule head do the same with the query
        ConceptMap queryAnswer = headAnswer.isEmpty() && queryEquivalentToHead?
<<<<<<< HEAD
                cache.findAnswer(query, answer) :
                new ConceptMapImpl();
=======
                cache.getAnswer(query, answer) :
                new ConceptMap();
>>>>>>> 8be7626f

        //ensure no duplicates created - only materialise answer if it doesn't exist in the db
        if (headAnswer.isEmpty()
                && queryAnswer.isEmpty()) {
            ConceptMap materialisedSub = ruleHead.materialise(answer).findFirst().orElse(null);
            if (!queryEquivalentToHead) cache.record(ruleHead, materialisedSub);
            answer = materialisedSub
                    .project(queryVars)
                    .unify(unifier);
        } else {
            answer = headAnswer.isEmpty()? queryAnswer : headAnswer;
        }

        if (answer.isEmpty()) return answer;

        return answer
                .merge(query.getSubstitution())
                .explain(new RuleExplanation(query, rule));
    }
}<|MERGE_RESOLUTION|>--- conflicted
+++ resolved
@@ -18,27 +18,18 @@
 
 package grakn.core.graql.internal.reasoner.state;
 
-<<<<<<< HEAD
-import grakn.core.graql.Var;
+import edu.umd.cs.findbugs.annotations.SuppressFBWarnings;
 import grakn.core.graql.admin.MultiUnifier;
+import grakn.core.graql.admin.Unifier;
 import grakn.core.graql.answer.ConceptMap;
-import grakn.core.graql.admin.Unifier;
 import grakn.core.graql.internal.reasoner.cache.CacheEntry;
 import grakn.core.graql.internal.reasoner.cache.IndexedAnswerSet;
 import grakn.core.graql.internal.reasoner.cache.MultilevelSemanticCache;
-import grakn.core.graql.query.answer.ConceptMapImpl;
-=======
-import grakn.core.graql.query.Var;
-import grakn.core.graql.admin.Unifier;
-import grakn.core.graql.answer.ConceptMap;
-import grakn.core.graql.internal.reasoner.cache.SimpleQueryCache;
->>>>>>> 8be7626f
 import grakn.core.graql.internal.reasoner.explanation.RuleExplanation;
 import grakn.core.graql.internal.reasoner.query.ReasonerAtomicQuery;
 import grakn.core.graql.internal.reasoner.query.ReasonerQueries;
-
 import grakn.core.graql.internal.reasoner.rule.InferenceRule;
-import edu.umd.cs.findbugs.annotations.SuppressFBWarnings;
+import grakn.core.graql.query.Var;
 import java.util.Set;
 
 /**
@@ -153,13 +144,8 @@
 
         //if not and query different than rule head do the same with the query
         ConceptMap queryAnswer = headAnswer.isEmpty() && queryEquivalentToHead?
-<<<<<<< HEAD
                 cache.findAnswer(query, answer) :
-                new ConceptMapImpl();
-=======
-                cache.getAnswer(query, answer) :
                 new ConceptMap();
->>>>>>> 8be7626f
 
         //ensure no duplicates created - only materialise answer if it doesn't exist in the db
         if (headAnswer.isEmpty()

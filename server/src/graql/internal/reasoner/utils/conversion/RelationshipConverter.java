/*
 * GRAKN.AI - THE KNOWLEDGE GRAPH
 * Copyright (C) 2018 Grakn Labs Ltd
 *
 * This program is free software: you can redistribute it and/or modify
 * it under the terms of the GNU Affero General Public License as
 * published by the Free Software Foundation, either version 3 of the
 * License, or (at your option) any later version.
 *
 * This program is distributed in the hope that it will be useful,
 * but WITHOUT ANY WARRANTY; without even the implied warranty of
 * MERCHANTABILITY or FITNESS FOR A PARTICULAR PURPOSE.  See the
 * GNU Affero General Public License for more details.
 *
 * You should have received a copy of the GNU Affero General Public License
 * along with this program.  If not, see <https://www.gnu.org/licenses/>.
 */

package grakn.core.graql.internal.reasoner.utils.conversion;

import grakn.core.graql.concept.Relation;
import grakn.core.graql.concept.Role;
import grakn.core.graql.concept.Thing;
import grakn.core.graql.query.pattern.Pattern;
import grakn.core.graql.query.pattern.Patterns;
import grakn.core.graql.query.pattern.Statement;
import grakn.core.graql.query.pattern.Variable;

import java.util.HashSet;
import java.util.Map;
import java.util.Set;

/**
 * <p>
 * Class for conversions from {@link Relation}s.
 * </p>
 */
class RelationshipConverter implements ConceptConverter<Relation> {

<<<<<<< HEAD
    public Pattern pattern(Relationship concept) {
        Statement relationPattern = Patterns.var();
=======
    public Pattern pattern(Relation concept) {
        Statement relationPattern = Pattern.var();
>>>>>>> ae667f9a
        Set<Pattern> idPatterns = new HashSet<>();

        for (Map.Entry<Role, Set<Thing>> entry : concept.rolePlayersMap().entrySet()) {
            for (Thing var : entry.getValue()) {
                Variable rolePlayer = Patterns.var();
                relationPattern = relationPattern.rel(Patterns.label(entry.getKey().label()), rolePlayer);
                idPatterns.add(rolePlayer.asUserDefined().id(var.id()));
            }
        }
        relationPattern = relationPattern.isa(Patterns.label(concept.type().label()));

        Pattern pattern = relationPattern;
        for (Pattern idPattern : idPatterns) {
            pattern = Patterns.and(pattern, idPattern);
        }
        return pattern;
    }
}<|MERGE_RESOLUTION|>--- conflicted
+++ resolved
@@ -37,13 +37,8 @@
  */
 class RelationshipConverter implements ConceptConverter<Relation> {
 
-<<<<<<< HEAD
-    public Pattern pattern(Relationship concept) {
+    public Pattern pattern(Relation concept) {
         Statement relationPattern = Patterns.var();
-=======
-    public Pattern pattern(Relation concept) {
-        Statement relationPattern = Pattern.var();
->>>>>>> ae667f9a
         Set<Pattern> idPatterns = new HashSet<>();
 
         for (Map.Entry<Role, Set<Thing>> entry : concept.rolePlayersMap().entrySet()) {

--- conflicted
+++ resolved
@@ -28,22 +28,11 @@
 import grakn.core.graql.internal.executor.WriteExecutor;
 import grakn.core.graql.internal.gremlin.EquivalentFragmentSet;
 import grakn.core.graql.internal.gremlin.sets.EquivalentFragmentSets;
-<<<<<<< HEAD
-import grakn.core.graql.query.Query;
-import grakn.core.graql.query.pattern.property.ValueProperty;
-import grakn.core.graql.query.pattern.property.VarProperty;
-import grakn.core.graql.query.pattern.statement.Statement;
-import grakn.core.graql.query.pattern.statement.Variable;
-=======
-import grakn.core.graql.internal.reasoner.atom.Atomic;
-import grakn.core.graql.internal.reasoner.atom.predicate.ValuePredicate;
-import grakn.core.graql.internal.reasoner.query.ReasonerQuery;
 import graql.util.Token;
 import grakn.core.graql.query.property.ValueProperty;
 import grakn.core.graql.query.property.VarProperty;
 import grakn.core.graql.query.statement.Statement;
 import grakn.core.graql.query.statement.Variable;
->>>>>>> 8368ef37
 import org.apache.tinkerpop.gremlin.process.traversal.P;
 import org.apache.tinkerpop.gremlin.process.traversal.Traversal;
 import org.apache.tinkerpop.gremlin.process.traversal.dsl.graph.GraphTraversal;
@@ -467,8 +456,8 @@
 
                 private static final Map<Token.Comparator, Function<java.lang.String, P<java.lang.String>>> PREDICATES_VAR = varPredicates();
                 private static final java.lang.String[] VALUE_PROPERTIES = AttributeType.DataType.SUPPORTED_TYPES.values().stream()
-                        .map(dataType -> dataType.getVertexProperty()).distinct()
-                        .map(vertexProperty -> vertexProperty.name()).toArray(java.lang.String[]::new);
+                        .map(AttributeType.DataType::getVertexProperty).distinct()
+                        .map(Enum::name).toArray(java.lang.String[]::new);
 
                 Variable(Token.Comparator comparator, Statement value) {
                     super(comparator, value);

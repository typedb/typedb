/*
 * GRAKN.AI - THE KNOWLEDGE GRAPH
 * Copyright (C) 2018 Grakn Labs Ltd
 *
 * This program is free software: you can redistribute it and/or modify
 * it under the terms of the GNU Affero General Public License as
 * published by the Free Software Foundation, either version 3 of the
 * License, or (at your option) any later version.
 *
 * This program is distributed in the hope that it will be useful,
 * but WITHOUT ANY WARRANTY; without even the implied warranty of
 * MERCHANTABILITY or FITNESS FOR A PARTICULAR PURPOSE.  See the
 * GNU Affero General Public License for more details.
 *
 * You should have received a copy of the GNU Affero General Public License
 * along with this program.  If not, see <https://www.gnu.org/licenses/>.
 */

package grakn.core.graql.query;

import grakn.core.graql.answer.Answer;
import grakn.core.graql.parser.Parser;
import grakn.core.graql.query.pattern.Conjunction;
import grakn.core.graql.query.pattern.Disjunction;
import grakn.core.graql.query.pattern.Negation;
import grakn.core.graql.query.pattern.Pattern;
import grakn.core.graql.query.pattern.property.ValueProperty;
import grakn.core.graql.query.pattern.statement.Statement;
import grakn.core.graql.query.pattern.statement.StatementInstance;
import grakn.core.graql.query.pattern.statement.StatementInstance.StatementAttribute;
import grakn.core.graql.query.pattern.statement.StatementInstance.StatementRelation;
import grakn.core.graql.query.pattern.statement.StatementType;
import grakn.core.graql.query.pattern.statement.Variable;
import grakn.core.graql.query.predicate.Predicates;
import grakn.core.graql.query.predicate.ValuePredicate;

import javax.annotation.CheckReturnValue;
import java.util.ArrayList;
import java.util.Arrays;
import java.util.Collection;
import java.util.Collections;
import java.util.LinkedHashSet;
import java.util.List;
import java.util.Objects;
import java.util.Set;
import java.util.stream.Collectors;
import java.util.stream.Stream;

import static grakn.core.graql.query.ComputeQuery.Method;

/**
 * Main class containing static methods for creating Graql queries.
 * It is recommended you statically import these methods.
 */
public class Graql {

    private static final Parser parser = new Parser();

    public static Parser parser() {
        return parser;
    }

    @CheckReturnValue
    public static <T extends Query> T parse(String queryString) {
        return parser.parseQueryEOF(queryString);
    }

    @CheckReturnValue
    public static <T extends Query> Stream<T> parseList(String queryString) {
        return parser.parseQueryListEOF(queryString);
    }

    @CheckReturnValue
    public static Pattern parsePattern(String pattern) {
        return parser.parsePatternEOF(pattern);
    }

    @CheckReturnValue
    public static List<Pattern> parsePatternList(String pattern) {
        return parser.parsePatternListEOF(pattern).collect(Collectors.toList());
    }

    /**
     * @param patterns an array of patterns to match in the graph
     * @return a match clause that will find matches of the given patterns
     */
    @CheckReturnValue
    public static MatchClause match(Pattern... patterns) {
        return match(Arrays.asList(patterns));
    }

    /**
     * @param patterns a collection of patterns to match in the graph
     * @return a match clause that will find matches of the given patterns
     */
    @CheckReturnValue
    public static MatchClause match(Collection<? extends Pattern> patterns) {
        return new MatchClause(and(Collections.unmodifiableSet(new LinkedHashSet<>(patterns))));
    }

    /**
     * @param statements an array of variable patterns to insert into the graph
     * @return an insert query that will insert the given variable patterns into the graph
     */
    @CheckReturnValue
    public static InsertQuery insert(Statement... statements) {
        return insert(Arrays.asList(statements));
    }

    /**
     * @param statements a collection of variable patterns to insert into the graph
     * @return an insert query that will insert the given variable patterns into the graph
     */
    @CheckReturnValue
    public static InsertQuery insert(Collection<? extends Statement> statements) {
        return new InsertQuery(null, Collections.unmodifiableList(new ArrayList<>(statements)));
    }

    /**
     * @param statements an array of of statements to define the schema
     * @return a define query that will apply the changes described in the {@code patterns}
     */
    @CheckReturnValue
    public static DefineQuery define(Statement... statements) {
        return define(Arrays.asList(statements));
    }

    /**
     * @param statements a collection of statements to define the schema
     * @return a define query that will apply the changes described in the {@code patterns}
     */
    @CheckReturnValue
    public static DefineQuery define(Collection<? extends Statement> statements) {
        return new DefineQuery(Collections.unmodifiableList(new ArrayList<>(statements)));
    }

    /**
     * @param statements an array of statements to undefine the schema
     * @return an undefine query that will remove the changes described in the {@code patterns}
     */
    @CheckReturnValue
    public static UndefineQuery undefine(Statement... statements) {
        return undefine(Arrays.asList(statements));
    }

    /**
     * @param statements a collection of statements to undefine the schema
     * @return an undefine query that will remove the changes described in the {@code patterns}
     */
    @CheckReturnValue
    public static UndefineQuery undefine(Collection<? extends Statement> statements) {
        return new UndefineQuery(Collections.unmodifiableList(new ArrayList<>(statements)));
    }

    @CheckReturnValue
    public static <T extends Answer> ComputeQuery<T> compute(Method<T> method) {
        return new ComputeQuery<>(method);
    }

    // PATTERNS


    /**
     * @return a new statement with an anonymous Variable
     */
    @CheckReturnValue
    public static Statement var() {
        return var(new Variable());
    }

    /**
     * @param name the name of the variable
     * @return a new statement with a variable of a given name
     */
    @CheckReturnValue
    public static Statement var(String name) {
        return var(new Variable(name));
    }

    /**
     * @param var a variable to create a statement
     * @return a new statement with a provided variable
     */
    @CheckReturnValue
    public static Statement var(Variable var) {
        return new Statement(var);
    }

    /**
     * @param label the label of a concept
     * @return a variable pattern that identifies a concept by label
     */
    @CheckReturnValue
    public static StatementType type(String label) {
        return var(new Variable(false)).type(label);
    }

    @CheckReturnValue
    public static StatementRelation rel(String player) {
        return var(new Variable(false)).rel(player);
    }

    @CheckReturnValue
    public static StatementRelation rel(String role, String player) {
        return var(new Variable(false)).rel(role, player);
    }

    public static StatementRelation rel(Statement role, Statement player) {
        return var(new Variable(false)).rel(role, player);
    }

    @CheckReturnValue
    public static StatementAttribute val(Object value) {
        return var(new Variable(false)).val(Graql.eq(value));
    }

    @CheckReturnValue
    public static StatementAttribute val(ValuePredicate predicate) {
        return var(new Variable(false)).val(new ValueProperty(predicate));
    }


    /**
     * @param patterns an array of patterns to match
     * @return a pattern that will match only when all contained patterns match
     */
    @CheckReturnValue
    public static Conjunction<?> and(Pattern... patterns) {
        return and(Arrays.asList(patterns));
    }

    /**
     * @param patterns a collection of patterns to match
     * @return a pattern that will match only when all contained patterns match
     */
    @CheckReturnValue
    public static Conjunction<?> and(Collection<? extends Pattern> patterns) {
        return and(new LinkedHashSet<>(patterns));
    }

    public static <T extends Pattern> Conjunction<T> and(Set<T> patterns) {
        return new Conjunction<>(patterns);
    }

    /**
     * @param patterns an array of patterns to match
     * @return a pattern that will match when any contained pattern matches
     */
    @CheckReturnValue
    public static Pattern or(Pattern... patterns) {
        return or(Arrays.asList(patterns));
    }

    /**
     * @param patterns a collection of patterns to match
     * @return a pattern that will match when any contained pattern matches
     */
    @CheckReturnValue
    public static Pattern or(Collection<? extends Pattern> patterns) {
        // Simplify representation when there is only one alternative
        if (patterns.size() == 1) {
            return patterns.iterator().next();
        }

        return or(new LinkedHashSet<>(patterns));
    }

    public static <T extends Pattern> Disjunction<T> or(Set<T> patterns) {
        return new Disjunction<>(patterns);
    }

    /**
     *
     * @param pattern a patterns to a negate
     * @return a pattern that will match when no contained pattern matches
     */
    @CheckReturnValue
<<<<<<< HEAD
    public static Negation<Pattern> not(Pattern pattern) {
=======
    public static Negation<?> not(Pattern pattern) {
>>>>>>> 58aa67db
        return new Negation<>(pattern);
    }

    // PREDICATES

    /**
     * @param value the value
     * @return a predicate that is true when a value equals the specified value
     */
    @CheckReturnValue
    public static ValuePredicate eq(Object value) {
        Objects.requireNonNull(value);
        return Predicates.eq(value);
    }

    /**
     * @param varPattern the variable pattern representing a resource
     * @return a predicate that is true when a value equals the specified value
     */
    @CheckReturnValue
    public static ValuePredicate eq(Statement varPattern) {
        Objects.requireNonNull(varPattern);
        return Predicates.eq(varPattern);
    }

    /**
     * @param value the value
     * @return a predicate that is true when a value does not equal the specified value
     */
    @CheckReturnValue
    public static ValuePredicate neq(Object value) {
        Objects.requireNonNull(value);
        return Predicates.neq(value);
    }

    /**
     * @param varPattern the variable pattern representing a resource
     * @return a predicate that is true when a value does not equal the specified value
     */
    @CheckReturnValue
    public static ValuePredicate neq(Statement varPattern) {
        Objects.requireNonNull(varPattern);
        return Predicates.neq(varPattern);
    }

    /**
     * @param value the value
     * @return a predicate that is true when a value is strictly greater than the specified value
     */
    @CheckReturnValue
    public static ValuePredicate gt(Comparable value) {
        Objects.requireNonNull(value);
        return Predicates.gt(value);
    }

    /**
     * @param varPattern the variable pattern representing a resource
     * @return a predicate that is true when a value is strictly greater than the specified value
     */
    @CheckReturnValue
    public static ValuePredicate gt(Statement varPattern) {
        Objects.requireNonNull(varPattern);
        return Predicates.gt(varPattern);
    }

    /**
     * @param value the value
     * @return a predicate that is true when a value is greater or equal to the specified value
     */
    @CheckReturnValue
    public static ValuePredicate gte(Comparable value) {
        Objects.requireNonNull(value);
        return Predicates.gte(value);
    }

    /**
     * @param varPattern the variable pattern representing a resource
     * @return a predicate that is true when a value is greater or equal to the specified value
     */
    @CheckReturnValue
    public static ValuePredicate gte(Statement varPattern) {
        Objects.requireNonNull(varPattern);
        return Predicates.gte(varPattern);
    }

    /**
     * @param value the value
     * @return a predicate that is true when a value is strictly less than the specified value
     */
    @CheckReturnValue
    public static ValuePredicate lt(Comparable value) {
        Objects.requireNonNull(value);
        return Predicates.lt(value);
    }

    /**
     * @param varPattern the variable pattern representing a resource
     * @return a predicate that is true when a value is strictly less than the specified value
     */
    @CheckReturnValue
    public static ValuePredicate lt(Statement varPattern) {
        Objects.requireNonNull(varPattern);
        return Predicates.lt(varPattern);
    }

    /**
     * @param value the value
     * @return a predicate that is true when a value is less or equal to the specified value
     */
    @CheckReturnValue
    public static ValuePredicate lte(Comparable value) {
        Objects.requireNonNull(value);
        return Predicates.lte(value);
    }

    /**
     * @param varPattern the variable pattern representing a resource
     * @return a predicate that is true when a value is less or equal to the specified value
     */
    @CheckReturnValue
    public static ValuePredicate lte(Statement varPattern) {
        Objects.requireNonNull(varPattern);
        return Predicates.lte(varPattern);
    }

    /**
     * @param pattern a regex pattern
     * @return a predicate that returns true when a value matches the given regular expression
     */
    @CheckReturnValue
    public static ValuePredicate like(String pattern) {
        Objects.requireNonNull(pattern);
        return Predicates.regex(pattern);
    }

    /**
     * @param substring a substring to match
     * @return a predicate that returns true when a value contains the given substring
     */
    @CheckReturnValue
    public static ValuePredicate contains(String substring) {
        Objects.requireNonNull(substring);
        return Predicates.contains(substring);
    }

    /**
     * @param varPattern the variable pattern representing a resource
     * @return a predicate that returns true when a value contains the given substring
     */
    @CheckReturnValue
    public static ValuePredicate contains(Statement varPattern) {
        Objects.requireNonNull(varPattern);
        return Predicates.contains(varPattern);
    }
}<|MERGE_RESOLUTION|>--- conflicted
+++ resolved
@@ -275,11 +275,7 @@
      * @return a pattern that will match when no contained pattern matches
      */
     @CheckReturnValue
-<<<<<<< HEAD
     public static Negation<Pattern> not(Pattern pattern) {
-=======
-    public static Negation<?> not(Pattern pattern) {
->>>>>>> 58aa67db
         return new Negation<>(pattern);
     }
 

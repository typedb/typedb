--- conflicted
+++ resolved
@@ -21,13 +21,7 @@
 import grakn.core.graql.concept.Label;
 import grakn.core.graql.exception.GraqlQueryException;
 import grakn.core.graql.internal.Schema;
-<<<<<<< HEAD
-import grakn.core.graql.internal.gremlin.EquivalentFragmentSet;
-import grakn.core.graql.internal.reasoner.atom.binary.HasAtom;
 import grakn.core.graql.query.pattern.Patterns;
-=======
-import grakn.core.graql.query.pattern.Pattern;
->>>>>>> ae667f9a
 import grakn.core.graql.query.pattern.Statement;
 
 import java.util.stream.Stream;
@@ -123,22 +117,8 @@
     }
 
     @Override
-<<<<<<< HEAD
-    public Atomic mapToAtom(Statement var, Set<Statement> vars, ReasonerQuery parent) {
-        //NB: HasResourceType is a special case and it doesn't allow variables as resource types
-        Variable varName = var.var().asUserDefined();
-        Label label = resourceType.getTypeLabel().orElse(null);
-
-        Variable predicateVar = var();
-        SchemaConcept schemaConcept = parent.tx().getSchemaConcept(label);
-        ConceptId predicateId = schemaConcept != null ? schemaConcept.id() : null;
-        //isa part
-        Statement resVar = varName.has(Patterns.label(label));
-        return HasAtom.create(resVar, predicateVar, predicateId, parent);
-=======
     public Stream<Statement> types() {
         return Stream.of(attributeType);
->>>>>>> ae667f9a
     }
 
     @Override

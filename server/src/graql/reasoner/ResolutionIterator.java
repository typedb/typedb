--- conflicted
+++ resolved
@@ -83,12 +83,8 @@
                 return state.getSubstitution();
             }
 
-<<<<<<< HEAD
-            markForCompletion(state);
-=======
             state.completionQueries().forEach(toComplete::add);
 
->>>>>>> 7a95105e
             ResolutionState newState = state.generateSubGoal();
             if (newState != null) {
                 if (!state.isAnswerState()) states.push(state);
@@ -128,11 +124,7 @@
             }
         }
 
-<<<<<<< HEAD
-        toComplete.forEach(cache::ackCompleteness);
-=======
         toComplete.forEach(query.tx().queryCache()::ackCompleteness);
->>>>>>> 7a95105e
 
         return false;
     }

--- conflicted
+++ resolved
@@ -158,12 +158,8 @@
                 getMultiPredicate().stream().map(Predicate::getPredicate).collect(Collectors.toSet()).toString();
         return getVarName() + " has " + getSchemaConcept().label() + " " +
                 multiPredicateString +
-<<<<<<< HEAD
-                (getRelationVariable().isUserDefinedName()? "(" + getRelationVariable() + ")" : "") +
+                (getRelationVariable().isReturned()? "(" + getRelationVariable() + ")" : "") +
                 getPredicates().map(Predicate::toString).collect(Collectors.joining(""));
-=======
-                (getRelationVariable().isReturned()? "(" + getRelationVariable() + ")" : "");
->>>>>>> 0647df0d
     }
 
     @Override

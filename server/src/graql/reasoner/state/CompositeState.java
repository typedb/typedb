--- conflicted
+++ resolved
@@ -65,17 +65,10 @@
     private final CompositeQuery query;
     private final Set<ResolvableQuery> complements;
 
-<<<<<<< HEAD
-    public CompositeState(CompositeQuery query, ConceptMap sub, Unifier u, QueryStateBase parent, Set<ReasonerAtomicQuery> subGoals, MultilevelSemanticCache cache) {
-        super(sub, u, parent, subGoals, cache);
-        this.query = query.withSubstitution(sub);
-        this.baseConjunctionState = query.getConjunctiveQuery().subGoal(getSubstitution(), getUnifier(), this, getVisitedSubGoals(), getCache());
-=======
     public CompositeState(CompositeQuery query, ConceptMap sub, Unifier u, QueryStateBase parent, Set<ReasonerAtomicQuery> subGoals) {
         super(sub, u, parent, subGoals);
         this.query = query.withSubstitution(sub);
         this.baseConjunctionState = query.getConjunctiveQuery().subGoal(getSubstitution(), getUnifier(), this, getVisitedSubGoals());
->>>>>>> 7a95105e
         this.complements = query.getComplementQueries();
     }
 

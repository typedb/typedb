/*
 * Copyright (C) 2020 Grakn Labs
 *
 * This program is free software: you can redistribute it and/or modify
 * it under the terms of the GNU Affero General Public License as
 * published by the Free Software Foundation, either version 3 of the
 * License, or (at your option) any later version.
 *
 * This program is distributed in the hope that it will be useful,
 * but WITHOUT ANY WARRANTY; without even the implied warranty of
 * MERCHANTABILITY or FITNESS FOR A PARTICULAR PURPOSE.  See the
 * GNU Affero General Public License for more details.
 *
 * You should have received a copy of the GNU Affero General Public License
 * along with this program.  If not, see <https://www.gnu.org/licenses/>.
 *
 */

package grakn.core.server;

import com.google.common.collect.Iterables;
import grakn.core.common.exception.ErrorMessage;
import grakn.core.common.util.Streams;
import grakn.core.concept.impl.RelationTypeImpl;
import grakn.core.concept.impl.RuleImpl;
import grakn.core.concept.impl.TypeImpl;
import grakn.core.core.Schema;
import grakn.core.graql.reasoner.query.CompositeQuery;
import grakn.core.graql.reasoner.query.ReasonerQueryFactory;
import grakn.core.graql.reasoner.rule.RuleUtils;
import grakn.core.kb.concept.api.Attribute;
import grakn.core.kb.concept.api.AttributeType;
import grakn.core.kb.concept.api.Casting;
import grakn.core.kb.concept.api.GraknConceptException;
import grakn.core.kb.concept.api.Label;
import grakn.core.kb.concept.api.Relation;
import grakn.core.kb.concept.api.RelationType;
import grakn.core.kb.concept.api.Role;
import grakn.core.kb.concept.api.Rule;
import grakn.core.kb.concept.api.SchemaConcept;
import grakn.core.kb.concept.api.Thing;
import grakn.core.kb.concept.api.Type;
import grakn.core.kb.concept.manager.ConceptManager;
import grakn.core.kb.graql.reasoner.atom.Atomic;
import grakn.core.kb.graql.reasoner.query.ReasonerQuery;
import graql.lang.Graql;
import graql.lang.pattern.Conjunction;
import graql.lang.pattern.Pattern;
import graql.lang.statement.Statement;

import java.util.Collection;
import java.util.Collections;
import java.util.HashSet;
import java.util.Iterator;
import java.util.List;
import java.util.Map;
import java.util.Optional;
import java.util.Set;
import java.util.stream.Collectors;

import static grakn.core.common.exception.ErrorMessage.VALIDATION_CASTING;
import static grakn.core.common.exception.ErrorMessage.VALIDATION_MORE_THAN_ONE_KEY;
import static grakn.core.common.exception.ErrorMessage.VALIDATION_MORE_THAN_ONE_USE_OF_KEY;
import static grakn.core.common.exception.ErrorMessage.VALIDATION_OWNS_NO_KEY;
import static grakn.core.common.exception.ErrorMessage.VALIDATION_RELATION_CASTING_LOOP_FAIL;
import static grakn.core.common.exception.ErrorMessage.VALIDATION_RELATION_TYPE;
import static grakn.core.common.exception.ErrorMessage.VALIDATION_REQUIRED_RELATION;
import static grakn.core.common.exception.ErrorMessage.VALIDATION_ROLE_TYPE_MISSING_RELATION_TYPE;
import static grakn.core.common.exception.ErrorMessage.VALIDATION_ROLE_TYPE_TOO_MANY_NON_RELATED_RELATION_TYPE;

/**
 * Specific Validation Rules
 * This class contains the implementation for the following validation rules:
 * 1. Plays Validation which ensures that a Thing is allowed to play the Role
 * it has been assigned to.
 * 2. Relates Validation which ensures that every Role which is not abstract is
 * assigned to a RelationType via RelationType#relates(Role).
 * 3. Minimum Role Validation which ensures that every RelationType has at least 2 Role
 * assigned to it via RelationType#relates(Role).
 * 4. Relation Structure Validation which ensures that each Relation has the
 * correct structure.
 * 5. Abstract Type Validation which ensures that each abstract Type has no Thing.
 * 6. RelationType Hierarchy Validation which ensures that RelationType with a hierarchical structure
 * have a valid matching Role hierarchical structure.
 * 7. Required Resources validation which ensures that each Thing with required
 * Attribute has a valid Relation to that Attribute.
 * 8. Unique Relation Validation which ensures that no duplicate Relation are created.
 */
public class ValidateGlobalRules {
    private ValidateGlobalRules() {
        throw new UnsupportedOperationException();
    }

    /**
     * This method checks if the plays edge has been added between the roleplayer's Type and
     * the Role being played.
     * It also checks if the Role of the Casting has been linked to the RelationType of the
     * Relation which the Casting connects to.
     *
     * @return Specific errors if any are found
     */
    public static Set<String> validatePlaysAndRelatesStructure(Casting casting) {
        Set<String> errors = new HashSet<>();

        //Gets here to make sure we traverse/read only once
        Thing thing = casting.getRolePlayer();
        Role role = casting.getRole();
        Relation relation = casting.getRelation();

        //Actual checks
        roleNotAllowedToBePlayed(role, thing).ifPresent(errors::add);
        roleNotLinkedToRelation(role, relation.type(), relation).ifPresent(errors::add);

        return errors;
    }

    /**
     * Checks if the Role of the Casting has been linked to the RelationType of
     * the Relation which the Casting connects to.
     *
     * @param role         the Role which the Casting refers to
     * @param relationType the RelationType which should connect to the role
     * @param relation     the Relation which the Casting refers to
     * @return an error if one is found
     */
    private static Optional<String> roleNotLinkedToRelation(Role role, RelationType relationType, Relation relation) {
        boolean notFound = role.relations().
                noneMatch(innerRelationType -> innerRelationType.label().equals(relationType.label()));
        if (notFound) {
            return Optional.of(VALIDATION_RELATION_CASTING_LOOP_FAIL.getMessage(relation.id(), role.label(), relationType.label()));
        }
        return Optional.empty();
    }

    /**
     * Checks  if the plays edge has been added between the roleplayer's Type and
     * the Role being played.
     * Also checks that required Role are satisfied
     *
     * @param role  The Role which the role-player is playing
     * @param thing the role-player
     * @return an error if one is found
     */
    private static Optional<String> roleNotAllowedToBePlayed(Role role, Thing thing) {
        TypeImpl<?, ?> currentConcept = (TypeImpl<?, ?>) thing.type();

        boolean satisfiesPlays = false;
        while (currentConcept != null) {
            Map<Role, Boolean> plays = currentConcept.directPlays();

            for (Map.Entry<Role, Boolean> playsEntry : plays.entrySet()) {
                Role rolePlayed = playsEntry.getKey();
                Boolean required = playsEntry.getValue();
                if (rolePlayed.label().equals(role.label())) {
                    satisfiesPlays = true;

                    // Assert unique relation for this role type
                    if (required && !Streams.containsOnly(thing.relations(role), 1)) {
                        return Optional.of(VALIDATION_REQUIRED_RELATION.getMessage(thing.id(), thing.type().label(), role.label(), thing.relations(role).count()));
                    }
                }
            }
            currentConcept = (TypeImpl) currentConcept.sup();
        }

        if (satisfiesPlays) {
            return Optional.empty();
        } else {
            return Optional.of(VALIDATION_CASTING.getMessage(thing.type().label(), thing.id(), role.label()));
        }
    }

    /**
     * @param role The Role to validate
     * @return An error message if the relates does not have a single incoming RELATES edge
     */
    public static Optional<String> validateHasSingleIncomingRelatesEdge(Role role) {
        // find the topmost owners of each role, ensuring that there aren't more than 1 top
        Set<RelationType> owners = role.relations().collect(Collectors.toSet());
        role.relations().forEach(rel -> rel.subs().filter(sub -> !sub.equals(rel)).forEach(owners::remove));

        if (owners.size() == 0) {
            return Optional.of(VALIDATION_ROLE_TYPE_MISSING_RELATION_TYPE.getMessage(role.label()));
        } else if (owners.size() > 1) {
            return Optional.of(VALIDATION_ROLE_TYPE_TOO_MANY_NON_RELATED_RELATION_TYPE.getMessage(role.label()));
        }
        return Optional.empty();
    }

    /**
     * @param relationType The RelationType to validate
     * @return An error message if the relationTypes does not have at least 1 role
     */
    public static Optional<String> validateHasMinimumRoles(RelationType relationType) {
        if (relationType.isAbstract() || relationType.roles().iterator().hasNext()) {
            return Optional.empty();
        } else {
            return Optional.of(VALIDATION_RELATION_TYPE.getMessage(relationType.label()));
        }
    }

    /**
     * @param relationType the RelationType to be validated
     * @return Error messages if the role type sub structure does not match the RelationType sub structure
     */
    public static Set<String> validateRelationTypesToRolesSchema(RelationType relationType) {
        RelationTypeImpl superRelationType = (RelationTypeImpl) relationType.sup();
        if (Schema.MetaSchema.isMetaLabel(superRelationType.label()) || superRelationType.isAbstract()) { //If super type is a meta type no validation needed
            return Collections.emptySet();
        }

        Set<String> errorMessages = new HashSet<>();

        Collection<Role> superRelates = superRelationType.roles().collect(Collectors.toSet());
        Collection<Role> relates = relationType.roles().collect(Collectors.toSet());
        Set<Label> relatesLabels = relates.stream().map(SchemaConcept::label).collect(Collectors.toSet());

        // TODO this will not be re-implemented as it is handled in 2.0

        // TODO implement the new validation behaviours:
        // newly declared roles may not clash with any other roles that exist
        // roles overriden with "as" must exist in a parent relation

        return errorMessages;
    }

    /**
     * @param thing The thing to be validated
     * @return An error message if the thing does not have all the required resources
     */
    static Optional<String> validateThingKeys(Thing thing) {
        TypeImpl<?, ?> type = (TypeImpl) thing.type();

        for (Iterator<AttributeType<?>> it = type.keys().iterator(); it.hasNext(); ) {
            AttributeType keyType = it.next();
            List<Attribute> keys = thing.attributes(keyType).collect(Collectors.toList());
            if (keys.size() == 0) {
                return Optional.of(VALIDATION_OWNS_NO_KEY.getMessage(thing, thing.type().label(), keyType.label()));
            } else if (keys.size() > 1) {
                return Optional.of(VALIDATION_MORE_THAN_ONE_KEY.getMessage(thing, thing.type().label(), keyType.label()));
            }
            for (Attribute key : keys) {
                Optional<String> keyOwnedOnce = validateKeyOwnedOnceByType(key, type);
                if (keyOwnedOnce.isPresent()) {
                    return keyOwnedOnce;
                }
            }
        }

        return Optional.empty();
    }

    // TODO this behaviour should be moved to another method, and optimised as it is very expensive
    private static Optional<String> validateKeyOwnedOnceByType(Attribute<?> key, Type ownerType) {
        // find the supertype of the ownertype that keys this attribute's type
        Set<Type> directOwnersOfKeyType = key.type().directOwnersAsKey().collect(Collectors.toSet());
        Type highestSupOwningKey = ownerType;
        while (true) {
            Type sup = highestSupOwningKey.sup();
            if (!directOwnersOfKeyType.contains(sup)) {
                break;
            }
            highestSupOwningKey = sup;
        }

        Set<Type> childrenOfHighestKeyedType = highestSupOwningKey.subs().collect(Collectors.toSet());
        long owners = key.owners().filter(owner -> childrenOfHighestKeyedType.contains(owner.type())).limit(2).count();
        if (owners != 1) {
            return Optional.of(VALIDATION_MORE_THAN_ONE_USE_OF_KEY.getMessage(highestSupOwningKey.label(), key.value(), key.type().label()));
        }
        return Optional.empty();
    }


    /**
     * @return Error messages if the rules in the db are not stratifiable (cycles with negation are present)
     */
    public static Set<String> validateRuleStratifiability(ConceptManager conceptManager) {
        Set<String> errors = new HashSet<>();
        List<Set<Type>> negativeCycles = RuleUtils.negativeCycles(conceptManager);
        if (!negativeCycles.isEmpty()) {
            errors.add(ErrorMessage.VALIDATION_RULE_GRAPH_NOT_STRATIFIABLE.getMessage(negativeCycles));
        }
        return errors;
    }

    /**
     * @param rule the rule to be validated
     * @return Error messages if the rule is not a valid clause (in implication form, conjunction in the body, single-atom conjunction in the head)
     */
    public static Set<String> validateRuleIsValidClause(ReasonerQueryFactory reasonerQueryFactory, Rule rule) {

        /*
        TODO we want to apply semantic query validation technique here to validate the rule patterns are valid
        TODO as well as keep the validation that there is only 1 negation block, no disjunction, or negation nesting etc.
         */


        Set<String> errors = new HashSet<>();
        Set<Conjunction<Pattern>> patterns = rule.when().getNegationDNF().getPatterns();
        if (patterns.size() > 1) {
            errors.add(ErrorMessage.VALIDATION_RULE_DISJUNCTION_IN_BODY.getMessage(rule.label()));
        } else {
            errors.addAll(CompositeQuery.validateAsRuleBody(Iterables.getOnlyElement(patterns), rule, reasonerQueryFactory));
        }

        if (errors.isEmpty()) {
            errors.addAll(validateRuleHead(reasonerQueryFactory, rule));
        }
        return errors;
    }


    /**
     * NB: this only gets checked if the rule obeys the Horn clause form
     *
     * @param rule the rule to be validated ontologically
     * @return Error messages if the rule has ontological inconsistencies
     */
    public static Set<String> validateRuleOntologically(ReasonerQueryFactory reasonerQueryFactory, Rule rule) {
        Set<String> errors = new HashSet<>();

        //both body and head refer to the same graph and have to be valid with respect to the schema that governs it
        //as a result the rule can be ontologically validated by combining them into a conjunction
        //this additionally allows to cross check body-head references
        ReasonerQuery bodyQuery = reasonerQueryFactory.withoutRoleInference(Graql.and(rule.when().getDisjunctiveNormalForm().getPatterns().stream().flatMap(conj -> conj.getPatterns().stream()).collect(Collectors.toSet())));
        ReasonerQuery headQuery = reasonerQueryFactory.withoutRoleInference(Graql.and(rule.then().getDisjunctiveNormalForm().getPatterns().stream().flatMap(conj -> conj.getPatterns().stream()).collect(Collectors.toSet())));
        ReasonerQuery combinedQuery = headQuery.conjunction(bodyQuery);

        errors.addAll(combinedQuery.validateOntologically(rule.label()));
        return errors;
    }

    /**
     * @param rule the rule to be validated
     * @return Error messages if the rule head is invalid - is not a single-atom conjunction, doesn't contain illegal atomics and is ontologically valid
     */
    private static Set<String> validateRuleHead(ReasonerQueryFactory reasonerQueryFactory, Rule rule) {
        Set<String> errors = new HashSet<>();
        Set<Conjunction<Statement>> headPatterns = rule.then().getDisjunctiveNormalForm().getPatterns();
        Set<Conjunction<Statement>> bodyPatterns = rule.when().getDisjunctiveNormalForm().getPatterns();

        if (headPatterns.size() != 1) {
            errors.add(ErrorMessage.VALIDATION_RULE_DISJUNCTION_IN_HEAD.getMessage(rule.label()));
        } else {
<<<<<<< HEAD
            // TODO we should replace the type inference performed in here with semantic query validation check
=======
>>>>>>> c22a7c7e
            ReasonerQuery bodyQuery = reasonerQueryFactory.withoutRoleInference(Iterables.getOnlyElement(bodyPatterns));
            ReasonerQuery headQuery = reasonerQueryFactory.withoutRoleInference(Iterables.getOnlyElement(headPatterns));
            ReasonerQuery combinedQuery = headQuery.conjunction(bodyQuery);

            Set<Atomic> headAtoms = headQuery.getAtoms();
            combinedQuery.getAtoms().stream()
                    .filter(headAtoms::contains)
                    .map(at -> at.validateAsRuleHead(rule))
                    .forEach(errors::addAll);
            Set<Atomic> selectableHeadAtoms = headAtoms.stream()
                    .filter(Atomic::isAtom)
                    .filter(Atomic::isSelectable)
                    .collect(Collectors.toSet());

            if (selectableHeadAtoms.size() > 1) {
                errors.add(ErrorMessage.VALIDATION_RULE_HEAD_NON_ATOMIC.getMessage(rule.label()));
            }
        }
        return errors;
    }

    /**
     * @param rule The rule to be validated
     * @return Error messages if the when or then of a rule refers to a non existent type
     */
    public static Set<String> validateRuleSchemaConceptExist(ConceptManager conceptManager, Rule rule) {
        Set<String> errors = new HashSet<>();
        errors.addAll(checkRuleSideInvalid(conceptManager, rule, Schema.VertexProperty.RULE_WHEN, rule.when()));
        errors.addAll(checkRuleSideInvalid(conceptManager, rule, Schema.VertexProperty.RULE_THEN, rule.then()));
        return errors;
    }

    /**
     * @param rule    The rule the pattern was extracted from
     * @param side    The side from which the pattern was extracted
     * @param pattern The pattern from which we will extract the types in the pattern
     * @return A list of errors if the pattern refers to any non-existent types in the graph
     */
    private static Set<String> checkRuleSideInvalid(ConceptManager conceptManager, Rule rule, Schema.VertexProperty side, Pattern pattern) {
        Set<String> errors = new HashSet<>();

        pattern.getNegationDNF().getPatterns().stream()
                .flatMap(conj -> conj.getPatterns().stream())
                .forEach(p -> p.statements().stream()
                        .flatMap(statement -> statement.innerStatements().stream())
                        .flatMap(statement -> statement.getTypes().stream())
                        .forEach(type -> {
                            SchemaConcept schemaConcept = conceptManager.getSchemaConcept(Label.of(type));
                            if (schemaConcept == null) {
                                errors.add(ErrorMessage.VALIDATION_RULE_MISSING_ELEMENTS.getMessage(side, rule.label(), type));
                            } else {
                                if (Schema.VertexProperty.RULE_WHEN.equals(side)) {
                                    if (schemaConcept.isType()) {
                                        if (p.isNegation()) {
                                            RuleImpl.from(rule).addNegativeHypothesis(schemaConcept.asType());
                                        } else {
                                            RuleImpl.from(rule).addPositiveHypothesis(schemaConcept.asType());
                                        }
                                    }
                                } else if (Schema.VertexProperty.RULE_THEN.equals(side)) {
                                    if (schemaConcept.isType()) {
                                        RuleImpl.from(rule).addConclusion(schemaConcept.asType());
                                    }
                                } else {
                                    throw GraknConceptException.invalidPropertyUse(rule, side.toString());
                                }
                            }
                        }));
        return errors;
    }

    /**
     * Checks if a Relation has at least one role player.
     *
     * @param relation The Relation to check
     */
    public static Optional<String> validateRelationHasRolePlayers(Relation relation) {
        if (!relation.rolePlayers().findAny().isPresent()) {
            return Optional.of(ErrorMessage.VALIDATION_RELATION_WITH_NO_ROLE_PLAYERS.getMessage(relation.id(), relation.type().label()));
        }
        return Optional.empty();
    }
}<|MERGE_RESOLUTION|>--- conflicted
+++ resolved
@@ -343,10 +343,7 @@
         if (headPatterns.size() != 1) {
             errors.add(ErrorMessage.VALIDATION_RULE_DISJUNCTION_IN_HEAD.getMessage(rule.label()));
         } else {
-<<<<<<< HEAD
             // TODO we should replace the type inference performed in here with semantic query validation check
-=======
->>>>>>> c22a7c7e
             ReasonerQuery bodyQuery = reasonerQueryFactory.withoutRoleInference(Iterables.getOnlyElement(bodyPatterns));
             ReasonerQuery headQuery = reasonerQueryFactory.withoutRoleInference(Iterables.getOnlyElement(headPatterns));
             ReasonerQuery combinedQuery = headQuery.conjunction(bodyQuery);

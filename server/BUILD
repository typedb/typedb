#
# GRAKN.AI - THE KNOWLEDGE GRAPH
# Copyright (C) 2018 Grakn Labs Ltd
#
# This program is free software: you can redistribute it and/or modify
# it under the terms of the GNU Affero General Public License as
# published by the Free Software Foundation, either version 3 of the
# License, or (at your option) any later version.
#
# This program is distributed in the hope that it will be useful,
# but WITHOUT ANY WARRANTY; without even the implied warranty of
# MERCHANTABILITY or FITNESS FOR A PARTICULAR PURPOSE.  See the
# GNU Affero General Public License for more details.
#
# You should have received a copy of the GNU Affero General Public License
# along with this program.  If not, see <https://www.gnu.org/licenses/>.
#

load("@org_pubref_rules_proto//java:compile.bzl", "java_grpc_compile")
java_grpc_compile(
    name = "server-java-proto",
    deps = [
        "//protocol/session:session-proto",
        "//protocol/session:answer-proto",
        "//protocol/session:concept-proto",
        "//protocol/keyspace:keyspace-proto",
    ]
)

java_library(
    name = "server",
    srcs = [":server-java-proto"] + glob(["src/main/java/**/*.java"]),
    deps = [
        # Grakn Core dependencies
        "//grakn-graql:grakn-graql",
        # "//dashboard:dashboard",

        # External dependencies
        "//dependencies/maven/artifacts/ch/qos/logback:logback-classic",
        "//dependencies/maven/artifacts/ch/qos/logback:logback-core",
        "//dependencies/maven/artifacts/com/boundary:high-scale-lib",
        "//dependencies/maven/artifacts/com/codahale/metrics:metrics-core",
        "//dependencies/maven/artifacts/com/fasterxml/jackson/core:jackson-annotations",
        "//dependencies/maven/artifacts/com/fasterxml/jackson/core:jackson-core",
        "//dependencies/maven/artifacts/com/fasterxml/jackson/core:jackson-databind",
        "//dependencies/maven/artifacts/com/fasterxml/jackson/dataformat:jackson-dataformat-yaml",
        "//dependencies/maven/artifacts/com/github/rholder:guava-retrying",
        "//dependencies/maven/artifacts/com/google/auto/value:auto-value",
        "//dependencies/maven/artifacts/com/google/code/findbugs:jsr305",
        "//dependencies/maven/artifacts/com/google/guava:guava",
        "//dependencies/maven/artifacts/com/google/protobuf:protobuf-java",
        "//dependencies/maven/artifacts/com/jayway/restassured:rest-assured",
        "//dependencies/maven/artifacts/com/sparkjava:spark-core",
        "//dependencies/maven/artifacts/com/sun/jersey:jersey-core", # PREVIOUSLY UNDECLARED
        "//dependencies/maven/artifacts/commons-configuration:commons-configuration", # PREVIOUSLY UNDECLARED
        "//dependencies/maven/artifacts/commons-io:commons-io", # PREVIOUSLY UNDECLARED
        "//dependencies/maven/artifacts/commons-lang:commons-lang",
        "//dependencies/maven/artifacts/io/airlift:airline",
        "//dependencies/maven/artifacts/io/dropwizard/metrics:metrics-core",
        "//dependencies/maven/artifacts/io/dropwizard/metrics:metrics-json", # PREVIOUSLY UNDECLARED
        "//dependencies/maven/artifacts/io/dropwizard/metrics:metrics-servlets",
        "//dependencies/maven/artifacts/io/grpc:grpc-core",
        "//dependencies/maven/artifacts/io/grpc:grpc-netty",
        "//dependencies/maven/artifacts/io/grpc:grpc-protobuf",
        "//dependencies/maven/artifacts/io/grpc:grpc-stub",
        "//dependencies/maven/artifacts/io/netty:netty-all",
        "//dependencies/maven/artifacts/io/prometheus:simpleclient", # PREVIOUSLY UNDECLARED
        "//dependencies/maven/artifacts/io/prometheus:simpleclient-common", # PREVIOUSLY UNDECLARED
        "//dependencies/maven/artifacts/io/prometheus:simpleclient-dropwizard", # PREVIOUSLY UNDECLARED
        "//dependencies/maven/artifacts/io/prometheus:simpleclient-servlet",
        "//dependencies/maven/artifacts/javax/servlet:javax-servlet-api", # PREVIOUSLY UNDECLARED
        "//dependencies/maven/artifacts/jline:jline",
        "//dependencies/maven/artifacts/org/apache/cassandra:cassandra-all", # PREVIOUSLY UNDECLARED
        "//dependencies/maven/artifacts/org/apache/httpcomponents:httpcore", # PREVIOUSLY UNDECLARED
        "//dependencies/maven/artifacts/org/apache/tinkerpop:gremlin-core", # PREVIOUSLY UNDECLARED
        "//dependencies/maven/artifacts/org/codehaus/janino:janino",
        "//dependencies/maven/artifacts/org/mockito:mockito-core",
        "//dependencies/maven/artifacts/org/rocksdb:rocksdbjni",
        "//dependencies/maven/artifacts/org/sharegov:mjson", # PREVIOUSLY UNDECLARED
        "//dependencies/maven/artifacts/org/slf4j:slf4j-api",
        "//dependencies/maven/artifacts/org/zeroturnaround:zt-exec",
        "//dependencies/maven/artifacts/ro/fortsoft/pf4j:pf4j",
<<<<<<< HEAD
    ],
    resources = glob(["src/main/resources/*"]),
    visibility = ["//visibility:public"]
)

exports_files(
    ["conf/logback.xml", "conf/grakn.properties", "src/services/cassandra/logback.xml", "src/services/cassandra/cassandra.yaml"],
    visibility = ["//visibility:public"]
=======
    ]
)

java_test(
    name = "ProcessWideLockProviderTest",
    srcs = ["src/test/java/ai/grakn/engine/lock/ProcessWideLockProviderTest.java"],
    deps = [":server"],
    size = "small"
)

java_test(
    name = "RocksDbQueueTest",
    srcs = ["src/test/java/ai/grakn/engine/attribute/deduplicator/RocksDbQueueTest.java"],
    deps = [":server"] + ["//grakn-graql"] + [
        "//dependencies/maven/artifacts/commons-io:commons-io",
        "//dependencies/maven/artifacts/org/hamcrest:hamcrest-library",
    ],
    size = "small"
)

java_test(
    name = "GraknConfigTest",
    srcs = ["src/test/java/ai/grakn/engine/config/GraknConfigTest.java"],
    deps = [":server"] + ["//grakn-graql"],
    size = "small"
)

java_test(
    name = "RequestsTest",
    srcs = ["src/test/java/ai/grakn/engine/controller/util/RequestsTest.java"],
     deps = [":server"] + ["//grakn-graql"] + [
            "//dependencies/maven/artifacts/org/hamcrest:hamcrest-library",
            "//dependencies/maven/artifacts/org/sharegov:mjson"
        ],
    size = "small"
)

test_suite(
    name = "unit_tests",
    tags = ["small"],
>>>>>>> 14432466
)<|MERGE_RESOLUTION|>--- conflicted
+++ resolved
@@ -80,17 +80,10 @@
         "//dependencies/maven/artifacts/org/slf4j:slf4j-api",
         "//dependencies/maven/artifacts/org/zeroturnaround:zt-exec",
         "//dependencies/maven/artifacts/ro/fortsoft/pf4j:pf4j",
-<<<<<<< HEAD
     ],
     resources = glob(["src/main/resources/*"]),
     visibility = ["//visibility:public"]
-)
 
-exports_files(
-    ["conf/logback.xml", "conf/grakn.properties", "src/services/cassandra/logback.xml", "src/services/cassandra/cassandra.yaml"],
-    visibility = ["//visibility:public"]
-=======
-    ]
 )
 
 java_test(
@@ -130,5 +123,9 @@
 test_suite(
     name = "unit_tests",
     tags = ["small"],
->>>>>>> 14432466
+)
+
+exports_files(
+    ["conf/logback.xml", "conf/grakn.properties", "src/services/cassandra/logback.xml", "src/services/cassandra/cassandra.yaml"],
+    visibility = ["//visibility:public"]
 )
/*
 * This Source Code Form is subject to the terms of the Mozilla Public
 * License, v. 2.0. If a copy of the MPL was not distributed with this
 * file, You can obtain one at https://mozilla.org/MPL/2.0/.
 */

use std::time::Duration;

use database::transaction::{TransactionError, TransactionRead, TransactionSchema, TransactionWrite};
use diagnostics::metrics::LoadKind;
use error::typedb_error;
use executor::{pipeline::PipelineExecutionError, InterruptType};
use query::error::QueryError;
use resource::constants::server::DEFAULT_TRANSACTION_TIMEOUT_MILLIS;
use storage::durability_client::WALClient;
use tokio::time::Instant;
use typeql::query::stage::Stage;
use uuid::Uuid;

pub(crate) const TRANSACTION_REQUEST_BUFFER_SIZE: usize = 10;

#[derive(Debug)]
pub enum Transaction {
    Read(TransactionRead<WALClient>),
    Write(TransactionWrite<WALClient>),
    Schema(TransactionSchema<WALClient>),
}

macro_rules! with_readable_transaction {
    ($match_:expr, |$transaction:ident| $block:block) => {{
        match $match_ {
            Transaction::Read($transaction) => $block
            Transaction::Write($transaction) => $block
            Transaction::Schema($transaction) => $block
        }
    }}
}
pub(crate) use with_readable_transaction;

<<<<<<< HEAD
use crate::state::ServerStateError;
=======
use crate::error::ArcServerStateError;
>>>>>>> aab71ae1

impl Transaction {
    pub fn load_kind(&self) -> LoadKind {
        match self {
            Transaction::Read(_) => LoadKind::ReadTransactions,
            Transaction::Write(_) => LoadKind::WriteTransactions,
            Transaction::Schema(_) => LoadKind::SchemaTransactions,
        }
    }

    pub fn database_name(&self) -> &str {
        with_readable_transaction!(self, |transaction| { transaction.database.name() })
    }
}

pub(crate) fn is_write_pipeline(pipeline: &typeql::query::Pipeline) -> bool {
    for stage in &pipeline.stages {
        match stage {
            Stage::Insert(_) | Stage::Put(_) | Stage::Delete(_) | Stage::Update(_) => return true,
            Stage::Fetch(_) | Stage::Operator(_) | Stage::Match(_) => {}
        }
    }
    false
}

pub(crate) fn init_transaction_timeout(transaction_timeout_millis: Option<u64>) -> Instant {
    Instant::now() + Duration::from_millis(transaction_timeout_millis.unwrap_or(DEFAULT_TRANSACTION_TIMEOUT_MILLIS))
}

typedb_error! {
    pub(crate) TransactionServiceError(component = "Transaction service", prefix = "TSV") {
        DatabaseNotFound(1, "Database '{name}' not found.", name: String),
        CannotCommitReadTransaction(2, "Read transactions cannot be committed."),
        CannotRollbackReadTransaction(3, "Read transactions cannot be rolled back, since they never contain writes."),
        TransactionFailed(4, "Transaction failed.", typedb_source: TransactionError),
<<<<<<< HEAD
        DataCommitFailed(5, "Data transaction commit failed.", typedb_source: ServerStateError),
        SchemaCommitFailed(6, "Schema transaction commit failed.", typedb_source: ServerStateError),
=======
        DataCommitFailed(5, "Data transaction commit failed.", typedb_source: ArcServerStateError),
        SchemaCommitFailed(6, "Schema transaction commit failed.", typedb_source: ArcServerStateError),
>>>>>>> aab71ae1
        QueryParseFailed(7, "Query parsing failed.", typedb_source: typeql::Error),
        SchemaQueryRequiresSchemaTransaction(8, "Schema modification queries require schema transactions."),
        WriteQueryRequiresSchemaOrWriteTransaction(9, "Data modification queries require either write or schema transactions."),
        TxnAbortSchemaQueryFailed(10, "Aborting transaction due to failed schema query.", typedb_source: QueryError),
        QueryFailed(11, "Query failed.", typedb_source: Box<QueryError>),
        NoOpenTransaction(12, "Operation failed: no open transaction."),
        QueryInterrupted(13, "Execution interrupted by to a concurrent {interrupt}.", interrupt: InterruptType),
        QueryStreamNotFound(
            14,
            r#"
            Query stream with id '{query_request_id}' was not found in the transaction.
            The stream could have already finished, or the transaction could be closed, committed, rolled back (or this is a bug).
            "#,
            query_request_id: Uuid
        ),
        ServiceFailedQueueCleanup(15, "The operation failed since the service is closing."),
        PipelineExecution(16, "Pipeline execution failed.", typedb_source: PipelineExecutionError),
        TransactionTimeout(17, "Operation failed: transaction timeout."),
        InvalidPrefetchSize(18, "Invalid query option: prefetch size should be >= 1, got {value} instead.", value: usize),
        AnalyseQueryExpectsPipeline(19, "Query analyse received a schema query.Only query pipeline can be analysed."),
        AnalyseQueryFailed(20, "Analysing the query failed.", typedb_source: QueryError),
    }
}<|MERGE_RESOLUTION|>--- conflicted
+++ resolved
@@ -37,11 +37,7 @@
 }
 pub(crate) use with_readable_transaction;
 
-<<<<<<< HEAD
-use crate::state::ServerStateError;
-=======
 use crate::error::ArcServerStateError;
->>>>>>> aab71ae1
 
 impl Transaction {
     pub fn load_kind(&self) -> LoadKind {
@@ -77,13 +73,8 @@
         CannotCommitReadTransaction(2, "Read transactions cannot be committed."),
         CannotRollbackReadTransaction(3, "Read transactions cannot be rolled back, since they never contain writes."),
         TransactionFailed(4, "Transaction failed.", typedb_source: TransactionError),
-<<<<<<< HEAD
-        DataCommitFailed(5, "Data transaction commit failed.", typedb_source: ServerStateError),
-        SchemaCommitFailed(6, "Schema transaction commit failed.", typedb_source: ServerStateError),
-=======
         DataCommitFailed(5, "Data transaction commit failed.", typedb_source: ArcServerStateError),
         SchemaCommitFailed(6, "Schema transaction commit failed.", typedb_source: ArcServerStateError),
->>>>>>> aab71ae1
         QueryParseFailed(7, "Query parsing failed.", typedb_source: typeql::Error),
         SchemaQueryRequiresSchemaTransaction(8, "Schema modification queries require schema transactions."),
         WriteQueryRequiresSchemaOrWriteTransaction(9, "Data modification queries require either write or schema transactions."),

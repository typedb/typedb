/*
 * This Source Code Form is subject to the terms of the Mozilla Public
 * License, v. 2.0. If a copy of the MPL was not distributed with this
 * file, You can obtain one at https://mozilla.org/MPL/2.0/.
 */

use std::{collections::HashMap, net::SocketAddr, sync::Arc, time::Duration};

use axum::{
    extract::State,
    response::{IntoResponse, Redirect},
    routing::{delete, get, post, put},
    Router,
};
use concurrency::TokioIntervalRunner;
use diagnostics::metrics::ActionKind;
use http::StatusCode;
use options::{QueryOptions, TransactionOptions};
use resource::{constants::common::SECONDS_IN_MINUTE, distribution_info::DistributionInfo};
use system::concepts::{Credential, User};
use tokio::{
    sync::{
        mpsc::{channel, Sender},
        oneshot, RwLock,
    },
    time::timeout,
};
use tower_http::cors::CorsLayer;
use uuid::Uuid;

use crate::{
    authentication::Accessor,
    http::diagnostics::run_with_diagnostics,
    service::{
        http::{
            diagnostics::run_with_diagnostics_async,
            error::HttpServiceError,
            message::{
                authentication::{encode_token, SigninPayload},
                body::{JsonBody, PlainTextBody},
                database::{encode_database, encode_databases, DatabasePath},
                query::{AnalysedQueryResponse, QueryOptionsPayload, QueryPayload, TransactionQueryPayload},
                transaction::{encode_transaction, TransactionOpenPayload, TransactionPath},
                user::{encode_user, encode_users, CreateUserPayload, UpdateUserPayload, UserPath},
                version::{encode_server_version, ProtocolVersion, PROTOCOL_VERSION_LATEST},
            },
            transaction_service::{
                QueryAnswer, TransactionRequest, TransactionResponder, TransactionService, TransactionServiceResponse,
            },
        },
        transaction_service::TRANSACTION_REQUEST_BUFFER_SIZE,
        QueryType,
    },
    state::ArcServerState,
};

type TransactionRequestSender = Sender<(TransactionRequest, TransactionResponder)>;

#[derive(Clone, Debug)]
struct TransactionInfo {
    pub owner: String,
    pub database_name: String,
    pub request_sender: TransactionRequestSender,
    pub transaction_timeout_millis: u64,
}

#[derive(Clone, Debug)]
pub(crate) struct TypeDBService {
    distribution_info: DistributionInfo,
    address: SocketAddr,
    server_state: ArcServerState,
    transaction_services: Arc<RwLock<HashMap<Uuid, TransactionInfo>>>,
    _transaction_cleanup_job: Arc<TokioIntervalRunner>,
}

impl TypeDBService {
    const TRANSACTION_CHECK_INTERVAL: Duration = Duration::from_secs(5 * SECONDS_IN_MINUTE);
    const QUERY_ENDPOINT_COMMIT_DEFAULT: bool = true;

    pub(crate) fn new(distribution_info: DistributionInfo, address: SocketAddr, server_state: ArcServerState) -> Self {
        let transaction_request_senders = Arc::new(RwLock::new(HashMap::new()));

        let controlled_transactions = transaction_request_senders.clone();
        let transaction_cleanup_job = Arc::new(TokioIntervalRunner::new_with_initial_delay(
            move || {
                let transactions = controlled_transactions.clone();
                async move {
                    Self::cleanup_closed_transactions(transactions).await;
                }
            },
            Self::TRANSACTION_CHECK_INTERVAL,
            Self::TRANSACTION_CHECK_INTERVAL,
            false,
        ));

        Self {
            distribution_info,
            address,
            server_state,
            transaction_services: transaction_request_senders,
            _transaction_cleanup_job: transaction_cleanup_job,
        }
    }

    async fn cleanup_closed_transactions(transactions: Arc<RwLock<HashMap<Uuid, TransactionInfo>>>) {
        let mut transactions = transactions.write().await;
        transactions.retain(|_, info| !info.request_sender.is_closed());
    }

    pub(crate) fn address(&self) -> &SocketAddr {
        &self.address
    }

    async fn transaction_new(
        service: &TypeDBService,
        owner: String,
        payload: TransactionOpenPayload,
    ) -> Result<(TransactionInfo, u64), HttpServiceError> {
        let (request_sender, request_stream) = channel(TRANSACTION_REQUEST_BUFFER_SIZE);
        let options =
            payload.transaction_options.map(|options| options.into()).unwrap_or_else(|| TransactionOptions::default());
        let transaction_timeout_millis = options.transaction_timeout_millis;
        let mut transaction_service = TransactionService::new(service.server_state.clone(), request_stream);

        let database_name = payload.database_name;

        let processing_time = transaction_service
            .open(payload.transaction_type, database_name.clone(), options)
            .await
            .map_err(|typedb_source| HttpServiceError::Transaction { typedb_source })?;

        tokio::spawn(async move { transaction_service.listen().await });
        Ok((TransactionInfo { owner, database_name, request_sender, transaction_timeout_millis }, processing_time))
    }

    async fn transaction_request(
        transaction: &TransactionInfo,
        request: TransactionRequest,
        error_if_closed: bool,
    ) -> Result<TransactionServiceResponse, HttpServiceError> {
        let (result_sender, result_receiver) = oneshot::channel();
        if let Err(_) = transaction.request_sender.send((request, TransactionResponder(result_sender))).await {
            return match error_if_closed {
                false => Ok(TransactionServiceResponse::Ok),
                true => Err(HttpServiceError::no_open_transaction()),
            };
        }

        match timeout(Duration::from_millis(transaction.transaction_timeout_millis), result_receiver).await {
            Ok(Ok(response)) => Ok(response),
            Ok(Err(_)) => match error_if_closed {
                false => Ok(TransactionServiceResponse::Ok),
                true => Err(HttpServiceError::no_open_transaction()),
            },
            Err(_) => Err(HttpServiceError::transaction_timeout()),
        }
    }
    fn build_analyse_query_request(query: String) -> TransactionRequest {
        TransactionRequest::AnalyseQuery(query)
    }

    fn build_query_request(query_options_payload: Option<QueryOptionsPayload>, query: String) -> TransactionRequest {
        let query_options =
            query_options_payload.map(|options| options.into()).unwrap_or_else(|| QueryOptions::default_http());
        TransactionRequest::Query(query_options, query)
    }

    fn try_get_query_response(
        transaction_response: TransactionServiceResponse,
    ) -> Result<QueryAnswer, HttpServiceError> {
        match transaction_response {
            TransactionServiceResponse::Query(query_response) => Ok(query_response),
            TransactionServiceResponse::Err(typedb_source) => Err(HttpServiceError::Transaction { typedb_source }),
            TransactionServiceResponse::QueryAnalyse(_) | TransactionServiceResponse::Ok => {
                Err(HttpServiceError::Internal { details: "unexpected transaction response".to_string() })
            }
        }
    }

    fn try_get_query_analyse_response(
        transaction_response: TransactionServiceResponse,
    ) -> Result<AnalysedQueryResponse, HttpServiceError> {
        match transaction_response {
            TransactionServiceResponse::QueryAnalyse(query_response) => Ok(query_response),
            TransactionServiceResponse::Err(typedb_source) => Err(HttpServiceError::Transaction { typedb_source }),
            TransactionServiceResponse::Query(_) | TransactionServiceResponse::Ok => {
                Err(HttpServiceError::Internal { details: "unexpected transaction response".to_string() })
            }
        }
    }

    pub(crate) fn create_protected_router<T>(service: Arc<TypeDBService>) -> Router<T> {
        Router::new()
            .route("/:version/databases", get(Self::databases))
            .route("/:version/databases/:database-name", get(Self::databases_get))
            .route("/:version/databases/:database-name", post(Self::databases_create))
            .route("/:version/databases/:database-name", delete(Self::databases_delete))
            .route("/:version/databases/:database-name/schema", get(Self::databases_schema))
            .route("/:version/databases/:database-name/type-schema", get(Self::databases_type_schema))
            .route("/:version/users", get(Self::users))
            .route("/:version/users/:username", get(Self::users_get))
            .route("/:version/users/:username", post(Self::users_create))
            .route("/:version/users/:username", put(Self::users_update))
            .route("/:version/users/:username", delete(Self::users_delete))
            .route("/:version/transactions/open", post(Self::transaction_open))
            .route("/:version/transactions/:transaction-id/commit", post(Self::transactions_commit))
            .route("/:version/transactions/:transaction-id/close", post(Self::transactions_close))
            .route("/:version/transactions/:transaction-id/rollback", post(Self::transactions_rollback))
            .route("/:version/transactions/:transaction-id/analyze", post(Self::transactions_analyse_query))
            .route("/:version/transactions/:transaction-id/query", post(Self::transactions_query))
            .route("/:version/query", post(Self::query))
            .with_state(service)
    }

    pub(crate) fn create_unprotected_router<T>(service: Arc<TypeDBService>) -> Router<T> {
        Router::new()
            .route("/", get(Self::redirect_to_latest_version))
            .route("/:version", get(Self::redirect_to_version))
            .route("/health", get(Self::health))
            .route("/:version/health", get(Self::health))
            .route("/:version/version", get(Self::version))
            .route("/:version/signin", post(Self::signin))
            .with_state(service)
    }

    pub(crate) fn create_cors_layer() -> CorsLayer {
        CorsLayer::permissive()
    }

    async fn health() -> impl IntoResponse {
        StatusCode::NO_CONTENT
    }

    async fn version(_version: ProtocolVersion, State(service): State<Arc<TypeDBService>>) -> impl IntoResponse {
        run_with_diagnostics_async(
            service.server_state.diagnostics_manager().await,
            None::<&str>,
            ActionKind::ServerVersion,
            || async {
                Ok::<_, HttpServiceError>(JsonBody(encode_server_version(
                    service.distribution_info.distribution.to_string(),
                    service.distribution_info.version.to_string(),
                )))
            },
        )
        .await
    }

    async fn redirect_to_version(version: ProtocolVersion) -> impl IntoResponse {
        Redirect::temporary(&format!("/{}/version", version))
    }

    async fn redirect_to_latest_version() -> impl IntoResponse {
        Self::redirect_to_version(PROTOCOL_VERSION_LATEST).await
    }

    async fn signin(
        _version: ProtocolVersion,
        State(service): State<Arc<TypeDBService>>,
        JsonBody(payload): JsonBody<SigninPayload>,
    ) -> impl IntoResponse {
        run_with_diagnostics_async(
            service.server_state.diagnostics_manager().await,
            None::<&str>,
            ActionKind::SignIn,
            || async {
                service
                    .server_state
                    .token_create(payload.username, payload.password)
                    .await
                    .map(|token| JsonBody(encode_token(token)))
                    .map_err(|typedb_source| HttpServiceError::State { typedb_source })
            },
        )
        .await
    }

    async fn databases(_version: ProtocolVersion, State(service): State<Arc<TypeDBService>>) -> impl IntoResponse {
        run_with_diagnostics_async(
            service.server_state.diagnostics_manager().await,
            None::<&str>,
            ActionKind::DatabasesAll,
            || async {
                service
                    .server_state
                    .databases_all()
                    .await
                    .map(|dbs| JsonBody(encode_databases(dbs)))
                    .map_err(|typedb_source| HttpServiceError::State { typedb_source })
            },
        )
        .await
    }

    async fn databases_get(
        _version: ProtocolVersion,
        State(service): State<Arc<TypeDBService>>,
        database_path: DatabasePath,
    ) -> impl IntoResponse {
        run_with_diagnostics_async(
            service.server_state.diagnostics_manager().await,
            Some(&database_path.database_name),
            ActionKind::DatabasesGet,
            || async {
                let database_name = service
                    .server_state
                    .databases_get(&database_path.database_name)
                    .await
<<<<<<< HEAD
=======
                    .map_err(|typedb_source| HttpServiceError::State { typedb_source })?
>>>>>>> aab71ae1
                    .ok_or(HttpServiceError::NotFound {})?
                    .name()
                    .to_string();
                Ok(JsonBody(encode_database(database_name)))
            },
        )
        .await
    }

    async fn databases_create(
        _version: ProtocolVersion,
        State(service): State<Arc<TypeDBService>>,
        database_path: DatabasePath,
    ) -> impl IntoResponse {
        run_with_diagnostics_async(
            service.server_state.diagnostics_manager().await,
            Some(&database_path.database_name),
            ActionKind::DatabasesCreate,
            || async {
                service
                    .server_state
                    .databases_create(&database_path.database_name)
                    .await
                    .map_err(|typedb_source| HttpServiceError::State { typedb_source })
            },
        )
        .await
    }

    async fn databases_delete(
        _version: ProtocolVersion,
        State(service): State<Arc<TypeDBService>>,
        database_path: DatabasePath,
    ) -> impl IntoResponse {
        run_with_diagnostics_async(
            service.server_state.diagnostics_manager().await,
            Some(&database_path.database_name),
            ActionKind::DatabaseDelete,
            || async {
                service
                    .server_state
                    .database_delete(&database_path.database_name)
                    .await
                    .map_err(|typedb_source| HttpServiceError::State { typedb_source })
            },
        )
        .await
    }

    async fn databases_schema(
        _version: ProtocolVersion,
        State(service): State<Arc<TypeDBService>>,
        database_path: DatabasePath,
    ) -> impl IntoResponse {
        run_with_diagnostics_async(
            service.server_state.diagnostics_manager().await,
            Some(&database_path.database_name),
            ActionKind::DatabaseSchema,
            || async {
                service
                    .server_state
                    .database_schema(database_path.database_name.clone())
                    .await
                    .map(|schema| PlainTextBody(schema))
                    .map_err(|typedb_source| HttpServiceError::State { typedb_source })
            },
        )
        .await
    }

    async fn databases_type_schema(
        _version: ProtocolVersion,
        State(service): State<Arc<TypeDBService>>,
        database_path: DatabasePath,
    ) -> impl IntoResponse {
        run_with_diagnostics_async(
            service.server_state.diagnostics_manager().await,
            Some(&database_path.database_name),
            ActionKind::DatabaseTypeSchema,
            || async {
                service
                    .server_state
                    .database_type_schema(database_path.database_name.clone())
                    .await
                    .map(|schema| PlainTextBody(schema))
                    .map_err(|typedb_source| HttpServiceError::State { typedb_source })
            },
        )
        .await
    }

    async fn users(
        _version: ProtocolVersion,
        State(service): State<Arc<TypeDBService>>,
        accessor: Accessor,
    ) -> impl IntoResponse {
        run_with_diagnostics_async(
            service.server_state.diagnostics_manager().await,
            None::<&str>,
            ActionKind::UsersAll,
            || async {
                service
                    .server_state
                    .users_all(accessor)
                    .await
                    .map(|users| JsonBody(encode_users(users)))
                    .map_err(|typedb_source| HttpServiceError::State { typedb_source })
            },
        )
        .await
    }

    async fn users_get(
        _version: ProtocolVersion,
        State(service): State<Arc<TypeDBService>>,
        accessor: Accessor,
        user_path: UserPath,
    ) -> impl IntoResponse {
        run_with_diagnostics_async(
            service.server_state.diagnostics_manager().await,
            None::<&str>,
            ActionKind::UsersGet,
            || async {
                service
                    .server_state
                    .users_get(&user_path.username, accessor)
                    .await
                    .map_err(|typedb_source| HttpServiceError::State { typedb_source })
                    .map(|user| JsonBody(encode_user(&user)))
            },
        )
        .await
    }

    async fn users_create(
        _version: ProtocolVersion,
        State(service): State<Arc<TypeDBService>>,
        accessor: Accessor,
        user_path: UserPath,
        JsonBody(payload): JsonBody<CreateUserPayload>,
    ) -> impl IntoResponse {
        run_with_diagnostics_async(
            service.server_state.diagnostics_manager().await,
            None::<&str>,
            ActionKind::UsersCreate,
            || async {
                let user = User { name: user_path.username };
                let credential = Credential::new_password(payload.password.as_str());
                service
                    .server_state
                    .users_create(&user, &credential, accessor)
                    .await
                    .map_err(|typedb_source| HttpServiceError::State { typedb_source })
            },
        )
        .await
    }

    async fn users_update(
        _version: ProtocolVersion,
        State(service): State<Arc<TypeDBService>>,
        accessor: Accessor,
        user_path: UserPath,
        JsonBody(payload): JsonBody<UpdateUserPayload>,
    ) -> impl IntoResponse {
        run_with_diagnostics_async(
            service.server_state.diagnostics_manager().await,
            None::<&str>,
            ActionKind::UsersUpdate,
            || async {
                let user_update = None; // updating username is not supported now
                let credential_update = Some(Credential::new_password(&payload.password));
                let username = user_path.username.as_str();
                service
                    .server_state
                    .users_update(username, user_update, credential_update, accessor)
                    .await
                    .map_err(|typedb_source| HttpServiceError::State { typedb_source })
            },
        )
        .await
    }

    async fn users_delete(
        _version: ProtocolVersion,
        State(service): State<Arc<TypeDBService>>,
        accessor: Accessor,
        user_path: UserPath,
    ) -> impl IntoResponse {
        run_with_diagnostics_async(
            service.server_state.diagnostics_manager().await,
            None::<&str>,
            ActionKind::UsersDelete,
            || async {
                let username = user_path.username.as_str();
                service
                    .server_state
                    .users_delete(username, accessor)
                    .await
                    .map_err(|typedb_source| HttpServiceError::State { typedb_source })
            },
        )
        .await
    }

    async fn transaction_open(
        _version: ProtocolVersion,
        State(service): State<Arc<TypeDBService>>,
        Accessor(accessor): Accessor,
        JsonBody(payload): JsonBody<TransactionOpenPayload>,
    ) -> impl IntoResponse {
        run_with_diagnostics_async(
            service.server_state.diagnostics_manager().await,
            Some(payload.database_name.clone()),
            ActionKind::TransactionOpen,
            || async {
                let (transaction_info, _processing_time) = Self::transaction_new(&service, accessor, payload).await?;
                let uuid = Uuid::new_v4();
                service.transaction_services.write().await.insert(uuid, transaction_info);
                Ok(JsonBody(encode_transaction(uuid)))
            },
        )
        .await
    }

    async fn transactions_commit(
        _version: ProtocolVersion,
        State(service): State<Arc<TypeDBService>>,
        Accessor(accessor): Accessor,
        path: TransactionPath,
    ) -> impl IntoResponse {
        let uuid = path.transaction_id;
        let senders = service.transaction_services.read().await;
        let transaction = senders.get(&uuid).ok_or(HttpServiceError::no_open_transaction())?;

        run_with_diagnostics_async(
            service.server_state.diagnostics_manager().await,
            Some(transaction.database_name.clone()),
            ActionKind::TransactionCommit,
            || async {
                if accessor != transaction.owner {
                    return Err(HttpServiceError::operation_not_permitted());
                }
                Self::transaction_request(&transaction, TransactionRequest::Commit, true).await
            },
        )
        .await
    }

    async fn transactions_close(
        _version: ProtocolVersion,
        State(service): State<Arc<TypeDBService>>,
        Accessor(accessor): Accessor,
        path: TransactionPath,
    ) -> impl IntoResponse {
        let uuid = path.transaction_id;
        let senders = service.transaction_services.read().await;
        let Some(transaction) = senders.get(&uuid) else {
            return Ok(TransactionServiceResponse::Ok);
        };

        run_with_diagnostics_async(
            service.server_state.diagnostics_manager().await,
            Some(transaction.database_name.clone()),
            ActionKind::TransactionClose,
            || async {
                if accessor != transaction.owner {
                    return Err(HttpServiceError::operation_not_permitted());
                }
                Self::transaction_request(&transaction, TransactionRequest::Close, false).await
            },
        )
        .await
    }

    async fn transactions_rollback(
        _version: ProtocolVersion,
        State(service): State<Arc<TypeDBService>>,
        Accessor(accessor): Accessor,
        path: TransactionPath,
    ) -> impl IntoResponse {
        let uuid = path.transaction_id;
        let senders = service.transaction_services.read().await;
        let transaction = senders.get(&uuid).ok_or(HttpServiceError::no_open_transaction())?;

        run_with_diagnostics_async(
            service.server_state.diagnostics_manager().await,
            Some(transaction.database_name.clone()),
            ActionKind::TransactionRollback,
            || async {
                if accessor != transaction.owner {
                    return Err(HttpServiceError::operation_not_permitted());
                }
                Self::transaction_request(&transaction, TransactionRequest::Rollback, true).await
            },
        )
        .await
    }

    async fn transactions_analyse_query(
        _version: ProtocolVersion,
        State(service): State<Arc<TypeDBService>>,
        Accessor(accessor): Accessor,
        path: TransactionPath,
        JsonBody(payload): JsonBody<TransactionQueryPayload>,
    ) -> impl IntoResponse {
        let uuid = path.transaction_id;
        let senders = service.transaction_services.read().await;
        let transaction = senders.get(&uuid).ok_or(HttpServiceError::no_open_transaction())?;

        run_with_diagnostics_async(
            service.server_state.diagnostics_manager().await,
            Some(transaction.database_name.clone()),
            ActionKind::TransactionAnalyse,
            || async {
                if accessor != transaction.owner {
                    return Err(HttpServiceError::operation_not_permitted());
                }
                Self::transaction_request(&transaction, Self::build_analyse_query_request(payload.query), true).await
            },
        )
        .await
    }

    async fn transactions_query(
        _version: ProtocolVersion,
        State(service): State<Arc<TypeDBService>>,
        Accessor(accessor): Accessor,
        path: TransactionPath,
        JsonBody(payload): JsonBody<TransactionQueryPayload>,
    ) -> impl IntoResponse {
        let uuid = path.transaction_id;
        let senders = service.transaction_services.read().await;
        let transaction = senders.get(&uuid).ok_or(HttpServiceError::no_open_transaction())?;

        run_with_diagnostics_async(
            service.server_state.diagnostics_manager().await,
            Some(transaction.database_name.clone()),
            ActionKind::TransactionQuery,
            || async {
                if accessor != transaction.owner {
                    return Err(HttpServiceError::operation_not_permitted());
                }
                Self::transaction_request(
                    &transaction,
                    Self::build_query_request(payload.query_options, payload.query),
                    true,
                )
                .await
            },
        )
        .await
    }

    async fn query(
        _version: ProtocolVersion,
        State(service): State<Arc<TypeDBService>>,
        Accessor(accessor): Accessor,
        JsonBody(payload): JsonBody<QueryPayload>,
    ) -> impl IntoResponse {
        run_with_diagnostics_async(
            service.server_state.diagnostics_manager().await,
            Some(payload.transaction_open_payload.database_name.clone()),
            ActionKind::OneshotQuery,
            || async {
                let (transaction_info, _processing_time) =
                    Self::transaction_new(&service, accessor, payload.transaction_open_payload).await?;

                let transaction_response = Self::transaction_request(
                    &transaction_info,
                    Self::build_query_request(payload.query_options, payload.query),
                    true,
                )
                .await?;
                let query_response = Self::try_get_query_response(transaction_response)?;

                let commit = match query_response.query_type() {
                    QueryType::Read => false,
                    QueryType::Write | QueryType::Schema => {
                        payload.commit.unwrap_or(Self::QUERY_ENDPOINT_COMMIT_DEFAULT)
                    }
                };

                let close_response = match commit {
                    true => Self::transaction_request(&transaction_info, TransactionRequest::Commit, true),
                    false => Self::transaction_request(&transaction_info, TransactionRequest::Close, true),
                }
                .await?;
                if let TransactionServiceResponse::Err(typedb_source) = close_response {
                    return match commit {
                        true => Err(HttpServiceError::QueryCommit { typedb_source }),
                        false => Err(HttpServiceError::QueryClose { typedb_source }),
                    };
                }

                Ok(TransactionServiceResponse::Query(query_response))
            },
        )
        .await
    }
}<|MERGE_RESOLUTION|>--- conflicted
+++ resolved
@@ -306,10 +306,7 @@
                     .server_state
                     .databases_get(&database_path.database_name)
                     .await
-<<<<<<< HEAD
-=======
                     .map_err(|typedb_source| HttpServiceError::State { typedb_source })?
->>>>>>> aab71ae1
                     .ok_or(HttpServiceError::NotFound {})?
                     .name()
                     .to_string();

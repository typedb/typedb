/*
 * This Source Code Form is subject to the terms of the Mozilla Public
 * License, v. 2.0. If a copy of the MPL was not distributed with this
 * file, You can obtain one at https://mozilla.org/MPL/2.0/.
 */

use std::{
    collections::VecDeque,
    fmt::{self, Debug},
    ops::{
        ControlFlow,
        ControlFlow::{Break, Continue},
    },
    sync::Arc,
};

use compiler::{executable::ExecutableCompilationError, query_structure::PipelineStructure};
use concept::{thing::thing_manager::ThingManager, type_::type_manager::TypeManager};
use database::{
    query::{
        execute_schema_query, execute_write_query_in_schema, execute_write_query_in_write, StreamQueryOutputDescriptor,
        WriteQueryAnswer, WriteQueryResult,
    },
    transaction::{TransactionRead, TransactionSchema, TransactionWrite},
};
use diagnostics::metrics::{ClientEndpoint, LoadKind};
use executor::{
    batch::Batch,
    document::ConceptDocument,
    pipeline::{pipeline::Pipeline, stage::ReadPipelineStage, PipelineExecutionError},
    ExecutionInterrupt, InterruptType,
};
use http::StatusCode;
use ir::pipeline::ParameterRegistry;
use itertools::{Either, Itertools};
use lending_iterator::LendingIterator;
use options::{QueryOptions, TransactionOptions};
use query::error::QueryError;
use resource::profile::StorageCounters;
use storage::snapshot::ReadableSnapshot;
use tokio::{
    sync::{broadcast, mpsc::Receiver, oneshot},
    task::{spawn_blocking, JoinHandle},
    time::Instant,
};
use tracing::{event, Level};
use typeql::{parse_query, query::SchemaQuery};

<<<<<<< HEAD
use super::message::query::query_structure::encode_query_structure;
use crate::{
    service::{
        http::message::query::{document::encode_document, query_structure::QueryStructureResponse, row::encode_row},
=======
use super::message::query::query_structure::{
    encode_pipeline_structure, encode_query_structure, PipelineStructureResponse,
};
use crate::{
    error::{LocalServerStateError, ServerStateError},
    service::{
        http::message::query::{
            annotations::encode_query_structure_annotations, document::encode_document,
            query_structure::QueryStructureResponse, row::encode_row, AnalysedQueryResponse,
        },
>>>>>>> aab71ae1
        transaction_service::{
            init_transaction_timeout, is_write_pipeline, with_readable_transaction, Transaction,
            TransactionServiceError,
        },
        QueryType, TransactionType,
    },
<<<<<<< HEAD
    state::{ArcServerState, ServerStateError},
=======
    state::ArcServerState,
>>>>>>> aab71ae1
};

macro_rules! respond_error_and_return_break {
    ($responder:ident, $error:expr) => {{
        let _ = respond_transaction_response($responder, TransactionServiceResponse::Err($error));
        return Break(());
    }};
}

macro_rules! respond_else_return_break {
    ($responder:ident, $response:expr) => {{
        match respond_transaction_response($responder, $response) {
            Ok(()) => {}
            Err(_) => return Break(()),
        }
    }};
}

macro_rules! check_interrupt_else_respond_error_and_return_break {
    ($interrupt:ident, $responder:ident) => {{
        if let Some(interrupt) = $interrupt.check() {
            respond_error_and_return_break!($responder, TransactionServiceError::QueryInterrupted { interrupt });
        }
    }};
}

macro_rules! check_timeout_else_respond_error_and_return_break {
    ($timeout_at:ident, $responder:ident) => {{
        if Instant::now() >= $timeout_at {
            respond_error_and_return_break!($responder, TransactionServiceError::TransactionTimeout {});
        }
    }};
}

macro_rules! unwrap_or_execute_else_respond_error_and_return_break {
    ($expr:expr, $responder:ident, |$err:pat_param| $err_mapper: block) => {{
        match $expr {
            Ok(result) => result,
            Err($err) => respond_error_and_return_break!($responder, $err_mapper),
        }
    }};
}

#[derive(Debug, Clone, Eq, PartialEq)]
pub(crate) enum TransactionRequest {
    Query(QueryOptions, String),
    AnalyseQuery(String),
    Commit,
    Rollback,
    Close,
}

pub(crate) struct TransactionResponder(pub(crate) oneshot::Sender<TransactionServiceResponse>);

impl Debug for TransactionResponder {
    fn fmt(&self, f: &mut fmt::Formatter<'_>) -> fmt::Result {
        write!(f, "TransactionResponder(..)")
    }
}

fn respond_query_response(
    responder: TransactionResponder,
    response: QueryAnswer,
) -> Result<(), TransactionServiceResponse> {
    respond_transaction_response(responder, TransactionServiceResponse::Query(response))
}

fn respond_transaction_response(
    responder: TransactionResponder,
    response: TransactionServiceResponse,
) -> Result<(), TransactionServiceResponse> {
    let TransactionResponder(sender) = responder;
    match sender.send(response) {
        Ok(()) => Ok(()),
        Err(response) => Err(response),
    }
}

#[derive(Debug)]
pub(crate) struct TransactionService {
    server_state: ArcServerState,

    request_stream: Receiver<(TransactionRequest, TransactionResponder)>,
    query_interrupt_sender: broadcast::Sender<InterruptType>,
    query_interrupt_receiver: ExecutionInterrupt,

    timeout_at: Instant,
    schema_lock_acquire_timeout_millis: Option<u64>,

    transaction: Option<Transaction>,
    query_queue: VecDeque<(TransactionResponder, QueryOptions, typeql::query::Pipeline, String)>,
    running_write_query: Option<(TransactionResponder, JoinHandle<(Transaction, WriteQueryResult)>)>,
}

#[derive(Debug)]
pub(crate) enum TransactionServiceResponse {
    Ok,
    Query(QueryAnswer),
    QueryAnalyse(AnalysedQueryResponse),
    Err(TransactionServiceError),
}

#[derive(Debug)]
pub(crate) enum QueryAnswer {
    ResOk(QueryType),
    ResRows((QueryType, Vec<serde_json::Value>, Option<PipelineStructureResponse>, Option<QueryAnswerWarning>)),
    ResDocuments((QueryType, Vec<serde_json::Value>, Option<QueryAnswerWarning>)),
}

impl QueryAnswer {
    pub(crate) fn query_type(&self) -> QueryType {
        match self {
            QueryAnswer::ResOk(query_type) => *query_type,
            QueryAnswer::ResRows((query_type, _, _, _)) => *query_type,
            QueryAnswer::ResDocuments((query_type, _, _)) => *query_type,
        }
    }

    pub(crate) fn status_code(&self) -> StatusCode {
        match self {
            QueryAnswer::ResOk(_) => StatusCode::OK,
            QueryAnswer::ResRows((_, _, _, warning)) => match warning {
                None => StatusCode::OK,
                Some(warning) => warning.status_code(),
            },
            QueryAnswer::ResDocuments((_, _, warning)) => match warning {
                None => StatusCode::OK,
                Some(warning) => warning.status_code(),
            },
        }
    }
}

#[derive(Debug)]
pub(crate) enum QueryAnswerWarning {
    ReadResultsLimitExceeded { limit: usize },
    WriteResultsLimitExceeded { limit: usize },
}

impl QueryAnswerWarning {
    pub(crate) fn status_code(&self) -> StatusCode {
        match self {
            QueryAnswerWarning::ReadResultsLimitExceeded { .. } => StatusCode::PARTIAL_CONTENT,
            QueryAnswerWarning::WriteResultsLimitExceeded { .. } => StatusCode::PARTIAL_CONTENT,
        }
    }
}

impl fmt::Display for QueryAnswerWarning {
    fn fmt(&self, f: &mut fmt::Formatter<'_>) -> fmt::Result {
        match self {
            QueryAnswerWarning::ReadResultsLimitExceeded { limit } => write!(f, "Read query results limit ({limit}) exceeded. Not all answers are returned."),
            QueryAnswerWarning::WriteResultsLimitExceeded { limit } => write!(f, "Write query results limit ({limit}) exceeded. Not all answers are returned, but all the requested writes are completed.")
        }
    }
}

impl TransactionService {
    pub(crate) fn new(
        server_state: ArcServerState,
        request_stream: Receiver<(TransactionRequest, TransactionResponder)>,
    ) -> Self {
        let (query_interrupt_sender, query_interrupt_receiver) = broadcast::channel(1);
        Self {
            server_state,

            request_stream,
            query_interrupt_sender,
            query_interrupt_receiver: ExecutionInterrupt::new(query_interrupt_receiver),

            timeout_at: init_transaction_timeout(None),
            schema_lock_acquire_timeout_millis: None,

            transaction: None,
            query_queue: VecDeque::with_capacity(20),
            running_write_query: None,
        }
    }

    pub(crate) async fn open(
        &mut self,
        type_: TransactionType,
        database_name: String,
        options: TransactionOptions,
    ) -> Result<u64, TransactionServiceError> {
        let receive_time = Instant::now();
        let transaction_timeout_millis = options.transaction_timeout_millis;

        let database = self
            .server_state
            .database_manager()
            .await
            .database(database_name.as_ref())
            .ok_or_else(|| TransactionServiceError::DatabaseNotFound { name: database_name.clone() })?;

        let transaction = match type_ {
            TransactionType::Read => {
                let transaction = spawn_blocking(move || {
                    TransactionRead::open(database, options)
                        .map_err(|typedb_source| TransactionServiceError::TransactionFailed { typedb_source })
                })
                .await
                .unwrap()?;
                Transaction::Read(transaction)
            }
            TransactionType::Write => {
                let transaction = spawn_blocking(move || {
                    TransactionWrite::open(database, options)
                        .map_err(|typedb_source| TransactionServiceError::TransactionFailed { typedb_source })
                })
                .await
                .unwrap()?;
                Transaction::Write(transaction)
            }
            TransactionType::Schema => {
                let transaction = spawn_blocking(move || {
                    TransactionSchema::open(database, options)
                        .map_err(|typedb_source| TransactionServiceError::TransactionFailed { typedb_source })
                })
                .await
                .unwrap()?;
                Transaction::Schema(transaction)
            }
        };
        self.server_state.diagnostics_manager().await.increment_load_count(
            ClientEndpoint::Http,
            &database_name,
            transaction.load_kind(),
        );
        self.transaction = Some(transaction);
        self.timeout_at = init_transaction_timeout(Some(transaction_timeout_millis));

        let processing_time_millis = Instant::now().duration_since(receive_time).as_millis() as u64;
        Ok(processing_time_millis)
    }

    pub(crate) async fn listen(&mut self) {
        let mut shutdown_receiver = self.server_state.shutdown_receiver().await;
        loop {
            let control = if let Some((_, write_query_worker)) = &mut self.running_write_query {
                tokio::select! { biased;
                    _ = shutdown_receiver.changed() => {
                        event!(Level::TRACE, "Shutdown signal received, closing transaction service.");
                        self.do_close().await;
                        return;
                    }
                    _ = tokio::time::sleep_until(self.timeout_at) => {
                        event!(Level::TRACE, "Transaction timeout met, closing transaction service.");
                        self.do_close().await;
                        return;
                    }
                    write_query_result = write_query_worker => {
                        let (responder, _) = self.running_write_query.take().expect("Expected running write query");
                        let (transaction, result) = write_query_result.expect("Expected write query result");
                        self.transaction = Some(transaction);
                        match self.transmit_write_results(responder, result).await {
                            Continue(()) => self.may_accept_from_queue().await,
                            Break(()) => Break(())
                        }
                    }
                    next = self.request_stream.recv() => {
                        self.handle_next(next).await
                    }
                }
            } else {
                tokio::select! { biased;
                    _ = shutdown_receiver.changed() => {
                        event!(Level::TRACE, "Shutdown signal received, closing transaction service.");
                        self.do_close().await;
                        return;
                    }
                    _ = tokio::time::sleep_until(self.timeout_at) => {
                        event!(Level::TRACE, "Transaction timeout met, closing transaction service.");
                        self.do_close().await;
                        return;
                    }
                    next = self.request_stream.recv() => {
                        self.handle_next(next).await
                    }
                }
            };

            match control {
                Continue(()) => (),
                Break(()) => {
                    event!(Level::TRACE, "Stream ended, closing transaction service.");
                    self.do_close().await;
                    return;
                }
            }
        }
    }

    // TODO: any method using `Result<ControlFlow<(), ()>, Status>` should really be `ControlFlow<Result<(), Status>, ()>`
    async fn handle_next(&mut self, next: Option<(TransactionRequest, TransactionResponder)>) -> ControlFlow<(), ()> {
        match next {
            None => Break(()),
            Some((request, response_sender)) => match request {
                TransactionRequest::Query(query_options, query) => {
                    self.handle_query(query_options, query, response_sender).await
                }
                TransactionRequest::AnalyseQuery(query) => self.handle_analyse_query(query, response_sender).await,
                TransactionRequest::Commit => self.handle_commit(response_sender).await,
                TransactionRequest::Rollback => self.handle_rollback(response_sender).await,
                TransactionRequest::Close => self.handle_close(response_sender).await,
            },
        }
    }

    async fn handle_commit(&mut self, responder: TransactionResponder) -> ControlFlow<(), ()> {
        // finish any running write query, interrupt running queries, clear all running/queued reads, finish all writes
        //   note: if any write query errors, the whole transaction errors
        // finish any active write query
        if let Break(()) = self.finish_running_write_query_no_transmit(InterruptType::TransactionCommitted).await {
            return Break(());
        }

        // interrupt active queries
        self.interrupt(InterruptType::TransactionCommitted).await;
        if let Break(()) = self.cancel_queued_read_queries(InterruptType::TransactionCommitted).await {
            respond_error_and_return_break!(responder, TransactionServiceError::ServiceFailedQueueCleanup {});
        }

        // finish executing any remaining writes so they make it into the commit
        if let Break(()) = self.finish_queued_write_queries(InterruptType::TransactionCommitted).await {
            respond_error_and_return_break!(responder, TransactionServiceError::ServiceFailedQueueCleanup {});
        }

        let diagnostics_manager = self.server_state.diagnostics_manager().await;
        match self.transaction.take().expect("Expected existing transaction") {
            Transaction::Read(transaction) => {
                self.transaction = Some(Transaction::Read(transaction));
                respond_error_and_return_break!(responder, TransactionServiceError::CannotCommitReadTransaction {});
            }
            Transaction::Write(transaction) => spawn_blocking(move || {
                diagnostics_manager.decrement_load_count(
                    ClientEndpoint::Http,
                    transaction.database.name(),
                    LoadKind::WriteTransactions,
                );
                unwrap_or_execute_else_respond_error_and_return_break!(
                    transaction.commit().1,
                    responder,
                    |typedb_source| {
                        TransactionServiceError::DataCommitFailed {
<<<<<<< HEAD
                            typedb_source: ServerStateError::DatabaseDataCommitFailed { typedb_source },
=======
                            typedb_source: LocalServerStateError::DatabaseDataCommitFailed { typedb_source }.into(),
>>>>>>> aab71ae1
                        }
                    }
                );
                respond_else_return_break!(responder, TransactionServiceResponse::Ok);
                Break(())
            })
            .await
            .expect("Expected write transaction commit completion"),
            Transaction::Schema(transaction) => spawn_blocking(move || {
                diagnostics_manager.decrement_load_count(
                    ClientEndpoint::Http,
                    transaction.database.name(),
                    LoadKind::SchemaTransactions,
                );

                unwrap_or_execute_else_respond_error_and_return_break!(
                    transaction.commit().1,
                    responder,
                    |typedb_source| {
                        TransactionServiceError::SchemaCommitFailed {
<<<<<<< HEAD
                            typedb_source: ServerStateError::DatabaseSchemaCommitFailed { typedb_source },
=======
                            typedb_source: LocalServerStateError::DatabaseSchemaCommitFailed { typedb_source }.into(),
>>>>>>> aab71ae1
                        }
                    }
                );
                respond_else_return_break!(responder, TransactionServiceResponse::Ok);
                Break(())
            })
            .await
            .expect("Expected schema transaction commit completion"),
        }
    }

    async fn handle_rollback(&mut self, responder: TransactionResponder) -> ControlFlow<(), ()> {
        // interrupt all queries, cancel writes, then rollback
        self.interrupt(InterruptType::TransactionRolledback).await;
        if let Break(()) = self.cancel_queued_read_queries(InterruptType::TransactionRolledback).await {
            return Break(());
        }
        if let Break(()) = self.finish_running_write_query_no_transmit(InterruptType::TransactionCommitted).await {
            return Break(());
        }
        if let Break(()) = self.cancel_queued_write_queries(InterruptType::TransactionRolledback).await {
            return Break(());
        }

        match self.transaction.take().expect("Expected existing transaction") {
            Transaction::Read(transaction) => {
                self.transaction = Some(Transaction::Read(transaction));
                respond_error_and_return_break!(responder, TransactionServiceError::CannotRollbackReadTransaction {});
            }
            Transaction::Write(mut transaction) => {
                transaction.rollback();
                self.transaction = Some(Transaction::Write(transaction));
                respond_else_return_break!(responder, TransactionServiceResponse::Ok);
                Continue(())
            }
            Transaction::Schema(mut transaction) => {
                transaction.rollback();
                self.transaction = Some(Transaction::Schema(transaction));
                respond_else_return_break!(responder, TransactionServiceResponse::Ok);
                Continue(())
            }
        }
    }

    async fn handle_close(&mut self, responder: TransactionResponder) -> ControlFlow<(), ()> {
        self.do_close().await;
        respond_else_return_break!(responder, TransactionServiceResponse::Ok);
        Break(())
    }

    async fn do_close(&mut self) {
        self.interrupt(InterruptType::TransactionClosed).await;
        let _ = self.cancel_queued_read_queries(InterruptType::TransactionClosed).await;
        let _ = self.finish_running_write_query_no_transmit(InterruptType::TransactionClosed).await;
        let _ = self.cancel_queued_write_queries(InterruptType::TransactionClosed).await;

        match self.transaction.take() {
            None => (),
            Some(Transaction::Read(transaction)) => {
                self.server_state.diagnostics_manager().await.decrement_load_count(
                    ClientEndpoint::Http,
                    transaction.database.name(),
                    LoadKind::ReadTransactions,
                );
                transaction.close()
            }
            Some(Transaction::Write(transaction)) => {
                self.server_state.diagnostics_manager().await.decrement_load_count(
                    ClientEndpoint::Http,
                    transaction.database.name(),
                    LoadKind::WriteTransactions,
                );
                transaction.close()
            }
            Some(Transaction::Schema(transaction)) => {
                self.server_state.diagnostics_manager().await.decrement_load_count(
                    ClientEndpoint::Http,
                    transaction.database.name(),
                    LoadKind::SchemaTransactions,
                );
                transaction.close()
            }
        }
    }

    async fn interrupt(&mut self, interrupt: InterruptType) {
        self.query_interrupt_sender.send(interrupt).expect("Expected query interrupt to be sent");
    }

    async fn cancel_queued_read_queries(&mut self, interrupt: InterruptType) -> ControlFlow<(), ()> {
        let mut write_queries = VecDeque::with_capacity(self.query_queue.len());
        for (responder, query_options, pipeline, source_query) in self.query_queue.drain(0..self.query_queue.len()) {
            if is_write_pipeline(&pipeline) {
                write_queries.push_back((responder, query_options, pipeline, source_query));
            } else {
                respond_else_return_break!(
                    responder,
                    TransactionServiceResponse::Err(TransactionServiceError::QueryInterrupted { interrupt })
                );
            }
        }

        self.query_queue = write_queries;
        Continue(())
    }

    async fn finish_running_write_query_no_transmit(&mut self, interrupt: InterruptType) -> ControlFlow<(), ()> {
        if let Some((responder, worker)) = self.running_write_query.take() {
            let (transaction, result) = worker.await.expect("Expected current write query to finish");
            self.transaction = Some(transaction);

            if let Err(typedb_source) = result {
                respond_error_and_return_break!(responder, TransactionServiceError::QueryFailed { typedb_source });
            }

            // transmission of interrupt signal is ok if it fails
            respond_error_and_return_break!(responder, TransactionServiceError::QueryInterrupted { interrupt });
        } else {
            Continue(())
        }
    }

    async fn transmit_write_results(
        &mut self,
        responder: TransactionResponder,
        result: WriteQueryResult,
    ) -> ControlFlow<(), ()> {
        match result {
            Ok(answer) => self.activate_write_transmitter(responder, answer).await,
            Err(typedb_source) => {
                respond_error_and_return_break!(responder, TransactionServiceError::QueryFailed { typedb_source });
            }
        }
    }

    async fn cancel_queued_write_queries(&mut self, interrupt: InterruptType) -> ControlFlow<(), ()> {
        let mut read_queries = VecDeque::with_capacity(self.query_queue.len());
        for (responder, query_options, pipeline, source_query) in self.query_queue.drain(0..self.query_queue.len()) {
            if is_write_pipeline(&pipeline) {
                respond_else_return_break!(
                    responder,
                    TransactionServiceResponse::Err(TransactionServiceError::QueryInterrupted { interrupt })
                );
            } else {
                read_queries.push_back((responder, query_options, pipeline, source_query));
            }
        }
        self.query_queue = read_queries;
        Continue(())
    }

    async fn finish_queued_write_queries(&mut self, interrupt: InterruptType) -> ControlFlow<(), ()> {
        self.finish_running_write_query_no_transmit(interrupt).await?;
        let requests: Vec<_> = self.query_queue.drain(0..self.query_queue.len()).collect();
        for (responder, query_options, pipeline, source_query) in requests.into_iter() {
            if is_write_pipeline(&pipeline) {
                if let Break(()) = self.run_write_query(responder, query_options, pipeline, source_query).await {
                    return Break(());
                }
                if let Break(()) = self.finish_running_write_query_no_transmit(interrupt).await {
                    return Break(());
                }
            } else {
                self.query_queue.push_back((responder, query_options, pipeline, source_query));
            }
        }
        Continue(())
    }

    async fn may_accept_from_queue(&mut self) -> ControlFlow<(), ()> {
        debug_assert!(self.running_write_query.is_none());

        // unblock requests until the first write request, which we begin executing if it exists
        while let Some((responder, query_options, query_pipeline, source_query)) = self.query_queue.pop_front() {
            if is_write_pipeline(&query_pipeline) {
                return self.run_write_query(responder, query_options, query_pipeline, source_query).await;
            } else {
                if let Break(()) = self
                    .blocking_read_query_worker(
                        responder,
                        query_options,
                        query_pipeline,
                        source_query,
                        StorageCounters::DISABLED,
                    )
                    .await
                    .expect("Expected read query completion")
                {
                    return Break(());
                }
            }
        }
        Continue(())
    }

    async fn handle_query(
        &mut self,
        query_options: QueryOptions,
        query: String,
        responder: TransactionResponder,
    ) -> ControlFlow<(), ()> {
        let parsed = match parse_query(&query) {
            Ok(parsed) => parsed,
            Err(err) => {
                let _ = respond_transaction_response(
                    responder,
                    TransactionServiceResponse::Err(TransactionServiceError::QueryParseFailed { typedb_source: err }),
                );
                return Continue(());
            }
        };
        match parsed.into_structure() {
            typeql::query::QueryStructure::Schema(schema_query) => {
                // schema queries are handled immediately so there is a query response or a fatal Status
                match self.handle_query_schema(schema_query, query).await {
                    Ok(response) => {
                        respond_else_return_break!(responder, response);
                        Continue(())
                    }
                    Err(err) => respond_error_and_return_break!(responder, err),
                }
            }
            typeql::query::QueryStructure::Pipeline(pipeline) => {
                #[allow(clippy::collapsible_else_if)]
                if is_write_pipeline(&pipeline) {
                    if !self.query_queue.is_empty() || self.running_write_query.is_some() {
                        self.query_queue.push_back((responder, query_options, pipeline, query));
                        // queued queries are not handled yet so there will be no query response yet
                        Continue(())
                    } else {
                        self.run_write_query(responder, query_options, pipeline, query).await
                    }
                } else {
                    if !self.query_queue.is_empty() || self.running_write_query.is_some() {
                        self.query_queue.push_back((responder, query_options, pipeline, query));
                        // queued queries are not handled yet so there will be no query response yet
                        Continue(())
                    } else {
                        self.blocking_read_query_worker(
                            responder,
                            query_options,
                            pipeline,
                            query,
                            StorageCounters::DISABLED,
                        )
                        .await
                        .expect("Expected read query completion")
                    }
                }
            }
        }
    }

    async fn handle_query_schema(
        &mut self,
        query: SchemaQuery,
        source_query: String,
    ) -> Result<TransactionServiceResponse, TransactionServiceError> {
        self.interrupt(InterruptType::SchemaQueryExecution).await;
        if let Break(()) = self.cancel_queued_read_queries(InterruptType::SchemaQueryExecution).await {
            return Err(TransactionServiceError::ServiceFailedQueueCleanup {});
        }
        if let Break(()) = self.finish_queued_write_queries(InterruptType::SchemaQueryExecution).await {
            return Err(TransactionServiceError::ServiceFailedQueueCleanup {});
        }

        if let Some(transaction) = self.transaction.take() {
            match transaction {
                Transaction::Schema(schema_transaction) => {
                    let (transaction, result) =
                        spawn_blocking(move || execute_schema_query(schema_transaction, query, source_query))
                            .await
                            .expect("Expected schema query execution finishing");
                    self.transaction = Some(Transaction::Schema(transaction));
                    match result {
                        Ok(_) => return Ok(TransactionServiceResponse::Query(QueryAnswer::ResOk(QueryType::Schema))),
                        Err(err) => {
                            return Err(TransactionServiceError::TxnAbortSchemaQueryFailed { typedb_source: *err })
                        }
                    }
                }
                transaction => self.transaction = Some(transaction),
            }
        }

        Ok(TransactionServiceResponse::Err(TransactionServiceError::SchemaQueryRequiresSchemaTransaction {}))
    }

    async fn run_write_query(
        &mut self,
        responder: TransactionResponder,
        query_options: QueryOptions,
        pipeline: typeql::query::Pipeline,
        source_query: String,
    ) -> ControlFlow<(), ()> {
        debug_assert!(self.running_write_query.is_none());
        self.interrupt(InterruptType::WriteQueryExecution).await;
        match self.spawn_blocking_execute_write_query(query_options, pipeline, source_query) {
            Ok(handle) => {
                // running write queries have no valid response yet (until they finish) and will respond asynchronously
                self.running_write_query = Some((responder, tokio::spawn(async move { handle.await.unwrap() })));
            }
            Err(err) => {
                // non-fatal errors we will respond immediately
                respond_else_return_break!(responder, TransactionServiceResponse::Err(err));
            }
        };
        Continue(())
    }

    async fn activate_write_transmitter(
        &mut self,
        responder: TransactionResponder,
        answer: WriteQueryAnswer,
    ) -> ControlFlow<(), ()> {
        // Write query is already executed, but for simplicity, we convert it to something that conform to the same API as the read path
        with_readable_transaction!(self.transaction.as_ref().unwrap(), |transaction| {
            let snapshot = transaction.snapshot.clone_inner();
            let type_manager = transaction.type_manager.clone();
            let thing_manager = transaction.thing_manager.clone();
            let timeout_at = self.timeout_at;
            let interrupt = self.query_interrupt_receiver.clone();
            tokio::spawn(async move {
                match answer.answer {
                    Either::Left((output_descriptor, batch, pipeline_structure)) => {
                        Self::submit_write_query_batch_answer(
                            snapshot,
                            type_manager,
                            thing_manager,
                            answer.query_options,
                            output_descriptor,
                            pipeline_structure,
                            batch,
                            responder,
                            timeout_at,
                            interrupt,
                            StorageCounters::DISABLED,
                        )
                        .await
                    }
                    Either::Right((parameters, documents)) => {
                        Self::submit_write_query_documents_answer(
                            snapshot,
                            type_manager,
                            thing_manager,
                            answer.query_options,
                            parameters,
                            documents,
                            responder,
                            timeout_at,
                            interrupt,
                            StorageCounters::DISABLED,
                        )
                        .await
                    }
                }
            })
            .await
            .expect("Expected write finish")
        })
    }

    fn spawn_blocking_execute_write_query(
        &mut self,
        query_options: QueryOptions,
        pipeline: typeql::query::Pipeline,
        source_query: String,
    ) -> Result<JoinHandle<(Transaction, WriteQueryResult)>, TransactionServiceError> {
        debug_assert!(self.running_write_query.is_none());
        debug_assert!(self.transaction.is_some());
        let interrupt = self.query_interrupt_receiver.clone();
        println!("Spawn blocking execute write query!");
        match self.transaction.take() {
            Some(Transaction::Schema(schema_transaction)) => Ok(spawn_blocking(move || {
                let (transaction, result) =
                    execute_write_query_in_schema(schema_transaction, query_options, pipeline, source_query, interrupt);
                (Transaction::Schema(transaction), result)
            })),
            Some(Transaction::Write(write_transaction)) => Ok(spawn_blocking(move || {
                let (transaction, result) =
                    execute_write_query_in_write(write_transaction, query_options, pipeline, source_query, interrupt);
                (Transaction::Write(transaction), result)
            })),
            Some(Transaction::Read(transaction)) => {
                self.transaction = Some(Transaction::Read(transaction));
                Err(TransactionServiceError::WriteQueryRequiresSchemaOrWriteTransaction {})
            }
            None => Err(TransactionServiceError::NoOpenTransaction {}),
        }
    }

    async fn submit_write_query_batch_answer(
        snapshot: Arc<impl ReadableSnapshot>,
        type_manager: Arc<TypeManager>,
        thing_manager: Arc<ThingManager>,
        query_options: QueryOptions,
        output_descriptor: StreamQueryOutputDescriptor,
        pipeline_structure: Option<PipelineStructure>,
        batch: Batch,
        responder: TransactionResponder,
        timeout_at: Instant,
        mut interrupt: ExecutionInterrupt,
        storage_counters: StorageCounters,
    ) -> ControlFlow<(), ()> {
        let mut result = vec![];
        let mut batch_iterator = batch.into_iterator();
        let mut warning = None;
        let encode_pipeline_structure_result =
            pipeline_structure.as_ref().map(|qs| encode_pipeline_structure(&*snapshot, &type_manager, qs)).transpose();
        let always_taken_blocks = pipeline_structure.map(|qs| qs.parametrised_structure.always_taken_blocks());
        let pipeline_structure_response = match encode_pipeline_structure_result {
            Ok(structure_opt) => structure_opt,
            Err(typedb_source) => {
                respond_error_and_return_break!(
                    responder,
                    TransactionServiceError::PipelineExecution {
                        typedb_source: PipelineExecutionError::ConceptRead { typedb_source }
                    }
                );
            }
        };
        while let Some(row) = batch_iterator.next() {
            check_timeout_else_respond_error_and_return_break!(timeout_at, responder);
            check_interrupt_else_respond_error_and_return_break!(interrupt, responder);
            // TODO: Consider multiplicity?
            if let Some(limit) = query_options.answer_count_limit {
                if result.len() >= limit {
                    warning = Some(QueryAnswerWarning::WriteResultsLimitExceeded { limit });
                    break;
                }
            }

            let encoded_row = encode_row(
                row,
                &output_descriptor,
                snapshot.as_ref(),
                &type_manager,
                &thing_manager,
                query_options.include_instance_types,
                storage_counters.clone(),
                always_taken_blocks.as_ref(),
            );
            match encoded_row {
                Ok(encoded_row) => result.push(encoded_row),
                Err(typedb_source) => {
                    respond_error_and_return_break!(
                        responder,
                        TransactionServiceError::PipelineExecution {
                            typedb_source: PipelineExecutionError::ConceptRead { typedb_source }
                        }
                    );
                }
            }
        }
        match respond_query_response(
            responder,
            QueryAnswer::ResRows((QueryType::Write, result, pipeline_structure_response, warning)),
        ) {
            Ok(_) => Continue(()),
            Err(_) => Break(()),
        }
    }

    async fn submit_write_query_documents_answer(
        snapshot: Arc<impl ReadableSnapshot>,
        type_manager: Arc<TypeManager>,
        thing_manager: Arc<ThingManager>,
        query_options: QueryOptions,
        parameters: Arc<ParameterRegistry>,
        documents: Vec<ConceptDocument>,
        responder: TransactionResponder,
        timeout_at: Instant,
        mut interrupt: ExecutionInterrupt,
        storage_counters: StorageCounters,
    ) -> ControlFlow<(), ()> {
        let mut result = Vec::with_capacity(documents.len());
        let mut warning = None;
        for document in documents {
            check_timeout_else_respond_error_and_return_break!(timeout_at, responder);
            check_interrupt_else_respond_error_and_return_break!(interrupt, responder);
            // TODO: Consider multiplicity?
            if let Some(limit) = query_options.answer_count_limit {
                if result.len() >= limit {
                    warning = Some(QueryAnswerWarning::WriteResultsLimitExceeded { limit });
                    break;
                }
            }

            let encoded_document = encode_document(
                document,
                snapshot.as_ref(),
                &type_manager,
                &thing_manager,
                &parameters,
                storage_counters.clone(),
            );
            match encoded_document {
                Ok(encoded_document) => result.push(encoded_document),
                Err(typedb_source) => {
                    respond_error_and_return_break!(
                        responder,
                        TransactionServiceError::PipelineExecution {
                            typedb_source: PipelineExecutionError::ConceptRead { typedb_source }
                        }
                    );
                }
            }
        }
        match respond_query_response(responder, QueryAnswer::ResDocuments((QueryType::Write, result, warning))) {
            Ok(_) => Continue(()),
            Err(_) => Break(()),
        }
    }

    fn blocking_read_query_worker(
        &self,
        responder: TransactionResponder,
        query_options: QueryOptions,
        pipeline: typeql::query::Pipeline,
        source_query: String,
        storage_counters: StorageCounters,
    ) -> JoinHandle<ControlFlow<(), ()>> {
        debug_assert!(self.query_queue.is_empty() && self.running_write_query.is_none() && self.transaction.is_some());
        let timeout_at = self.timeout_at;
        let interrupt = self.query_interrupt_receiver.clone();
        with_readable_transaction!(self.transaction.as_ref().unwrap(), |transaction| {
            let snapshot = transaction.snapshot.clone_inner();
            let type_manager = transaction.type_manager.clone();
            let thing_manager = transaction.thing_manager.clone();
            let function_manager = transaction.function_manager.clone();
            let query_manager = transaction.query_manager.clone();
            spawn_blocking(move || {
                let pipeline_result = query_manager.prepare_read_pipeline(
                    snapshot.clone(),
                    &type_manager,
                    thing_manager.clone(),
                    &function_manager,
                    &pipeline,
                    &source_query,
                );
                let pipeline = match pipeline_result {
                    Ok(pipeline) => pipeline,
                    Err(typedb_source) => {
                        respond_else_return_break!(
                            responder,
                            TransactionServiceResponse::Err(TransactionServiceError::QueryFailed { typedb_source })
                        );
                        return Continue(());
                    }
                };
                Self::respond_read_query_sync(
                    query_options,
                    pipeline,
                    &source_query,
                    timeout_at,
                    interrupt,
                    responder,
                    snapshot,
                    &type_manager,
                    thing_manager,
                    storage_counters,
                )
            })
        })
    }

    fn respond_read_query_sync<Snapshot: ReadableSnapshot>(
        query_options: QueryOptions,
        pipeline: Pipeline<Snapshot, ReadPipelineStage<Snapshot>>,
        source_query: &str,
        timeout_at: Instant,
        mut interrupt: ExecutionInterrupt,
        responder: TransactionResponder,
        snapshot: Arc<Snapshot>,
        type_manager: &TypeManager,
        thing_manager: Arc<ThingManager>,
        storage_counters: StorageCounters,
    ) -> ControlFlow<(), ()> {
        let query_profile = if pipeline.has_fetch() {
            let (iterator, context) = unwrap_or_execute_else_respond_error_and_return_break!(
                pipeline.into_documents_iterator(interrupt.clone()),
                responder,
                |(err, _)| {
                    TransactionServiceError::QueryFailed {
                        typedb_source: Box::new(QueryError::ReadPipelineExecution {
                            source_query: source_query.to_string(),
                            typedb_source: err,
                        }),
                    }
                }
            );

            let parameters = context.parameters;
            let mut result = vec![];
            let mut warning = None;
            for next in iterator {
                if let Some(limit) = query_options.answer_count_limit {
                    if result.len() >= limit {
                        warning = Some(QueryAnswerWarning::ReadResultsLimitExceeded { limit });
                        break;
                    }
                }

                check_timeout_else_respond_error_and_return_break!(timeout_at, responder);
                check_interrupt_else_respond_error_and_return_break!(interrupt, responder);

                let document =
                    unwrap_or_execute_else_respond_error_and_return_break!(next, responder, |typedb_source| {
                        TransactionServiceError::PipelineExecution { typedb_source: *typedb_source }
                    });

                let encoded_document = encode_document(
                    document,
                    snapshot.as_ref(),
                    type_manager,
                    &thing_manager,
                    &parameters,
                    storage_counters.clone(),
                );
                match encoded_document {
                    Ok(encoded_document) => result.push(encoded_document),
                    Err(typedb_source) => {
                        respond_error_and_return_break!(
                            responder,
                            TransactionServiceError::PipelineExecution {
                                typedb_source: PipelineExecutionError::ConceptRead { typedb_source }
                            }
                        );
                    }
                }
            }
            respond_else_return_break!(
                responder,
                TransactionServiceResponse::Query(QueryAnswer::ResDocuments((QueryType::Read, result, warning)))
            );
            context.profile
        } else {
            let named_outputs = pipeline.rows_positions().unwrap();
            let descriptor: StreamQueryOutputDescriptor = named_outputs.clone().into_iter().sorted().collect();

            let encode_pipeline_structure_result = pipeline
                .pipeline_structure()
                .map(|qs| encode_pipeline_structure(&*snapshot, &type_manager, qs))
                .transpose();
            let always_taken_blocks =
                pipeline.pipeline_structure().map(|qs| qs.parametrised_structure.always_taken_blocks());
            let pipeline_structure_response = match encode_pipeline_structure_result {
                Ok(structure_opt) => structure_opt,
                Err(typedb_source) => {
                    respond_error_and_return_break!(
                        responder,
                        TransactionServiceError::PipelineExecution {
                            typedb_source: PipelineExecutionError::ConceptRead { typedb_source }
                        }
                    );
                }
            };
            let (mut iterator, context) = unwrap_or_execute_else_respond_error_and_return_break!(
                pipeline.into_rows_iterator(interrupt.clone()),
                responder,
                |(err, _)| {
                    TransactionServiceError::QueryFailed {
                        typedb_source: Box::new(QueryError::ReadPipelineExecution {
                            source_query: source_query.to_string(),
                            typedb_source: err,
                        }),
                    }
                }
            );

            let mut result = vec![];
            let mut warning = None;
            while let Some(next) = iterator.next() {
                if let Some(limit) = query_options.answer_count_limit {
                    if result.len() >= limit {
                        warning = Some(QueryAnswerWarning::ReadResultsLimitExceeded { limit });
                        break;
                    }
                }

                check_timeout_else_respond_error_and_return_break!(timeout_at, responder);
                check_interrupt_else_respond_error_and_return_break!(interrupt, responder);

                let row = unwrap_or_execute_else_respond_error_and_return_break!(next, responder, |typedb_source| {
                    TransactionServiceError::PipelineExecution { typedb_source: *typedb_source }
                });

                let encoded_row = encode_row(
                    row,
                    &descriptor,
                    snapshot.as_ref(),
                    type_manager,
                    &thing_manager,
                    query_options.include_instance_types,
                    storage_counters.clone(),
                    always_taken_blocks.as_ref(),
                );
                match encoded_row {
                    Ok(encoded_row) => result.push(encoded_row),
                    Err(typedb_source) => {
                        respond_error_and_return_break!(
                            responder,
                            TransactionServiceError::PipelineExecution {
                                typedb_source: PipelineExecutionError::ConceptRead { typedb_source }
                            }
                        );
                    }
                }
            }
            respond_else_return_break!(
                responder,
                TransactionServiceResponse::Query(QueryAnswer::ResRows((
                    QueryType::Read,
                    result,
                    pipeline_structure_response,
                    warning
                )))
            );
            context.profile
        };
        if query_profile.is_enabled() {
            event!(Level::INFO, "Read query done (including network request time).\n{}", query_profile);
        }
        Continue(())
    }

    async fn handle_analyse_query(&mut self, query: String, responder: TransactionResponder) -> ControlFlow<(), ()> {
        let parsed = match parse_query(&query) {
            Ok(parsed) => parsed,
            Err(err) => {
                let _ = respond_transaction_response(
                    responder,
                    TransactionServiceResponse::Err(TransactionServiceError::QueryParseFailed { typedb_source: err }),
                );
                return Continue(());
            }
        };
        let typeql::query::QueryStructure::Pipeline(pipeline) = parsed.into_structure() else {
            respond_error_and_return_break!(responder, TransactionServiceError::AnalyseQueryExpectsPipeline {});
        };
        debug_assert!(self.query_queue.is_empty() && self.running_write_query.is_none() && self.transaction.is_some());
        with_readable_transaction!(self.transaction.as_ref().unwrap(), |transaction| {
            let snapshot = transaction.snapshot.clone_inner();
            let type_manager = transaction.type_manager.clone();
            let thing_manager = transaction.thing_manager.clone();
            let function_manager = transaction.function_manager.clone();
            let query_manager = transaction.query_manager.clone();
            spawn_blocking(move || {
                let analyse_result = query_manager.analyse_query(
                    snapshot.clone(),
                    &type_manager,
                    thing_manager.clone(),
                    &function_manager,
                    &pipeline,
                    &query,
                );
                let analysed = unwrap_or_execute_else_respond_error_and_return_break!(
                    analyse_result,
                    responder,
                    |typedb_source| { TransactionServiceError::AnalyseQueryFailed { typedb_source: *typedb_source } }
                );
                let encoded_analysed = unwrap_or_execute_else_respond_error_and_return_break!(
                    encode_query_structure_annotations(snapshot.as_ref(), &type_manager, analysed),
                    responder,
                    |typedb_source| {
                        TransactionServiceError::AnalyseQueryFailed {
                            typedb_source: QueryError::QueryAnalysisFailed { source_query: query, typedb_source },
                        }
                    }
                );
                respond_else_return_break!(responder, TransactionServiceResponse::QueryAnalyse(encoded_analysed));
                Continue(())
            })
        })
        .await
        .expect("Expected read query completion")
    }
}<|MERGE_RESOLUTION|>--- conflicted
+++ resolved
@@ -46,12 +46,6 @@
 use tracing::{event, Level};
 use typeql::{parse_query, query::SchemaQuery};
 
-<<<<<<< HEAD
-use super::message::query::query_structure::encode_query_structure;
-use crate::{
-    service::{
-        http::message::query::{document::encode_document, query_structure::QueryStructureResponse, row::encode_row},
-=======
 use super::message::query::query_structure::{
     encode_pipeline_structure, encode_query_structure, PipelineStructureResponse,
 };
@@ -62,18 +56,13 @@
             annotations::encode_query_structure_annotations, document::encode_document,
             query_structure::QueryStructureResponse, row::encode_row, AnalysedQueryResponse,
         },
->>>>>>> aab71ae1
         transaction_service::{
             init_transaction_timeout, is_write_pipeline, with_readable_transaction, Transaction,
             TransactionServiceError,
         },
         QueryType, TransactionType,
     },
-<<<<<<< HEAD
-    state::{ArcServerState, ServerStateError},
-=======
     state::ArcServerState,
->>>>>>> aab71ae1
 };
 
 macro_rules! respond_error_and_return_break {
@@ -419,11 +408,7 @@
                     responder,
                     |typedb_source| {
                         TransactionServiceError::DataCommitFailed {
-<<<<<<< HEAD
-                            typedb_source: ServerStateError::DatabaseDataCommitFailed { typedb_source },
-=======
                             typedb_source: LocalServerStateError::DatabaseDataCommitFailed { typedb_source }.into(),
->>>>>>> aab71ae1
                         }
                     }
                 );
@@ -444,11 +429,7 @@
                     responder,
                     |typedb_source| {
                         TransactionServiceError::SchemaCommitFailed {
-<<<<<<< HEAD
-                            typedb_source: ServerStateError::DatabaseSchemaCommitFailed { typedb_source },
-=======
                             typedb_source: LocalServerStateError::DatabaseSchemaCommitFailed { typedb_source }.into(),
->>>>>>> aab71ae1
                         }
                     }
                 );

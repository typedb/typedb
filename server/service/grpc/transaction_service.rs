--- conflicted
+++ resolved
@@ -21,18 +21,7 @@
         execute_schema_query, execute_write_query_in_schema, execute_write_query_in_write, StreamQueryOutputDescriptor,
         WriteQueryAnswer, WriteQueryResult,
     },
-<<<<<<< HEAD
-    transaction::{
-        DataCommitError, DataCommitError::SnapshotError, SchemaCommitError, TransactionRead, TransactionSchema,
-        TransactionWrite,
-    },
-};
-use diagnostics::{
-    diagnostics_manager::DiagnosticsManager,
-    metrics::{ActionKind, ClientEndpoint, LoadKind},
-=======
     transaction::{DataCommitError, SchemaCommitError, TransactionRead, TransactionSchema, TransactionWrite},
->>>>>>> aab71ae1
 };
 use diagnostics::metrics::{ActionKind, ClientEndpoint, LoadKind};
 use executor::{
@@ -68,10 +57,7 @@
 use uuid::Uuid;
 
 use crate::{
-<<<<<<< HEAD
-=======
     error::LocalServerStateError,
->>>>>>> aab71ae1
     service::{
         grpc::{
             diagnostics::run_with_diagnostics_async,
@@ -94,11 +80,7 @@
             TransactionServiceError,
         },
     },
-<<<<<<< HEAD
-    state::{ArcServerState, ServerStateError},
-=======
     state::ArcServerState,
->>>>>>> aab71ae1
 };
 
 macro_rules! unwrap_or_execute_and_return {
@@ -404,22 +386,15 @@
             .map_err(|_| ProtocolError::UnrecognisedTransactionType { enum_variant: open_req.r#type }.into_status())?;
 
         let database_name = open_req.database;
-<<<<<<< HEAD
-        let database = self.server_state.databases_get(database_name.as_ref()).await.ok_or_else(|| {
-            TransactionServiceError::DatabaseNotFound { name: database_name.clone() }.into_error_message().into_status()
-        })?;
-=======
         let database = self
-            .server_state
-            .databases_get(database_name.as_ref())
+            .server_state.databases_get(database_name.as_ref())
             .await
             .map_err(|typedb_source| typedb_source.into_error_message().into_status())?
-            .ok_or_else(|| {
+            .await.ok_or_else(|| {
                 TransactionServiceError::DatabaseNotFound { name: database_name.clone() }
                     .into_error_message()
                     .into_status()
             })?;
->>>>>>> aab71ae1
 
         let transaction = match transaction_type {
             typedb_protocol::transaction::Type::Read => {
@@ -508,11 +483,7 @@
                         let into_commit_record_result = snapshot
                             .finalise(profile.commit_profile())
                             .map(|commit_record_opt| (database, commit_record_opt))
-<<<<<<< HEAD
-                            .map_err(|error| DataCommitError::SnapshotError { typedb_source: error });
-=======
                             .map_err(|typedb_source| DataCommitError::SnapshotError { typedb_source });
->>>>>>> aab71ae1
                         (profile, into_commit_record_result)
                     }
                     (profile, Err(error)) => (profile, Err(error)),
@@ -526,13 +497,9 @@
                         (profile, commit_result)
                     }
                     Ok((_, None)) => (profile, Ok(())),
-<<<<<<< HEAD
-                    Err(error) => (profile, Err(ServerStateError::DatabaseDataCommitFailed { typedb_source: error })),
-=======
                     Err(error) => {
                         (profile, Err(LocalServerStateError::DatabaseDataCommitFailed { typedb_source: error }.into()))
                     }
->>>>>>> aab71ae1
                 };
 
                 if profile.is_enabled() {
@@ -570,11 +537,7 @@
                     }
                     Ok((_, None)) => (profile, Ok(())),
                     Err(typedb_source) => {
-<<<<<<< HEAD
-                        (profile, Err(ServerStateError::DatabaseSchemaCommitFailed { typedb_source }))
-=======
                         (profile, Err(LocalServerStateError::DatabaseSchemaCommitFailed { typedb_source }.into()))
->>>>>>> aab71ae1
                     }
                 };
 

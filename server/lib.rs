/*
 * This Source Code Form is subject to the terms of the Mozilla Public
 * License, v. 2.0. If a copy of the MPL was not distributed with this
 * file, You can obtain one at https://mozilla.org/MPL/2.0/.
 */

pub mod authentication;
pub mod error;
pub mod parameters;
pub mod service;
pub mod state;
pub mod status;
<<<<<<< HEAD
pub mod system_init;

use std::{fs, future::Future, net::SocketAddr, path::Path, pin::Pin, sync::Arc};
=======

use std::{fs, net::SocketAddr, path::Path, sync::Arc};
>>>>>>> aab71ae1

use axum_server::{tls_rustls::RustlsConfig, Handle};
use database::database_manager::DatabaseManager;
use rand::prelude::SliceRandom;
use resource::{
    constants::server::{
        DISTRIBUTION_INFO, GRPC_CONNECTION_KEEPALIVE, SERVER_ID_ALPHABET, SERVER_ID_FILE_NAME, SERVER_ID_LENGTH,
    },
    distribution_info::DistributionInfo,
};
use tokio::sync::watch::{channel, Receiver, Sender};

use crate::{
    error::ServerOpenError,
    parameters::config::{Config, EncryptionConfig, StorageConfig},
    service::{grpc, http},
    state::{ArcServerState, BoxServerStatus, LocalServerState},
};

#[derive(Debug)]
pub struct ServerBuilder {
    distribution_info: Option<DistributionInfo>,
    server_state: Option<ArcServerState>,
    shutdown_channel: Option<(Sender<()>, Receiver<()>)>,
    storage_server_id: Option<String>,
}

impl Default for ServerBuilder {
    fn default() -> Self {
        Self { distribution_info: None, server_state: None, shutdown_channel: None, storage_server_id: None }
    }
}

impl ServerBuilder {
    pub fn new() -> Self {
        Self::default()
    }

    pub fn distribution_info(mut self, distribution_info: DistributionInfo) -> Self {
        self.distribution_info = Some(distribution_info);
        self
    }

    pub fn server_state(mut self, server_state: ArcServerState) -> Self {
        self.server_state = Some(server_state);
        self
    }

    pub fn shutdown_channel(mut self, shutdown_channel: (Sender<()>, Receiver<()>)) -> Self {
        self.shutdown_channel = Some(shutdown_channel);
        self
    }

    pub async fn build(mut self, config: Config) -> Result<Server, ServerOpenError> {
        let server_id = self.initialise_storage(&config.storage)?.to_string();
        let distribution_info = self.distribution_info.unwrap_or(DISTRIBUTION_INFO);
        let (shutdown_sender, shutdown_receiver) = self.shutdown_channel.unwrap_or_else(|| channel(()));

        let server_state = match self.server_state {
            Some(server_state) => server_state,
            None => {
                let mut server_state = LocalServerState::new(
                    distribution_info,
                    config.clone(),
                    server_id,
                    None,
                    shutdown_receiver.clone(),
                )
                .await?;
<<<<<<< HEAD
                server_state.initialise_and_load().await.map_err(|error| ServerOpenError::ServerState { typedb_source: Box::new(error) })?;
=======
                server_state.initialise();
>>>>>>> aab71ae1
                Arc::new(server_state)
            }
        };

        Ok(Server::new(distribution_info, config, server_state, shutdown_sender, shutdown_receiver))
    }

    pub fn initialise_storage(&mut self, storage_config: &StorageConfig) -> Result<&str, ServerOpenError> {
        if self.storage_server_id.is_none() {
            Self::may_initialise_storage_directory(&storage_config.data_directory)?;
            self.storage_server_id = Some(Self::may_initialise_server_id(&storage_config.data_directory)?);
        }
        Ok(self.storage_server_id.as_ref().unwrap())
    }

    fn may_initialise_storage_directory(storage_directory: &Path) -> Result<(), ServerOpenError> {
        debug_assert!(storage_directory.is_absolute());
        if !storage_directory.exists() {
            Self::create_storage_directory(storage_directory)
        } else if !storage_directory.is_dir() {
            Err(ServerOpenError::NotADirectory { path: storage_directory.to_str().unwrap_or("").to_owned() })
        } else {
            Ok(())
        }
    }

    fn create_storage_directory(storage_directory: &Path) -> Result<(), ServerOpenError> {
        fs::create_dir_all(storage_directory).map_err(|source| ServerOpenError::CouldNotCreateDataDirectory {
            path: storage_directory.to_str().unwrap_or("").to_owned(),
            source: Arc::new(source),
        })?;
        Ok(())
    }

    fn may_initialise_server_id(storage_directory: &Path) -> Result<String, ServerOpenError> {
        let server_id_file = storage_directory.join(SERVER_ID_FILE_NAME);
        if server_id_file.exists() {
            let server_id = fs::read_to_string(&server_id_file)
                .map_err(|source| ServerOpenError::CouldNotReadServerIDFile {
                    path: server_id_file.to_str().unwrap_or("").to_owned(),
                    source: Arc::new(source),
                })?
                .trim()
                .to_owned();
            if server_id.is_empty() {
                Err(ServerOpenError::InvalidServerID { path: server_id_file.to_str().unwrap_or("").to_owned() })
            } else {
                Ok(server_id)
            }
        } else {
            let server_id = Self::generate_server_id();
            assert!(!server_id.is_empty(), "Generated server ID should not be empty");
            fs::write(server_id_file.clone(), &server_id).map_err(|source| {
                ServerOpenError::CouldNotCreateServerIDFile {
                    path: server_id_file.to_str().unwrap_or("").to_owned(),
                    source: Arc::new(source),
                }
            })?;
            Ok(server_id)
        }
    }

    fn generate_server_id() -> String {
        let mut rng = rand::thread_rng();
        (0..SERVER_ID_LENGTH).map(|_| SERVER_ID_ALPHABET.choose(&mut rng).unwrap()).collect()
    }
}

#[derive(Debug)]
pub struct Server {
    distribution_info: DistributionInfo,
    config: Config,
    server_state: ArcServerState,
    shutdown_sender: Sender<()>,
    shutdown_receiver: Receiver<()>,
}

impl Server {
    pub fn new(
        distribution_info: DistributionInfo,
        config: Config,
        server_state: ArcServerState,
        shutdown_sender: Sender<()>,
        shutdown_receiver: Receiver<()>,
    ) -> Self {
        Self { distribution_info, config, server_state, shutdown_sender, shutdown_receiver }
    }

    pub async fn serve(self) -> Result<(), ServerOpenError> {
        Self::print_hello(self.distribution_info, self.config.development_mode.enabled);

        Self::install_default_encryption_provider()?;

        let server_state = self.server_state;

        let grpc_server = Self::serve_grpc(
            server_state.grpc_address().await,
            &self.config.server.encryption,
            server_state.clone(),
            self.shutdown_receiver.clone(),
        );
        let http_server = if let Some(http_address) = server_state.http_address().await {
            let server = Self::serve_http(
                self.distribution_info,
                http_address,
                &self.config.server.encryption,
                server_state.clone(),
                self.shutdown_receiver,
            );
            Some(server)
        } else {
            None
        };

        Self::print_serving_information(
            server_state
                .server_status()
                .await
<<<<<<< HEAD
                .map_err(|typedb_source| ServerOpenError::ServerState { typedb_source: Box::new(typedb_source) })?,
=======
                .map_err(|typedb_source| ServerOpenError::ServerState { typedb_source })?,
            &self.config.server.encryption,
>>>>>>> aab71ae1
        );

        Self::spawn_shutdown_handler(self.shutdown_sender);
        if let Some(http_server) = http_server {
            let (grpc_result, http_result) = tokio::join!(grpc_server, http_server);
            grpc_result?;
            http_result?;
        } else {
            grpc_server.await?;
        }
        Ok(())
    }

    async fn serve_grpc(
        address: SocketAddr,
        encryption_config: &EncryptionConfig,
        server_state: ArcServerState,
        mut shutdown_receiver: Receiver<()>,
    ) -> Result<(), ServerOpenError> {
        let authenticator = grpc::authenticator::Authenticator::new(server_state.clone());
        let service = grpc::typedb_service::TypeDBService::new(address.clone(), server_state.clone());
        let mut grpc_server =
            tonic::transport::Server::builder().http2_keepalive_interval(Some(GRPC_CONNECTION_KEEPALIVE));
        if let Some(tls_config) = grpc::encryption::prepare_tls_config(encryption_config)? {
            grpc_server = grpc_server
                .tls_config(tls_config)
                .map_err(|source| ServerOpenError::GrpcTlsFailedConfiguration { source: Arc::new(source) })?;
        }
        grpc_server
            .layer(&authenticator)
            .add_service(typedb_protocol::type_db_server::TypeDbServer::new(service))
            .serve_with_shutdown(address, async {
                // The tonic server starts a shutdown process when this closure execution finishes
                shutdown_receiver.changed().await.expect("Expected shutdown receiver signal");
            })
            .await
            .map_err(|err| ServerOpenError::GrpcServe { address, source: Arc::new(err) })
    }

    async fn serve_http(
        distribution_info: DistributionInfo,
        address: SocketAddr,
        encryption_config: &EncryptionConfig,
        server_state: ArcServerState,
        mut shutdown_receiver: Receiver<()>,
    ) -> Result<(), ServerOpenError> {
        let authenticator = http::authenticator::Authenticator::new(server_state.clone());
        let service = http::typedb_service::TypeDBService::new(distribution_info, address, server_state.clone());
        let encryption_config = http::encryption::prepare_tls_config(encryption_config)?;
        let http_service = Arc::new(service);
        let router_service = http::typedb_service::TypeDBService::create_protected_router(http_service.clone())
            .layer(authenticator)
            .merge(http::typedb_service::TypeDBService::create_unprotected_router(http_service))
            .layer(http::typedb_service::TypeDBService::create_cors_layer())
            .into_make_service();

        let shutdown_handle = Handle::new();
        let shutdown_handle_clone = shutdown_handle.clone();
        tokio::spawn(async move {
            shutdown_receiver.changed().await.expect("Expected shutdown receiver signal");
            shutdown_handle_clone.graceful_shutdown(None); // None: indefinite shutdown time
        });

        match encryption_config {
            Some(encryption_config) => {
                axum_server::bind_rustls(address, RustlsConfig::from_config(Arc::new(encryption_config)))
                    .handle(shutdown_handle)
                    .serve(router_service)
                    .await
            }
            None => axum_server::bind(address).handle(shutdown_handle).serve(router_service).await,
        }
        .map_err(|source| ServerOpenError::HttpServe { address, source: Arc::new(source) })
    }

    fn print_hello(distribution_info: DistributionInfo, is_development_mode_enabled: bool) {
        println!("{}", distribution_info.logo); // very important
        if is_development_mode_enabled {
            println!("Running {} {} in development mode.", distribution_info.distribution, distribution_info.version);
        } else {
            println!("Running {} {}.", distribution_info.distribution, distribution_info.version);
        }
    }

<<<<<<< HEAD
    fn print_serving_information(server_status: BoxServerStatus) {
=======
    fn print_serving_information(server_status: BoxServerStatus, encryption_config: &EncryptionConfig) {
>>>>>>> aab71ae1
        print!("Serving gRPC on {}", server_status.grpc_address());
        if let Some(http_address) = server_status.http_address() {
            print!(" and HTTP on {http_address}");
        }
        if encryption_config.enabled {
            println!(" with TLS enabled.");
            println!("**To allow driver connections, drivers must also be configured to use TLS.**")
        } else {
            println!(" without TLS.");
            println!("WARNING: TLS NOT ENABLED. This means connections are insecure and transmit username/password credentials unencrypted over the network.");
            println!("**To allow driver connections, drivers must also be configured to *not* use TLS**")
        }
        println!("\nReady!");
    }

    fn spawn_shutdown_handler(shutdown_sender: Sender<()>) {
        tokio::spawn(async move {
            Self::wait_for_ctrl_c_signal().await;
            println!("\nReceived CTRL-C. Initiating shutdown...");
            shutdown_sender.send(()).expect("Expected a successful shutdown signal");

            tokio::spawn(Self::forced_shutdown_handler());
        });
    }

    async fn forced_shutdown_handler() {
        Self::wait_for_ctrl_c_signal().await;
        println!("\nReceived CTRL-C. Forcing shutdown...");
        std::process::exit(1);
    }

    async fn wait_for_ctrl_c_signal() {
        tokio::signal::ctrl_c().await.expect("Failed to listen for CTRL-C signal");
    }

    fn install_default_encryption_provider() -> Result<(), ServerOpenError> {
        tokio_rustls::rustls::crypto::ring::default_provider()
            .install_default()
            .map_err(|_| ServerOpenError::HttpTlsUnsetDefaultCryptoProvider {})
    }

    pub async fn database_manager(&self) -> Arc<DatabaseManager> {
        self.server_state.database_manager().await
    }
}<|MERGE_RESOLUTION|>--- conflicted
+++ resolved
@@ -10,14 +10,9 @@
 pub mod service;
 pub mod state;
 pub mod status;
-<<<<<<< HEAD
 pub mod system_init;
 
 use std::{fs, future::Future, net::SocketAddr, path::Path, pin::Pin, sync::Arc};
-=======
-
-use std::{fs, net::SocketAddr, path::Path, sync::Arc};
->>>>>>> aab71ae1
 
 use axum_server::{tls_rustls::RustlsConfig, Handle};
 use database::database_manager::DatabaseManager;
@@ -87,11 +82,7 @@
                     shutdown_receiver.clone(),
                 )
                 .await?;
-<<<<<<< HEAD
                 server_state.initialise_and_load().await.map_err(|error| ServerOpenError::ServerState { typedb_source: Box::new(error) })?;
-=======
-                server_state.initialise();
->>>>>>> aab71ae1
                 Arc::new(server_state)
             }
         };
@@ -210,12 +201,8 @@
             server_state
                 .server_status()
                 .await
-<<<<<<< HEAD
-                .map_err(|typedb_source| ServerOpenError::ServerState { typedb_source: Box::new(typedb_source) })?,
-=======
                 .map_err(|typedb_source| ServerOpenError::ServerState { typedb_source })?,
             &self.config.server.encryption,
->>>>>>> aab71ae1
         );
 
         Self::spawn_shutdown_handler(self.shutdown_sender);
@@ -300,11 +287,7 @@
         }
     }
 
-<<<<<<< HEAD
-    fn print_serving_information(server_status: BoxServerStatus) {
-=======
     fn print_serving_information(server_status: BoxServerStatus, encryption_config: &EncryptionConfig) {
->>>>>>> aab71ae1
         print!("Serving gRPC on {}", server_status.grpc_address());
         if let Some(http_address) = server_status.http_address() {
             print!(" and HTTP on {http_address}");

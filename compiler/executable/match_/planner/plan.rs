--- conflicted
+++ resolved
@@ -9,11 +9,7 @@
     cmp::{Ordering, Reverse},
     collections::{BTreeMap, BTreeSet, BinaryHeap, HashMap, HashSet},
     fmt,
-<<<<<<< HEAD
-    hash::{Hash, Hasher},
-=======
     hash::Hash,
->>>>>>> aab71ae1
     sync::Arc,
 };
 

/*
 * Grakn - A Distributed Semantic Database
 * Copyright (C) 2016-2018 Grakn Labs Limited
 *
 * Grakn is free software: you can redistribute it and/or modify
 * it under the terms of the GNU Affero General Public License as published by
 * the Free Software Foundation, either version 3 of the License, or
 * (at your option) any later version.
 *
 * Grakn is distributed in the hope that it will be useful,
 * but WITHOUT ANY WARRANTY; without even the implied warranty of
 * MERCHANTABILITY or FITNESS FOR A PARTICULAR PURPOSE.  See the
 * GNU General Public License for more details.
 *
 * You should have received a copy of the GNU General Public License
 * along with Grakn. If not, see <http://www.gnu.org/licenses/gpl.txt>.
 */

package ai.grakn.bootup;

import ai.grakn.GraknConfigKey;
import ai.grakn.bootup.config.ConfigProcessor;
import ai.grakn.bootup.config.QueueConfig;
import ai.grakn.bootup.config.StorageConfig;
import ai.grakn.engine.GraknConfig;

import java.io.File;
import java.nio.file.Path;
import java.nio.file.Paths;
import java.time.LocalDateTime;

import static ai.grakn.bootup.config.ConfigProcessor.getConfigStringFromFile;

/**
 *
 * @author Michele Orsi
 */
public class QueueProcess extends AbstractProcessHandler {
    private static final String QUEUE_PROCESS_NAME = "redis-server";
    private static final String CONFIG_LOCATION = "/services/redis/redis.conf";
    private static final Path QUEUE_PID = Paths.get(File.separator,"tmp","grakn-queue.pid");
    private static final long QUEUE_STARTUP_TIMEOUT_S = 10;
<<<<<<< HEAD
    private static final String NAME = "Queue";
    private static final String QUEUE_CONFIG_PATH = "services/redis/";
    private static final String QUEUE_CONFIG_NAME = "redis.conf";
=======
    private static final String COMPONENT_NAME = "Queue";
>>>>>>> 2a0b14b9

    private final Path homePath;
    private final GraknConfig graknConfig;

    public QueueProcess(Path homePath, Path configPath) {
        this.homePath = homePath;
        this.graknConfig = GraknConfig.read(configPath.toFile());
    }

    public void start() {
        boolean queueRunning = processIsRunning(QUEUE_PID);
        if(queueRunning) {
            System.out.println(COMPONENT_NAME +" is already running");
        } else {
            queueStartProcess();
        }
    }
    private void queueStartProcess() {
<<<<<<< HEAD
        Path configPath = Paths.get(QUEUE_CONFIG_PATH, QUEUE_CONFIG_NAME);
        QueueConfig queueConfig = QueueConfig.from(Paths.get(QUEUE_CONFIG_PATH, QUEUE_CONFIG_NAME));
        ConfigProcessor.updateConfigFromGraknConfig(queueConfig, configPath, graknConfig);

        System.out.print("Starting "+NAME+"...");
=======
        System.out.print("Starting "+ COMPONENT_NAME +"...");
>>>>>>> 2a0b14b9
        System.out.flush();
        String queueBin = selectCommand("redis-server-osx","redis-server-linux");

        // run queue
        // queue needs to be ran with $GRAKN_HOME as the working directory
        // otherwise it won't be able to find its data directory located at $GRAKN_HOME/db/redis
        executeAndWait(new String[]{
                SH,
                "-c",
                homePath +"/services/redis/"+queueBin+" "+ homePath + CONFIG_LOCATION
        },null,homePath.toFile());

        LocalDateTime init = LocalDateTime.now();
        LocalDateTime timeout = init.plusSeconds(QUEUE_STARTUP_TIMEOUT_S);

        while(LocalDateTime.now().isBefore(timeout)) {
            System.out.print(".");
            System.out.flush();

            if(processIsRunning(QUEUE_PID)) {
                System.out.println("SUCCESS");
                return;
            }
            try {
                Thread.sleep(WAIT_INTERVAL_S * 1000);
            } catch (InterruptedException e) {
                // DO NOTHING
            }
        }

        System.out.println("FAILED!");
        System.out.println("Unable to start "+ COMPONENT_NAME);
        throw new ProcessNotStartedException();
    }

    public void stop() {
        System.out.print("Stopping "+ COMPONENT_NAME +"...");
        System.out.flush();
        boolean queueIsRunning = processIsRunning(QUEUE_PID);
        if(!queueIsRunning) {
            System.out.println("NOT RUNNING");
        } else {
            queueStopProcess();
        }
    }

    private void queueStopProcess() {
        int pid = retrievePid(QUEUE_PID);
        if (pid <0 ) return;

        String host = getHostFromConfig();
        String queueBin = selectCommand("redis-cli-osx", "redis-cli-linux");
        executeAndWait(new String[]{
                SH,
                "-c",
                homePath + "/services/redis/" + queueBin + " -h " + host + " shutdown"
        }, null, null);

        waitUntilStopped(QUEUE_PID,pid);
    }

    private String getHostFromConfig() {
        Path fileLocation = Paths.get(homePath.toString(), CONFIG_LOCATION);
        return GraknConfig.read(fileLocation.toFile()).getProperty(GraknConfigKey.REDIS_BIND);
    }

    public void status() {
        processStatus(QUEUE_PID, COMPONENT_NAME);
    }

    public void statusVerbose() {
        System.out.println(COMPONENT_NAME +" pid = '"+ getPidFromFile(QUEUE_PID).orElse("")+"' (from "+QUEUE_PID+"), '"+ getPidFromPsOf(QUEUE_PROCESS_NAME) +"' (from ps -ef)");
    }

    public void clean() {
        System.out.print("Cleaning "+ COMPONENT_NAME +"...");
        System.out.flush();
        start();
        String queueBin = selectCommand("redis-cli-osx", "redis-cli-linux");

        executeAndWait(new String[]{
                SH,
                "-c",
                homePath.resolve(Paths.get("services", "redis", queueBin))+" flushall"
        },null,null);
        stop();
        System.out.println("SUCCESS");
    }

    public boolean isRunning() {
        return processIsRunning(QUEUE_PID);
    }
}<|MERGE_RESOLUTION|>--- conflicted
+++ resolved
@@ -21,15 +21,12 @@
 import ai.grakn.GraknConfigKey;
 import ai.grakn.bootup.config.ConfigProcessor;
 import ai.grakn.bootup.config.QueueConfig;
-import ai.grakn.bootup.config.StorageConfig;
 import ai.grakn.engine.GraknConfig;
 
 import java.io.File;
 import java.nio.file.Path;
 import java.nio.file.Paths;
 import java.time.LocalDateTime;
-
-import static ai.grakn.bootup.config.ConfigProcessor.getConfigStringFromFile;
 
 /**
  *
@@ -40,13 +37,10 @@
     private static final String CONFIG_LOCATION = "/services/redis/redis.conf";
     private static final Path QUEUE_PID = Paths.get(File.separator,"tmp","grakn-queue.pid");
     private static final long QUEUE_STARTUP_TIMEOUT_S = 10;
-<<<<<<< HEAD
-    private static final String NAME = "Queue";
+
     private static final String QUEUE_CONFIG_PATH = "services/redis/";
     private static final String QUEUE_CONFIG_NAME = "redis.conf";
-=======
     private static final String COMPONENT_NAME = "Queue";
->>>>>>> 2a0b14b9
 
     private final Path homePath;
     private final GraknConfig graknConfig;
@@ -65,15 +59,11 @@
         }
     }
     private void queueStartProcess() {
-<<<<<<< HEAD
         Path configPath = Paths.get(QUEUE_CONFIG_PATH, QUEUE_CONFIG_NAME);
-        QueueConfig queueConfig = QueueConfig.from(Paths.get(QUEUE_CONFIG_PATH, QUEUE_CONFIG_NAME));
+        QueueConfig queueConfig = QueueConfig.from(configPath);
         ConfigProcessor.updateConfigFromGraknConfig(queueConfig, configPath, graknConfig);
 
-        System.out.print("Starting "+NAME+"...");
-=======
         System.out.print("Starting "+ COMPONENT_NAME +"...");
->>>>>>> 2a0b14b9
         System.out.flush();
         String queueBin = selectCommand("redis-server-osx","redis-server-linux");
 

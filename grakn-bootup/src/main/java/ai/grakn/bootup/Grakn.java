--- conflicted
+++ resolved
@@ -33,11 +33,8 @@
 /**
  * The main class of the 'grakn' command. This class is not a class responsible
  * for booting up the real command, but rather the command itself.
- * <p>
+ *
  * Please keep the class name "Grakn" as it is what will be displayed to the user.
- *
- * @author Ganeshwara Herawan Hananda
- * @author Michele Orsi
  */
 public class Grakn {
 
@@ -61,17 +58,10 @@
             enginePidManager.trackGraknPid();
 
             // Start Engine
-<<<<<<< HEAD
             Server server = ServerFactory.createGraknEngineServer();
             server.start();
-        } catch (IOException e) {
-            LOG.error(ErrorMessage.UNCAUGHT_EXCEPTION.getMessage(), e);
-=======
-            GraknEngineServer graknEngineServer = GraknEngineServerFactory.createGraknEngineServer();
-            graknEngineServer.start();
         } catch (RuntimeException | IOException e) {
             LOG.error(ErrorMessage.UNCAUGHT_EXCEPTION.getMessage(e.getMessage()), e);
->>>>>>> 4a759f78
         }
     }
 }

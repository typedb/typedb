/*
 * Grakn - A Distributed Semantic Database
 * Copyright (C) 2016-2018 Grakn Labs Limited
 *
 * Grakn is free software: you can redistribute it and/or modify
 * it under the terms of the GNU Affero General Public License as published by
 * the Free Software Foundation, either version 3 of the License, or
 * (at your option) any later version.
 *
 * Grakn is distributed in the hope that it will be useful,
 * but WITHOUT ANY WARRANTY; without even the implied warranty of
 * MERCHANTABILITY or FITNESS FOR A PARTICULAR PURPOSE.  See the
 * GNU General Public License for more details.
 *
 * You should have received a copy of the GNU General Public License
 * along with Grakn. If not, see <http://www.gnu.org/licenses/gpl.txt>.
 */

package ai.grakn.bootup;

import ai.grakn.GraknSystemProperty;
import ai.grakn.util.ErrorMessage;
import ai.grakn.util.GraknVersion;

import java.io.IOException;
import java.nio.charset.StandardCharsets;
import java.nio.file.Files;
import java.nio.file.Path;
import java.nio.file.Paths;
import java.util.Scanner;

/**
 * 
 * @author Michele Orsi
 */
public class GraknBootup {

    private static final String ENGINE = "engine";
    private static final String QUEUE = "queue";
    private static final String STORAGE = "storage";

    private final StorageProcess storageProcess;
    private final QueueProcess queueProcess;
    private final EngineProcess engineProcess;

    /**
     * Invocation from bash script 'grakn'
     * In order to run this method you should have 'grakn.dir' and 'grakn.conf' set
     *
     * @param args
     */
    public static void main(String[] args) {
        printAscii();

        try {
            Path homeStatic = Paths.get(GraknSystemProperty.CURRENT_DIRECTORY.value());
            Path configStatic = Paths.get(GraknSystemProperty.CONFIGURATION_FILE.value());

            assertConfigurationCorrect(homeStatic, configStatic);

            newGraknBootup(homeStatic, configStatic).run(args);
        } catch (RuntimeException ex) {
            System.out.println("Problem with bash script: cannot run Grakn");
        }
    }

    private static void assertConfigurationCorrect(Path homeStatic, Path configStatic) {
        if (!homeStatic.resolve("grakn").toFile().exists()) {
            throw new RuntimeException(ErrorMessage.UNABLE_TO_GET_GRAKN_HOME_FOLDER.getMessage());
        }
        if (!configStatic.toFile().exists()) {
            throw new RuntimeException(ErrorMessage.UNABLE_TO_GET_GRAKN_CONFIG_FOLDER.getMessage());
        }
    }

    private static GraknBootup newGraknBootup(Path homePathFolder, Path configPath) {
        return new GraknBootup(
                new StorageProcess(homePathFolder, configPath),
                new QueueProcess(homePathFolder),
<<<<<<< HEAD
                new EngineProcess(homePathFolder, configPath));
=======
                new GraknProcess(homePathFolder, configPath)
        );
>>>>>>> 61b2176b
    }

    public void run(String[] args) {
        String context = args.length > 0 ? args[0] : "";
        String action = args.length > 1 ? args[1] : "";
        String option = args.length > 2 ? args[2] : "";

        switch (context) {
            case "server":
                server(action, option);
                break;
            case "version":
                version();
                break;
            default:
                help();
        }
    }

    public static void printAscii() {
        Path ascii = Paths.get(".", "services", "grakn", "grakn-ascii.txt");
        if(ascii.toFile().exists()) {
            try {
                System.out.println(new String(Files.readAllBytes(ascii), StandardCharsets.UTF_8));
            } catch (IOException e) {
                // DO NOTHING
            }
        }
    }

    public GraknBootup(StorageProcess storageProcess, QueueProcess queueProcess, EngineProcess engineProcess) {
        this.storageProcess = storageProcess;
        this.queueProcess = queueProcess;
        this.engineProcess = engineProcess;
    }

    private void version() {
        System.out.println(GraknVersion.VERSION);
    }

    private void help() {
        System.out.println("Usage: grakn COMMAND\n" +
                "\n" +
                "COMMAND:\n" +
                "server     Manage Grakn components\n" +
                "version    Print Grakn version\n" +
                "help       Print this message\n" +
                "\n" +
                "Tips:\n" +
                "- Start Grakn with 'grakn server start' (by default, the dashboard will be accessible at http://localhost:4567)\n" +
                "- You can then perform queries by opening a console with 'graql console'");
    }

    private void server(String action, String option) {
        switch (action) {
            case "start":
                serverStart(option);
                break;
            case "stop":
                serverStop(option);
                break;
            case "status":
                serverStatus(option);
                break;
            case "clean":
                clean();
                break;
            default:
                serverHelp();
        }
    }

    private void clean() {
        boolean storage = storageProcess.isRunning();
        boolean queue = queueProcess.isRunning();
        boolean grakn = engineProcess.isRunning();
        if(storage || queue || grakn) {
            System.out.println("Grakn is still running! Please do a shutdown with 'grakn server stop' before performing a cleanup.");
            return;
        }
        System.out.print("Are you sure you want to delete all stored data and logs? [y/N] ");
        System.out.flush();
        String response = new Scanner(System.in, StandardCharsets.UTF_8.name()).next();
        if (!response.equals("y") && !response.equals("Y")) {
            System.out.println("Response '" + response + "' did not equal 'y' or 'Y'.  Canceling clean operation.");
            return;
        }
        storageProcess.clean();
        queueProcess.clean();
        engineProcess.clean();
    }

    private void serverStop(String arg) {
        switch (arg) {
            case ENGINE:
                engineProcess.stop();
                break;
            case QUEUE:
                queueProcess.stop();
                break;
            case STORAGE:
                storageProcess.stop();
                break;
            default:
                engineProcess.stop();
                queueProcess.stop();
                storageProcess.stop();
        }
    }

    private void serverStart(String arg) {
        switch (arg) {
            case ENGINE:
                try {
                    engineProcess.start();
                } catch (ProcessNotStartedException e) {
                    // DO NOTHING
                }
                break;
            case QUEUE:
                try {
                    queueProcess.start();
                } catch (ProcessNotStartedException e) {
                    // DO NOTHING
                }
                break;
            case STORAGE:
                try {
                    storageProcess.start();
                } catch (ProcessNotStartedException e) {
                    // DO NOTHING
                }
                break;
            default:
                try {
                    storageProcess.start();
                    queueProcess.start();
                    engineProcess.start();
                } catch (ProcessNotStartedException e) {
                    System.out.println("Please run 'grakn server status' or check the logs located under 'logs' directory.");
                }
        }
    }

    private void serverHelp() {
        System.out.println("Usage: grakn server COMMAND\n" +
                "\n" +
                "COMMAND:\n" +
                "start ["+ENGINE+"|"+QUEUE+"|"+STORAGE+"]  Start Grakn (or optionally, only one of the component)\n" +
                "stop ["+ENGINE+"|"+QUEUE+"|"+STORAGE+"]   Stop Grakn (or optionally, only one of the component)\n" +
                "status                         Check if Grakn is running\n" +
                "clean                          DANGEROUS: wipe data completely\n" +
                "\n" +
                "Tips:\n" +
                "- Start Grakn with 'grakn server start'\n" +
                "- Start or stop only one component with, e.g. 'grakn server start storage' or 'grakn server stop storage', respectively\n");
    }

    private void serverStatus(String verboseFlag) {
        storageProcess.status();
        queueProcess.status();
        engineProcess.status();

        if(verboseFlag.equals("--verbose")) {
            System.out.println("======== Failure Diagnostics ========");
            storageProcess.statusVerbose();
            queueProcess.statusVerbose();
            engineProcess.statusVerbose();
        }
    }

}
<|MERGE_RESOLUTION|>--- conflicted
+++ resolved
@@ -77,12 +77,7 @@
         return new GraknBootup(
                 new StorageProcess(homePathFolder, configPath),
                 new QueueProcess(homePathFolder),
-<<<<<<< HEAD
                 new EngineProcess(homePathFolder, configPath));
-=======
-                new GraknProcess(homePathFolder, configPath)
-        );
->>>>>>> 61b2176b
     }
 
     public void run(String[] args) {

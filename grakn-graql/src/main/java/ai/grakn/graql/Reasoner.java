--- conflicted
+++ resolved
@@ -292,9 +292,6 @@
         Set<AtomicQuery> subGoals = new HashSet<>();
         getRules(graph).forEach(rl -> {
             InferenceRule rule = new InferenceRule(rl, graph);
-<<<<<<< HEAD
-            resolve(rule.getHead(), true);
-=======
             AtomicQuery atomicQuery = new AtomicMatchQuery(rule.getHead(), new QueryAnswers());
             int dAns;
             Set<AtomicQuery> SG;
@@ -305,7 +302,6 @@
                 dAns = atomicQuery.getAnswers().size() - dAns;
             } while (dAns != 0);
             subGoals.addAll(SG);
->>>>>>> 82c51c4c
         });
     }
 

--- conflicted
+++ resolved
@@ -19,7 +19,6 @@
 package ai.grakn.graql.internal.reasoner.atom.binary.type;
 
 import ai.grakn.concept.ConceptId;
-import ai.grakn.concept.Rule;
 import ai.grakn.concept.SchemaConcept;
 import ai.grakn.graql.Graql;
 import ai.grakn.graql.Pattern;
@@ -36,10 +35,8 @@
 import ai.grakn.graql.internal.reasoner.atom.predicate.Predicate;
 
 import ai.grakn.graql.internal.reasoner.utils.Pair;
-import ai.grakn.util.ErrorMessage;
 import java.util.Collection;
 import java.util.Collections;
-import java.util.HashSet;
 import java.util.Set;
 import java.util.stream.Collectors;
 
@@ -65,24 +62,8 @@
     protected IsaAtom(TypeAtom a) { super(a);}
 
     @Override
-<<<<<<< HEAD
     public Class<? extends VarProperty> getVarPropertyClass() { return IsaProperty.class;}
 
-    @Override
-    public Set<String> validateAsRuleHead(Rule rule){
-        Set<String> errors = new HashSet<>();
-        SchemaConcept schemaConcept = getSchemaConcept();
-        if (schemaConcept == null){
-            errors.add(ErrorMessage.VALIDATION_RULE_ILLEGAL_HEAD_ATOM_WITH_AMBIGUOUS_SCHEMA_CONCEPT.getMessage(rule.getThen(), rule.getLabel()));
-        } else if (schemaConcept.isImplicit()){
-            errors.add(ErrorMessage.VALIDATION_RULE_ILLEGAL_HEAD_ATOM_WITH_IMPLICIT_SCHEMA_CONCEPT.getMessage(rule.getThen(), rule.getLabel()));
-        }
-        return errors;
-    }
-
-    @Override
-=======
->>>>>>> 0292bee3
     public String toString(){
         String typeString = (getSchemaConcept() != null? getSchemaConcept().getLabel() : "") + "(" + getVarName() + ")";
         return typeString + getPredicates().map(Predicate::toString).collect(Collectors.joining(""));

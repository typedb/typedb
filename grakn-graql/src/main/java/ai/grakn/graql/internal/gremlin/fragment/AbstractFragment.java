/*
 * Grakn - A Distributed Semantic Database
 * Copyright (C) 2016  Grakn Labs Limited
 *
 * Grakn is free software: you can redistribute it and/or modify
 * it under the terms of the GNU General Public License as published by
 * the Free Software Foundation, either version 3 of the License, or
 * (at your option) any later version.
 *
 * Grakn is distributed in the hope that it will be useful,
 * but WITHOUT ANY WARRANTY; without even the implied warranty of
 * MERCHANTABILITY or FITNESS FOR A PARTICULAR PURPOSE.  See the
 * GNU General Public License for more details.
 *
 * You should have received a copy of the GNU General Public License
 * along with Grakn. If not, see <http://www.gnu.org/licenses/gpl.txt>.
 */

package ai.grakn.graql.internal.gremlin.fragment;

import ai.grakn.graql.Var;
import ai.grakn.graql.admin.VarProperty;
import ai.grakn.graql.internal.gremlin.EquivalentFragmentSet;
import com.google.common.base.Preconditions;
import com.google.common.collect.ImmutableSet;

import java.util.Optional;
import java.util.Set;

<<<<<<< HEAD
abstract class AbstractFragment implements Fragment {
=======
import static ai.grakn.util.CommonUtil.optionalToStream;

abstract class AbstractFragment implements Fragment{
>>>>>>> f9389227

    // TODO: Find a better way to represent these values (either abstractly, or better estimates)
    static final long NUM_INSTANCES_PER_TYPE = 100;
    static final long NUM_INSTANCES_PER_SCOPE = 100;
    static final long NUM_RELATIONS_PER_CASTING = 10;
    static final long NUM_SUBTYPES_PER_TYPE = 3;
    static final long NUM_CASTINGS_PER_INSTANCE = 3;
    static final long NUM_RELATIONS_PER_INSTANCE = NUM_RELATIONS_PER_CASTING * NUM_CASTINGS_PER_INSTANCE;
    static final long NUM_SCOPES_PER_INSTANCE = 3;
    static final long NUM_TYPES_PER_ROLE = 3;
    static final long NUM_ROLES_PER_TYPE = 3;
    static final long NUM_ROLE_PLAYERS_PER_RELATION = 2;
    static final long NUM_ROLE_PLAYERS_PER_ROLE = 1;
    static final long NUM_RESOURCES_PER_VALUE = 2;

    private final Var start;
    private final Optional<Var> end;
    private final ImmutableSet<Var> varNames;
    private EquivalentFragmentSet equivalentFragmentSet = null;

    private VarProperty varProperty;

    AbstractFragment(VarProperty varProperty, Var start) {
        this.varProperty = varProperty;
        this.start = start;
        this.end = Optional.empty();
        this.varNames = ImmutableSet.of(start);
    }

<<<<<<< HEAD
    AbstractFragment(VarProperty varProperty, Var start, Var end) {
        this.varProperty = varProperty;
=======
    AbstractFragment(Var start, Var end, Var... others) {
>>>>>>> f9389227
        this.start = start;
        this.end = Optional.of(end);
        this.varNames = ImmutableSet.<Var>builder().add(start).add(end).add(others).build();
    }

<<<<<<< HEAD
    AbstractFragment(VarProperty varProperty, Var start, Var end, Var... others) {
        this.varProperty = varProperty;
=======
    AbstractFragment(Var start, Var end, Var other, Var... others) {
>>>>>>> f9389227
        this.start = start;
        this.end = Optional.of(end);
        this.varNames = ImmutableSet.<Var>builder().add(start).add(end).add(other).add(others).build();
    }

    static Var[] optionalVarToArray(Optional<Var> var) {
        return optionalToStream(var).toArray(Var[]::new);
    }

    @Override
    public final EquivalentFragmentSet getEquivalentFragmentSet() {
        Preconditions.checkNotNull(equivalentFragmentSet, "Should not call getEquivalentFragmentSet before setEquivalentFragmentSet");
        return equivalentFragmentSet;
    }

    @Override
    public final void setEquivalentFragmentSet(EquivalentFragmentSet equivalentFragmentSet) {
        this.equivalentFragmentSet = equivalentFragmentSet;
    }

    @Override
    public final Var getStart() {
        return start;
    }

    @Override
    public final Optional<Var> getEnd() {
        return end;
    }

    @Override
    public Set<Var> getDependencies() {
        return ImmutableSet.of();
    }

    @Override
    public Set<Var> getVariableNames() {
        return varNames;
    }

    @Override
    public VarProperty getVarProperty() {
        return varProperty;
    }

    @Override
    public String toString() {
        return start + getName() + end.map(Object::toString).orElse("");
    }

    @Override
    public boolean equals(Object o) {
        if (this == o) return true;
        if (o == null || getClass() != o.getClass()) return false;

        AbstractFragment that = (AbstractFragment) o;

        if (start != null ? !start.equals(that.start) : that.start != null) return false;
        if (end != null ? !end.equals(that.end) : that.end != null) return false;

        return true;
    }

    @Override
    public int hashCode() {
        int result = start != null ? start.hashCode() : 0;
        result = 31 * result + (end != null ? end.hashCode() : 0);
        return result;
    }
}<|MERGE_RESOLUTION|>--- conflicted
+++ resolved
@@ -27,13 +27,9 @@
 import java.util.Optional;
 import java.util.Set;
 
-<<<<<<< HEAD
-abstract class AbstractFragment implements Fragment {
-=======
 import static ai.grakn.util.CommonUtil.optionalToStream;
 
 abstract class AbstractFragment implements Fragment{
->>>>>>> f9389227
 
     // TODO: Find a better way to represent these values (either abstractly, or better estimates)
     static final long NUM_INSTANCES_PER_TYPE = 100;
@@ -63,23 +59,15 @@
         this.varNames = ImmutableSet.of(start);
     }
 
-<<<<<<< HEAD
-    AbstractFragment(VarProperty varProperty, Var start, Var end) {
+    AbstractFragment(VarProperty varProperty, Var start, Var end, Var... others) {
         this.varProperty = varProperty;
-=======
-    AbstractFragment(Var start, Var end, Var... others) {
->>>>>>> f9389227
         this.start = start;
         this.end = Optional.of(end);
         this.varNames = ImmutableSet.<Var>builder().add(start).add(end).add(others).build();
     }
 
-<<<<<<< HEAD
-    AbstractFragment(VarProperty varProperty, Var start, Var end, Var... others) {
+    AbstractFragment(VarProperty varProperty, Var start, Var end, Var other, Var... others) {
         this.varProperty = varProperty;
-=======
-    AbstractFragment(Var start, Var end, Var other, Var... others) {
->>>>>>> f9389227
         this.start = start;
         this.end = Optional.of(end);
         this.varNames = ImmutableSet.<Var>builder().add(start).add(end).add(other).add(others).build();

/*
 * Grakn - A Distributed Semantic Database
 * Copyright (C) 2016  Grakn Labs Limited
 *
 * Grakn is free software: you can redistribute it and/or modify
 * it under the terms of the GNU General Public License as published by
 * the Free Software Foundation, either version 3 of the License, or
 * (at your option) any later version.
 *
 * Grakn is distributed in the hope that it will be useful,
 * but WITHOUT ANY WARRANTY; without even the implied warranty of
 * MERCHANTABILITY or FITNESS FOR A PARTICULAR PURPOSE.  See the
 * GNU General Public License for more details.
 *
 * You should have received a copy of the GNU General Public License
 * along with Grakn. If not, see <http://www.gnu.org/licenses/gpl.txt>.
 */

package ai.grakn.graql.internal.query;

import ai.grakn.GraknTx;
import ai.grakn.concept.SchemaConcept;
import ai.grakn.concept.Type;
import ai.grakn.exception.GraqlQueryException;
import ai.grakn.graql.InsertQuery;
import ai.grakn.graql.MatchQuery;
import ai.grakn.graql.Printer;
import ai.grakn.graql.admin.Answer;
import ai.grakn.graql.admin.InsertQueryAdmin;
import ai.grakn.graql.admin.MatchQueryAdmin;
import ai.grakn.graql.admin.VarPatternAdmin;
import ai.grakn.graql.internal.pattern.property.VarPropertyInternal;
<<<<<<< HEAD
import ai.grakn.util.ErrorMessage;
=======
import ai.grakn.util.CommonUtil;
>>>>>>> c253ec0b
import com.google.common.collect.ImmutableCollection;
import com.google.common.collect.Streams;

import java.util.Collection;
import java.util.List;
import java.util.Optional;
import java.util.Set;
import java.util.stream.Collectors;
import java.util.stream.Stream;

<<<<<<< HEAD
import static ai.grakn.util.ErrorMessage.NO_PATTERNS;
import static com.google.common.collect.ImmutableList.toImmutableList;
=======
import static ai.grakn.util.CommonUtil.toImmutableList;
>>>>>>> c253ec0b

/**
 * A query that will insert a collection of variables into a graph
 */
class InsertQueryImpl implements InsertQueryAdmin {

    private final Optional<MatchQueryAdmin> matchQuery;
    private final Optional<GraknTx> tx;
    private final ImmutableCollection<VarPatternAdmin> originalVars;
    private final ImmutableCollection<VarPatternAdmin> vars;

    /**
     * At least one of graph and matchQuery must be absent.
     *
     * @param vars a collection of Vars to insert
     * @param matchQuery the match query to insert for each result
     * @param tx the graph to execute on
     */
    InsertQueryImpl(ImmutableCollection<VarPatternAdmin> vars, Optional<MatchQueryAdmin> matchQuery, Optional<GraknTx> tx) {
        // match query and graph should never both be present (should get graph from inner match query)
        assert(!matchQuery.isPresent() || !tx.isPresent());

        if (vars.isEmpty()) {
            throw GraqlQueryException.noPatterns();
        }

        this.matchQuery = matchQuery;
        this.tx = tx;

        this.originalVars = vars;

        // Get all variables, including ones nested in other variables
        this.vars = vars.stream().flatMap(v -> v.innerVarPatterns().stream()).collect(toImmutableList());

        for (VarPatternAdmin var : this.vars) {
            var.getProperties().forEach(property -> ((VarPropertyInternal) property).checkInsertable(var));
        }
    }

    @Override
    public InsertQuery withTx(GraknTx tx) {
        return matchQuery.map(
                m -> Queries.insert(vars, m.withTx(tx).admin())
        ).orElseGet(
                () -> new InsertQueryImpl(vars, Optional.empty(), Optional.of(tx))
        );
    }

    @Override
    public List<Answer> execute() {
        return stream().collect(Collectors.toList());
    }

    @Override
    public Stream<String> resultsString(Printer printer) {
        return stream().map(printer::graqlString);
    }

    @Override
    public boolean isReadOnly() {
        return false;
    }

    @Override
    public Stream<Answer> stream() {
        GraknTx theGraph = getTx().orElseThrow(GraqlQueryException::noTx);

        return matchQuery.map(
                query -> query.stream().map(answer -> QueryOperationExecutor.insertAll(vars, theGraph, answer))
        ).orElseGet(
                () -> Stream.of(QueryOperationExecutor.insertAll(vars, theGraph))
        );
    }

    @Override
    public InsertQueryAdmin admin() {
        return this;
    }

    @Override
    public Optional<? extends MatchQuery> getMatchQuery() {
        return matchQuery;
    }

    @Override
    public Set<SchemaConcept> getSchemaConcepts() {
        GraknTx theGraph = getTx().orElseThrow(GraqlQueryException::noTx);

        Set<SchemaConcept> types = vars.stream()
                .flatMap(v -> v.innerVarPatterns().stream())
                .map(VarPatternAdmin::getTypeLabel)
<<<<<<< HEAD
                .flatMap(Streams::stream)
                .map(theGraph::<Type>getType)
=======
                .flatMap(CommonUtil::optionalToStream)
                .map(theGraph::<Type>getSchemaConcept)
>>>>>>> c253ec0b
                .collect(Collectors.toSet());

        matchQuery.ifPresent(mq -> types.addAll(mq.getSchemaConcepts()));

        return types;
    }

    @Override
    public Collection<VarPatternAdmin> varPatterns() {
        return originalVars;
    }

    @Override
    public Optional<GraknTx> getTx() {
        return matchQuery.map(MatchQueryAdmin::tx).orElse(tx);
    }

    @Override
    public String toString() {
        String mq = matchQuery.map(match -> match + "\n").orElse("");
        return mq + "insert " + originalVars.stream().map(v -> v + ";").collect(Collectors.joining("\n")).trim();
    }

    @Override
    public boolean equals(Object o) {
        if (this == o) return true;
        if (o == null || getClass() != o.getClass()) return false;

        InsertQueryImpl maps = (InsertQueryImpl) o;

        if (!matchQuery.equals(maps.matchQuery)) return false;
        if (!tx.equals(maps.tx)) return false;
        return originalVars.equals(maps.originalVars);
    }

    @Override
    public int hashCode() {
        int result = matchQuery.hashCode();
        result = 31 * result + tx.hashCode();
        result = 31 * result + originalVars.hashCode();
        return result;
    }
}<|MERGE_RESOLUTION|>--- conflicted
+++ resolved
@@ -30,11 +30,6 @@
 import ai.grakn.graql.admin.MatchQueryAdmin;
 import ai.grakn.graql.admin.VarPatternAdmin;
 import ai.grakn.graql.internal.pattern.property.VarPropertyInternal;
-<<<<<<< HEAD
-import ai.grakn.util.ErrorMessage;
-=======
-import ai.grakn.util.CommonUtil;
->>>>>>> c253ec0b
 import com.google.common.collect.ImmutableCollection;
 import com.google.common.collect.Streams;
 
@@ -45,12 +40,7 @@
 import java.util.stream.Collectors;
 import java.util.stream.Stream;
 
-<<<<<<< HEAD
-import static ai.grakn.util.ErrorMessage.NO_PATTERNS;
 import static com.google.common.collect.ImmutableList.toImmutableList;
-=======
-import static ai.grakn.util.CommonUtil.toImmutableList;
->>>>>>> c253ec0b
 
 /**
  * A query that will insert a collection of variables into a graph
@@ -142,13 +132,8 @@
         Set<SchemaConcept> types = vars.stream()
                 .flatMap(v -> v.innerVarPatterns().stream())
                 .map(VarPatternAdmin::getTypeLabel)
-<<<<<<< HEAD
                 .flatMap(Streams::stream)
-                .map(theGraph::<Type>getType)
-=======
-                .flatMap(CommonUtil::optionalToStream)
                 .map(theGraph::<Type>getSchemaConcept)
->>>>>>> c253ec0b
                 .collect(Collectors.toSet());
 
         matchQuery.ifPresent(mq -> types.addAll(mq.getSchemaConcepts()));

--- conflicted
+++ resolved
@@ -19,13 +19,8 @@
 package ai.grakn.graql.internal.printer;
 
 import ai.grakn.concept.Concept;
-<<<<<<< HEAD
-import ai.grakn.concept.OntologyConcept;
+import ai.grakn.concept.SchemaConcept;
 import ai.grakn.concept.AttributeType;
-=======
-import ai.grakn.concept.SchemaConcept;
-import ai.grakn.concept.ResourceType;
->>>>>>> 45605392
 import ai.grakn.concept.Role;
 import ai.grakn.concept.Thing;
 import ai.grakn.concept.Type;
@@ -68,17 +63,10 @@
     public Function<StringBuilder, StringBuilder> graqlString(boolean inner, Concept concept) {
         return sb -> {
             // Display values for resources and ids for everything else
-<<<<<<< HEAD
             if (concept.isAttribute()) {
                 sb.append(colorKeyword("val ")).append(StringUtil.valueToString(concept.asAttribute().getValue()));
-            } else if (concept.isOntologyConcept()) {
-                OntologyConcept ontoConcept = concept.asOntologyConcept();
-=======
-            if (concept.isResource()) {
-                sb.append(colorKeyword("val ")).append(StringUtil.valueToString(concept.asResource().getValue()));
             } else if (concept.isSchemaConcept()) {
                 SchemaConcept ontoConcept = concept.asSchemaConcept();
->>>>>>> 45605392
                 sb.append(colorKeyword("label ")).append(colorType(ontoConcept));
 
                 SchemaConcept superConcept = ontoConcept.sup();

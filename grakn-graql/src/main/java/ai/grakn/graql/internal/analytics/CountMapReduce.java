/*
 * Grakn - A Distributed Semantic Database
 * Copyright (C) 2016  Grakn Labs Limited
 *
 * Grakn is free software: you can redistribute it and/or modify
 * it under the terms of the GNU General Public License as published by
 * the Free Software Foundation, either version 3 of the License, or
 * (at your option) any later version.
 *
 * Grakn is distributed in the hope that it will be useful,
 * but WITHOUT ANY WARRANTY; without even the implied warranty of
 * MERCHANTABILITY or FITNESS FOR A PARTICULAR PURPOSE.  See the
 * GNU General Public License for more details.
 *
 * You should have received a copy of the GNU General Public License
 * along with Grakn. If not, see <http://www.gnu.org/licenses/gpl.txt>.
 */

package ai.grakn.graql.internal.analytics;

import ai.grakn.concept.TypeName;
import org.apache.tinkerpop.gremlin.process.computer.KeyValue;
import org.apache.tinkerpop.gremlin.structure.Vertex;
import org.apache.tinkerpop.gremlin.util.iterator.IteratorUtils;

import java.io.Serializable;
import java.util.HashMap;
import java.util.Iterator;
import java.util.Map;
import java.util.Set;

public class CountMapReduce extends GraknMapReduce<Long> {

    public static final String MEMORY_KEY = "count";

    public CountMapReduce() {
    }

<<<<<<< HEAD
    public CountMapReduce(Set<String> types) {
        super(types);
=======
    public CountMapReduce(Set<TypeName> types) {
        selectedTypes = types;
    }

    @Override
    public boolean doStage(final Stage stage) {
        return true;
>>>>>>> 1152ac39
    }

    @Override
    public void safeMap(final Vertex vertex, final MapEmitter<Serializable, Long> emitter) {
        // use the ghost node detector here again
        if (!selectedTypes.isEmpty()) {
            if (selectedTypes.contains(Utility.getVertexType(vertex))) {
                emitter.emit(MEMORY_KEY, 1L);
                return;
            }
        } else if (baseTypes.contains(vertex.label())) {
            emitter.emit(MEMORY_KEY, 1L);
            return;
        }

        // TODO: this is a bug with hasNext implementation - must send a message
        emitter.emit(MEMORY_KEY, 0L);
    }

    @Override
    public void combine(final Serializable key, final Iterator<Long> values, final ReduceEmitter<Serializable, Long> emitter) {
        this.reduce(key, values, emitter);
    }

    @Override
    public void reduce(final Serializable key, final Iterator<Long> values, final ReduceEmitter<Serializable, Long> emitter) {
        emitter.emit(key, IteratorUtils.reduce(values, 0L, (a, b) -> a + b));
    }

    @Override
    public Map<Serializable, Long> generateFinalResult(final Iterator<KeyValue<Serializable, Long>> keyValues) {
        final Map<Serializable, Long> count = new HashMap<>();
        keyValues.forEachRemaining(pair -> count.put(pair.getKey(), pair.getValue()));
        return count;
    }
}<|MERGE_RESOLUTION|>--- conflicted
+++ resolved
@@ -36,18 +36,8 @@
     public CountMapReduce() {
     }
 
-<<<<<<< HEAD
-    public CountMapReduce(Set<String> types) {
+    public CountMapReduce(Set<TypeName> types) {
         super(types);
-=======
-    public CountMapReduce(Set<TypeName> types) {
-        selectedTypes = types;
-    }
-
-    @Override
-    public boolean doStage(final Stage stage) {
-        return true;
->>>>>>> 1152ac39
     }
 
     @Override

/*
 * Grakn - A Distributed Semantic Database
 * Copyright (C) 2016  Grakn Labs Limited
 *
 * Grakn is free software: you can redistribute it and/or modify
 * it under the terms of the GNU General Public License as published by
 * the Free Software Foundation, either version 3 of the License, or
 * (at your option) any later version.
 *
 * Grakn is distributed in the hope that it will be useful,
 * but WITHOUT ANY WARRANTY; without even the implied warranty of
 * MERCHANTABILITY or FITNESS FOR A PARTICULAR PURPOSE.  See the
 * GNU General Public License for more details.
 *
 * You should have received a copy of the GNU General Public License
 * along with Grakn. If not, see <http://www.gnu.org/licenses/gpl.txt>.
 */

package ai.grakn.graql.internal.pattern.property;

import ai.grakn.GraknTx;
import ai.grakn.concept.Concept;
import ai.grakn.concept.Relation;
import ai.grakn.concept.Thing;
import ai.grakn.exception.GraqlQueryException;
import ai.grakn.graql.Var;
import ai.grakn.graql.admin.Atomic;
import ai.grakn.graql.admin.ReasonerQuery;
import ai.grakn.graql.admin.VarPatternAdmin;
import ai.grakn.graql.internal.gremlin.EquivalentFragmentSet;
import ai.grakn.graql.internal.query.InsertQueryExecutor;
import ai.grakn.graql.internal.reasoner.atom.binary.type.ScopeAtom;
import ai.grakn.graql.internal.reasoner.atom.predicate.IdPredicate;
import com.google.auto.value.AutoValue;
import com.google.common.collect.ImmutableSet;

import java.util.Collection;
import java.util.Set;
import java.util.stream.Stream;

import static ai.grakn.graql.internal.gremlin.sets.EquivalentFragmentSets.hasScope;
import static ai.grakn.graql.internal.reasoner.utils.ReasonerUtils.getIdPredicate;

/**
 * Represents the {@code has-scope} property on a {@link Relation}.
 *
 * This property can be queried, inserted or deleted.
 *
 * This property relates a {@link Relation} and an {@link Thing}, where the instance behaves as the "scope".
 *
 * @author Felix Chapman
 */
@AutoValue
public abstract class HasScopeProperty extends AbstractVarProperty implements NamedProperty {

    public static HasScopeProperty of(VarPatternAdmin scope) {
        return new AutoValue_HasScopeProperty(scope);
    }

    abstract VarPatternAdmin scope();

    @Override
    public String getName() {
        return "has-scope";
    }

    @Override
    public String getProperty() {
        return scope().getPrintableName();
    }

    @Override
    public Collection<EquivalentFragmentSet> match(Var start) {
        return ImmutableSet.of(hasScope(this, start, scope().var()));
    }

    @Override
    public Stream<VarPatternAdmin> innerVarPatterns() {
        return Stream.of(scope());
    }

    @Override
    public void insert(Var var, InsertQueryExecutor executor) throws GraqlQueryException {
        Thing scopeThing = executor.get(scope().var()).asThing();
        executor.get(var).asType().scope(scopeThing);
    }

    @Override
    public Set<Var> requiredVars(Var var) {
        return ImmutableSet.of(var, scope().var());
    }

    @Override
<<<<<<< HEAD
    public void delete(GraknGraph graph, Concept concept) {
        IdProperty scopeId =
                scope().getProperty(IdProperty.class).orElseThrow(() -> GraqlQueryException.failDelete(this));
        concept.asType().deleteScope(graph.getConcept(scopeId.id()));
=======
    public void delete(GraknTx graph, Concept concept) {
        ConceptId scopeId = scope().getId().orElseThrow(() -> GraqlQueryException.failDelete(this));
        concept.asType().deleteScope(graph.getConcept(scopeId));
>>>>>>> b5d98d80
    }

    @Override
    public Atomic mapToAtom(VarPatternAdmin var, Set<VarPatternAdmin> vars, ReasonerQuery parent) {
        Var varName = var.var().asUserDefined();
        VarPatternAdmin scopeVar = this.scope();
        Var scopeVariable = scopeVar.var().asUserDefined();
        IdPredicate predicate = getIdPredicate(scopeVariable, scopeVar, vars, parent);

        //isa part
        VarPatternAdmin scVar = varName.hasScope(scopeVariable).admin();
        return new ScopeAtom(scVar, scopeVariable, predicate, parent);
    }
}<|MERGE_RESOLUTION|>--- conflicted
+++ resolved
@@ -91,16 +91,10 @@
     }
 
     @Override
-<<<<<<< HEAD
-    public void delete(GraknGraph graph, Concept concept) {
+    public void delete(GraknTx graph, Concept concept) {
         IdProperty scopeId =
                 scope().getProperty(IdProperty.class).orElseThrow(() -> GraqlQueryException.failDelete(this));
         concept.asType().deleteScope(graph.getConcept(scopeId.id()));
-=======
-    public void delete(GraknTx graph, Concept concept) {
-        ConceptId scopeId = scope().getId().orElseThrow(() -> GraqlQueryException.failDelete(this));
-        concept.asType().deleteScope(graph.getConcept(scopeId));
->>>>>>> b5d98d80
     }
 
     @Override

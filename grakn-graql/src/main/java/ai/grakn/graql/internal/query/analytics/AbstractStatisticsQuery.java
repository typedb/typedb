--- conflicted
+++ resolved
@@ -21,19 +21,7 @@
 import ai.grakn.API;
 import ai.grakn.GraknTx;
 import ai.grakn.concept.Label;
-<<<<<<< HEAD
-import ai.grakn.graql.ComputeQueryOf;
-=======
-import ai.grakn.concept.LabelId;
-import ai.grakn.concept.SchemaConcept;
-import ai.grakn.concept.Type;
-import ai.grakn.exception.GraqlQueryException;
 import ai.grakn.graql.StatisticsQuery;
-import ai.grakn.graql.Graql;
-import ai.grakn.graql.internal.analytics.DegreeStatisticsVertexProgram;
-import ai.grakn.graql.internal.analytics.DegreeVertexProgram;
-import ai.grakn.graql.internal.analytics.GraknMapReduce;
->>>>>>> 83627d05
 import ai.grakn.graql.internal.util.StringConverter;
 import com.google.common.collect.ImmutableSet;
 
@@ -85,85 +73,6 @@
                 .map(StringConverter::typeLabelToString).collect(joining(", "));
     }
 
-<<<<<<< HEAD
-=======
-    private static Set<Label> getHasResourceRelationLabels(Set<Type> subTypes) {
-        return subTypes.stream()
-                .filter(Concept::isAttributeType)
-                .map(resourceType -> Schema.ImplicitType.HAS.getLabel(resourceType.getLabel()))
-                .collect(Collectors.toSet());
-    }
-
-    @Nullable
-    AttributeType.DataType<?> getDataTypeOfSelectedResourceTypes(GraknTx tx) {
-        AttributeType.DataType<?> dataType = null;
-        for (Type type : calcStatisticsResourceTypes(tx)) {
-            // check if the selected type is a resource-type
-            if (!type.isAttributeType()) throw GraqlQueryException.mustBeAttributeType(type.getLabel());
-            AttributeType<?> resourceType = type.asAttributeType();
-            if (dataType == null) {
-                // check if the resource-type has data-type LONG or DOUBLE
-                dataType = resourceType.getDataType();
-                if (!dataType.equals(AttributeType.DataType.LONG) &&
-                        !dataType.equals(AttributeType.DataType.DOUBLE)) {
-                    throw GraqlQueryException.resourceMustBeANumber(dataType, resourceType.getLabel());
-                }
-
-            } else {
-                // check if all the resource-types have the same data-type
-                if (!dataType.equals(resourceType.getDataType())) {
-                    throw GraqlQueryException.resourcesWithDifferentDataTypes(statisticsResourceLabels);
-                }
-            }
-        }
-        return dataType;
-    }
-
-    final boolean selectedResourceTypesHaveInstance(GraknTx tx, Set<Label> statisticsResourceTypes) {
-        for (Label resourceType : statisticsResourceTypes) {
-            for (Label type : subLabels(tx)) {
-                Boolean patternExist = tx.graql().infer(false).match(
-                        var("x").has(resourceType, var()),
-                        var("x").isa(Graql.label(type))
-                ).iterator().hasNext();
-                if (patternExist) return true;
-            }
-        }
-        return false;
-        //TODO: should use the following ask query when ask query is even lazier
-//        List<Pattern> checkResourceTypes = statisticsResourceTypes.stream()
-//                .map(type -> var("x").has(type, var())).collect(Collectors.toList());
-//        List<Pattern> checkSubtypes = subLabels.stream()
-//                .map(type -> var("x").isa(Graql.label(type))).collect(Collectors.toList());
-//
-//        return tx.get().graql().infer(false)
-//                .match(or(checkResourceTypes), or(checkSubtypes)).aggregate(ask()).execute();
-    }
-
-    final Set<Label> getCombinedSubTypes(GraknTx tx) {
-        Set<Label> allSubTypes = getHasResourceRelationLabels(calcStatisticsResourceTypes(tx));
-        allSubTypes.addAll(subLabels(tx));
-        allSubTypes.addAll(statisticsResourceLabels);
-        return allSubTypes;
-    }
-
-    private ImmutableSet<Type> calcStatisticsResourceTypes(GraknTx tx) {
-        if (statisticsResourceLabels.isEmpty()) {
-            throw GraqlQueryException.statisticsAttributeTypesNotSpecified();
-        }
-
-        return statisticsResourceLabels.stream()
-                .map((label) -> {
-                    Type type = tx.getSchemaConcept(label);
-                    if (type == null) throw GraqlQueryException.labelNotFound(label);
-                    if (!type.isAttributeType()) throw GraqlQueryException.mustBeAttributeType(type.getLabel());
-                    return type;
-                })
-                .flatMap(Type::subs)
-                .collect(toImmutableSet());
-    }
-
->>>>>>> 83627d05
     @Override
     public boolean equals(Object o) {
         if (this == o) return true;

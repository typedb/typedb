/*
 * Grakn - A Distributed Semantic Database
 * Copyright (C) 2016  Grakn Labs Limited
 *
 * Grakn is free software: you can redistribute it and/or modify
 * it under the terms of the GNU General Public License as published by
 * the Free Software Foundation, either version 3 of the License, or
 * (at your option) any later version.
 *
 * Grakn is distributed in the hope that it will be useful,
 * but WITHOUT ANY WARRANTY; without even the implied warranty of
 * MERCHANTABILITY or FITNESS FOR A PARTICULAR PURPOSE.  See the
 * GNU General Public License for more details.
 *
 * You should have received a copy of the GNU General Public License
 * along with Grakn. If not, see <http://www.gnu.org/licenses/gpl.txt>.
 */

package ai.grakn.graql.internal.query.match;

import ai.grakn.GraknTx;
import ai.grakn.concept.Concept;
import ai.grakn.concept.SchemaConcept;
import ai.grakn.exception.GraqlQueryException;
import ai.grakn.graph.admin.GraknAdmin;
import ai.grakn.graql.MatchQuery;
import ai.grakn.graql.Var;
import ai.grakn.graql.admin.Answer;
import ai.grakn.graql.admin.Conjunction;
import ai.grakn.graql.admin.PatternAdmin;
import ai.grakn.graql.admin.VarPatternAdmin;
import ai.grakn.graql.internal.gremlin.GraqlTraversal;
import ai.grakn.graql.internal.gremlin.GreedyTraversalPlan;
import ai.grakn.graql.internal.pattern.property.VarPropertyInternal;
import ai.grakn.graql.internal.query.QueryAnswer;
import org.apache.tinkerpop.gremlin.process.traversal.dsl.graph.GraphTraversal;
import org.apache.tinkerpop.gremlin.structure.Edge;
import org.apache.tinkerpop.gremlin.structure.Element;
import org.apache.tinkerpop.gremlin.structure.Vertex;
import org.slf4j.Logger;
import org.slf4j.LoggerFactory;

import java.util.Map;
import java.util.Objects;
import java.util.Optional;
import java.util.Set;
import java.util.function.Function;
import java.util.stream.Collectors;
import java.util.stream.Stream;

import static java.util.stream.Collectors.joining;
import static java.util.stream.Collectors.toSet;

/**
 * Base MatchQuery implementation that executes the gremlin traversal
 *
 * @author Felix Chapman
 */
public class MatchQueryBase extends AbstractMatchQuery {

    protected final Logger LOG = LoggerFactory.getLogger(MatchQueryBase.class);

    private final Conjunction<PatternAdmin> pattern;

    /**
     * @param pattern a pattern to match in the graph
     */
    public MatchQueryBase(Conjunction<PatternAdmin> pattern) {
        if (pattern.getPatterns().size() == 0) {
            throw GraqlQueryException.noPatterns();
        }

        this.pattern = pattern;
    }



    @Override
    public Stream<Answer> stream(Optional<GraknTx> optionalGraph) {
        GraknTx graph = optionalGraph.orElseThrow(GraqlQueryException::noGraph);

        for (VarPatternAdmin var : pattern.varPatterns()) {
            var.getProperties().forEach(property -> ((VarPropertyInternal) property).checkValid(graph, var));}

        GraqlTraversal graqlTraversal = GreedyTraversalPlan.createTraversal(pattern, graph);
        LOG.trace("Created query plan");
        LOG.trace(graqlTraversal.toString());
        GraphTraversal<Vertex, Map<String, Element>> traversal = graqlTraversal.getGraphTraversal(graph);

        String[] selectedNames = pattern.commonVars().stream().map(Var::getValue).toArray(String[]::new);

        // Must provide three arguments in order to pass an array to .select
        // If ordering, select the variable to order by as well
        if (selectedNames.length != 0) {
            traversal.select(selectedNames[0], selectedNames[0], selectedNames);
        }

        return traversal.toStream()
                .map(elements -> makeResults(graph, elements))
                .sequential()
                .map(QueryAnswer::new);
    }

    @Override
<<<<<<< HEAD
    public Set<OntologyConcept> getOntologyConcepts(GraknTx graph) {
        return pattern.varPatterns().stream()
                .flatMap(v -> v.innerVarPatterns().stream())
=======
    public Set<SchemaConcept> getOntologyConcepts(GraknTx graph) {
        return pattern.getVars().stream()
                .flatMap(v -> v.getInnerVars().stream())
>>>>>>> 45605392
                .flatMap(v -> v.getTypeLabels().stream())
                .map(graph::<SchemaConcept>getSchemaConcept)
                .filter(Objects::nonNull)
                .collect(toSet());
    }

    @Override
    public Set<SchemaConcept> getOntologyConcepts() {
        throw GraqlQueryException.noGraph();
    }

    @Override
    public Conjunction<PatternAdmin> getPattern() {
        return pattern;
    }

    @Override
    public Optional<GraknTx> getGraph() {
        return Optional.empty();
    }

    @Override
    public Set<Var> getSelectedNames() {
        return pattern.commonVars();
    }

    @Override
    public String toString() {
        return "match " + pattern.getPatterns().stream().map(p -> p + ";").collect(joining(" "));
    }

    public final MatchQuery infer(boolean materialise) {
        return new MatchQueryInfer(this, materialise);
    }

    /**
     * @param graph the graph to get results from
     * @param elements a map of vertices and edges where the key is the variable name
     * @return a map of concepts where the key is the variable name
     */
    private Map<Var, Concept> makeResults(GraknTx graph, Map<String, Element> elements) {
        return pattern.commonVars().stream().collect(Collectors.<Var, Var, Concept>toMap(
                Function.identity(),
                name -> buildConcept(graph.admin(), elements.get(name.getValue()))
        ));
    }

    private Concept buildConcept(GraknAdmin graph, Element element) {
        if (element instanceof Vertex) {
            return graph.buildConcept((Vertex) element);
        } else {
            return graph.buildConcept((Edge) element);
        }
    }

    @Override
    public boolean equals(Object o) {
        if (this == o) return true;
        if (o == null || getClass() != o.getClass()) return false;

        MatchQueryBase maps = (MatchQueryBase) o;

        return pattern.equals(maps.pattern);
    }

    @Override
    public int hashCode() {
        return pattern.hashCode();
    }
}
<|MERGE_RESOLUTION|>--- conflicted
+++ resolved
@@ -102,15 +102,9 @@
     }
 
     @Override
-<<<<<<< HEAD
-    public Set<OntologyConcept> getOntologyConcepts(GraknTx graph) {
+    public Set<SchemaConcept> getOntologyConcepts(GraknTx graph) {
         return pattern.varPatterns().stream()
                 .flatMap(v -> v.innerVarPatterns().stream())
-=======
-    public Set<SchemaConcept> getOntologyConcepts(GraknTx graph) {
-        return pattern.getVars().stream()
-                .flatMap(v -> v.getInnerVars().stream())
->>>>>>> 45605392
                 .flatMap(v -> v.getTypeLabels().stream())
                 .map(graph::<SchemaConcept>getSchemaConcept)
                 .filter(Objects::nonNull)

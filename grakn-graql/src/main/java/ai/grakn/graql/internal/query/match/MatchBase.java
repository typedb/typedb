--- conflicted
+++ resolved
@@ -85,28 +85,16 @@
         GraqlTraversal graqlTraversal = GreedyTraversalPlan.createTraversal(pattern, graph);
         LOG.trace("Created query plan");
         LOG.trace(graqlTraversal.toString());
-<<<<<<< HEAD
-        return streamWithTraversal(this.getPattern(), graph, graqlTraversal);
-    }
-
-    /**
-     * @param pattern a pattern to match in the graph
-=======
         return streamWithTraversal(this.getPattern().commonVars(), graph, graqlTraversal);
     }
 
     /**
      * @param vars set of variables of interest
->>>>>>> 9f7d15fe
      * @param graph the graph to get results from
      * @param graqlTraversal gral traversal corresponding to the provided pattern
      * @return resulting answer stream
      */
-<<<<<<< HEAD
-    public static Stream<Answer> streamWithTraversal(Conjunction<PatternAdmin> pattern, GraknTx graph, GraqlTraversal graqlTraversal) {
-=======
     public static Stream<Answer> streamWithTraversal(Set<Var> vars, GraknTx graph, GraqlTraversal graqlTraversal) {
->>>>>>> 9f7d15fe
         GraphTraversal<Vertex, Map<String, Element>> traversal = graqlTraversal.getGraphTraversal(graph);
 
         String[] selectedNames = vars.stream().map(Var::getValue).toArray(String[]::new);
@@ -118,11 +106,7 @@
         }
 
         return traversal.toStream()
-<<<<<<< HEAD
-                .map(elements -> makeResults(pattern, graph, elements))
-=======
                 .map(elements -> makeResults(vars, graph, elements))
->>>>>>> 9f7d15fe
                 .flatMap(CommonUtil::optionalToStream)
                 .distinct()
                 .sequential()
@@ -130,23 +114,14 @@
     }
 
     /**
-<<<<<<< HEAD
-=======
      * @param vars set of variables of interest
->>>>>>> 9f7d15fe
      * @param graph the graph to get results from
      * @param elements a map of vertices and edges where the key is the variable name
      * @return a map of concepts where the key is the variable name
      */
-<<<<<<< HEAD
-    private static Optional<Map<Var, Concept>> makeResults(Conjunction<PatternAdmin> pattern, GraknTx graph, Map<String, Element> elements) {
-        Map<Var, Concept> map = new HashMap<>();
-        for (Var var : pattern.commonVars()) {
-=======
     private static Optional<Map<Var, Concept>> makeResults(Set<Var> vars, GraknTx graph, Map<String, Element> elements) {
         Map<Var, Concept> map = new HashMap<>();
         for (Var var : vars) {
->>>>>>> 9f7d15fe
             Optional<Concept> concept = buildConcept(graph.admin(), elements.get(var.getValue()));
 
             if(!concept.isPresent()) return Optional.empty();

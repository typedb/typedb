--- conflicted
+++ resolved
@@ -34,12 +34,7 @@
 import ai.grakn.graql.internal.query.QueryAnswer;
 import ai.grakn.kb.admin.GraknAdmin;
 import ai.grakn.util.CommonUtil;
-<<<<<<< HEAD
-import java.util.function.Function;
-import java.util.stream.Collectors;
-=======
 import com.google.common.collect.Sets;
->>>>>>> 4e9463d5
 import org.apache.tinkerpop.gremlin.process.traversal.dsl.graph.GraphTraversal;
 import org.apache.tinkerpop.gremlin.structure.Edge;
 import org.apache.tinkerpop.gremlin.structure.Element;
@@ -89,24 +84,17 @@
         GraqlTraversal graqlTraversal = GreedyTraversalPlan.createTraversal(pattern, graph);
         LOG.trace("Created query plan");
         LOG.trace(graqlTraversal.toString());
-<<<<<<< HEAD
         return streamWithTraversal(this.getPattern().commonVars(), graph, graqlTraversal);
     }
 
     /**
-     * @param vars set of variables of interest
+     * @param commonVars set of variables of interest
      * @param graph the graph to get results from
      * @param graqlTraversal gral traversal corresponding to the provided pattern
      * @return resulting answer stream
      */
-    public static Stream<Answer> streamWithTraversal(Set<Var> vars, GraknTx graph, GraqlTraversal graqlTraversal) {
-        GraphTraversal<Vertex, Map<String, Element>> traversal = graqlTraversal.getGraphTraversal(graph);
-
-        String[] selectedNames = vars.stream().map(Var::getValue).toArray(String[]::new);
-=======
-
-        Set<Var> vars = Sets.filter(pattern.commonVars(), Var::isUserDefinedName);
->>>>>>> 4e9463d5
+    public static Stream<Answer> streamWithTraversal(Set<Var> commonVars, GraknTx graph, GraqlTraversal graqlTraversal) {
+        Set<Var> vars = Sets.filter(commonVars, Var::isUserDefinedName);
 
         GraphTraversal<Vertex, Map<String, Element>> traversal = graqlTraversal.getGraphTraversal(graph, vars);
 

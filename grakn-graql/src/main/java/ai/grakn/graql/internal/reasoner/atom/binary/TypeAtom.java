/*
 * Grakn - A Distributed Semantic Database
 * Copyright (C) 2016  Grakn Labs Limited
 *
 * Grakn is free software: you can redistribute it and/or modify
 * it under the terms of the GNU General Public License as published by
 * the Free Software Foundation, either version 3 of the License, or
 * (at your option) any later version.
 *
 * Grakn is distributed in the hope that it will be useful,
 * but WITHOUT ANY WARRANTY; without even the implied warranty of
 * MERCHANTABILITY or FITNESS FOR A PARTICULAR PURPOSE.  See the
 * GNU General Public License for more details.
 *
 * You should have received a copy of the GNU General Public License
 * along with Grakn. If not, see <http://www.gnu.org/licenses/gpl.txt>.
 */
package ai.grakn.graql.internal.reasoner.atom.binary;

import ai.grakn.concept.ConceptId;
import ai.grakn.concept.Type;
import ai.grakn.graql.Graql;
import ai.grakn.graql.Var;
import ai.grakn.graql.admin.Atomic;
import ai.grakn.graql.admin.ReasonerQuery;
import ai.grakn.graql.admin.Unifier;
import ai.grakn.graql.admin.VarPatternAdmin;
import ai.grakn.graql.internal.pattern.property.IsaProperty;
import ai.grakn.graql.internal.reasoner.atom.Atom;
import ai.grakn.graql.internal.reasoner.atom.ResolutionStrategy;
import ai.grakn.graql.internal.reasoner.atom.predicate.IdPredicate;
import ai.grakn.graql.internal.reasoner.query.ReasonerAtomicQuery;
import ai.grakn.graql.internal.reasoner.query.ReasonerQueryImpl;
import ai.grakn.graql.internal.reasoner.rule.InferenceRule;
<<<<<<< HEAD
import java.util.Collection;
import java.util.Collections;
import java.util.Set;
=======
import java.util.Objects;
>>>>>>> da354a93
import java.util.stream.Collectors;

/**
 *
 * <p>
 * Atom implementation defining type atoms of the general form: $varName {isa|sub|plays|relates|has|has-scope} $valueVariable).
 * These correspond to the following respective graql properties:
 * {@link IsaProperty},
 * {@link ai.grakn.graql.internal.pattern.property.SubProperty},
 * {@link ai.grakn.graql.internal.pattern.property.PlaysProperty}
 * {@link ai.grakn.graql.internal.pattern.property.RelatesProperty}
 * {@link ai.grakn.graql.internal.pattern.property.HasResourceTypeProperty}
 * {@link ai.grakn.graql.internal.pattern.property.HasScopeProperty}
 * </p>
 *
 * @author Kasper Piskorski
 *
 */
public class TypeAtom extends Binary{

    public TypeAtom(VarPatternAdmin pattern, ReasonerQuery par) { this(pattern, null, par);}
    public TypeAtom(VarPatternAdmin pattern, IdPredicate p, ReasonerQuery par) { super(pattern, p, par);}
    public TypeAtom(Var var, Var valueVar, IdPredicate p, ReasonerQuery par){
        this(Graql.var(var).isa(Graql.var(valueVar)).admin(), p, par);
    }
    protected TypeAtom(TypeAtom a) { super(a);}

    @Override
    public int hashCode() {
        int hashCode = 1;
        hashCode = hashCode * 37 + (this.typeId != null? this.typeId.hashCode() : 0);
        hashCode = hashCode * 37 + this.varName.hashCode();
        return hashCode;
    }

    @Override
    public boolean equals(Object obj) {
        if (obj == null || this.getClass() != obj.getClass()) return false;
        if (obj == this) return true;
        BinaryBase a2 = (BinaryBase) obj;
        return Objects.equals(this.typeId, a2.getTypeId())
                && this.varName.equals(a2.getVarName());
    }

    @Override
    public String toString(){
        String typeString = (getType() != null? getType().getLabel() : "") + "(" + getVarName() + ")";
        return typeString + getIdPredicates().stream().map(IdPredicate::toString).collect(Collectors.joining(""));
    }

    @Override
    protected ConceptId extractTypeId() {
        return getPredicate() != null? getPredicate().getPredicate() : null;
    }

    @Override
    protected Var extractValueVariableName(VarPatternAdmin var) {
        return var.getProperties().findFirst().get().getInnerVars().findFirst().get().getVarName();
    }

    @Override
    protected void setValueVariable(Var var) {
        super.setValueVariable(var);
        atomPattern = atomPattern.asVar().mapProperty(IsaProperty.class, prop -> new IsaProperty(prop.getType().setVarName(var)));
    }

    @Override
    public Atomic copy(){
        return new TypeAtom(this);
    }

    public Set<TypeAtom> unify(Unifier u){
        Collection<Var> vars = u.get(getVarName());
        Var valueVar = getValueVariable();
        return vars.isEmpty()?
                Collections.singleton(this) :
                vars.stream().map(v -> new TypeAtom(v, valueVar, getPredicate(), this.getParentQuery())).collect(Collectors.toSet());
    }

    @Override
    public boolean isType(){ return true;}

    @Override
    public boolean isRuleApplicable(InferenceRule child) {
        Atom ruleAtom = child.getHead().getAtom();
        return this.getType() != null
                //ensure not ontological atom query
                && getPattern().asVar().hasProperty(IsaProperty.class)
                && this.getType().subTypes().contains(ruleAtom.getType());
    }

    @Override
    public boolean isSelectable() {
        ReasonerQueryImpl parent = (ReasonerQueryImpl) getParentQuery();
        return getPredicate() == null
                //type atom corresponding to relation or resource
                || getType() != null && (getType().isResourceType() ||getType().isRelationType())
                //disjoint atom
                || (!(parent instanceof ReasonerAtomicQuery) && parent.findNextJoinable(this) == null)
                || isRuleResolvable();
    }

    @Override
    public boolean isAllowedToFormRuleHead(){
        return getType() != null;
    }

    @Override
    public boolean requiresMaterialisation() {
        return isUserDefinedName() && getType() != null && getType().isRelationType();
    }

    @Override
    public int resolutionPriority(){
        if (priority == Integer.MAX_VALUE) {
            priority = super.resolutionPriority();
            priority += ResolutionStrategy.IS_TYPE_ATOM;
            priority += getType() == null && !isRelation()? ResolutionStrategy.NON_SPECIFIC_TYPE_ATOM : 0;
        }
        return priority;
    }

    @Override
    public Type getType() {
        return getPredicate() != null ?
                getParentQuery().graph().getConcept(getPredicate().getPredicate()) : null;
    }
}
<|MERGE_RESOLUTION|>--- conflicted
+++ resolved
@@ -32,13 +32,10 @@
 import ai.grakn.graql.internal.reasoner.query.ReasonerAtomicQuery;
 import ai.grakn.graql.internal.reasoner.query.ReasonerQueryImpl;
 import ai.grakn.graql.internal.reasoner.rule.InferenceRule;
-<<<<<<< HEAD
 import java.util.Collection;
 import java.util.Collections;
 import java.util.Set;
-=======
 import java.util.Objects;
->>>>>>> da354a93
 import java.util.stream.Collectors;
 
 /**
@@ -70,7 +67,7 @@
     public int hashCode() {
         int hashCode = 1;
         hashCode = hashCode * 37 + (this.typeId != null? this.typeId.hashCode() : 0);
-        hashCode = hashCode * 37 + this.varName.hashCode();
+        hashCode = hashCode * 37 + this.getVarName().hashCode();
         return hashCode;
     }
 
@@ -80,7 +77,7 @@
         if (obj == this) return true;
         BinaryBase a2 = (BinaryBase) obj;
         return Objects.equals(this.typeId, a2.getTypeId())
-                && this.varName.equals(a2.getVarName());
+                && this.getVarName().equals(a2.getVarName());
     }
 
     @Override

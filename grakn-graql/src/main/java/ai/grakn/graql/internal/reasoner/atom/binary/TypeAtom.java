/*
 * Grakn - A Distributed Semantic Database
 * Copyright (C) 2016  Grakn Labs Limited
 *
 * Grakn is free software: you can redistribute it and/or modify
 * it under the terms of the GNU General Public License as published by
 * the Free Software Foundation, either version 3 of the License, or
 * (at your option) any later version.
 *
 * Grakn is distributed in the hope that it will be useful,
 * but WITHOUT ANY WARRANTY; without even the implied warranty of
 * MERCHANTABILITY or FITNESS FOR A PARTICULAR PURPOSE.  See the
 * GNU General Public License for more details.
 *
 * You should have received a copy of the GNU General Public License
 * along with Grakn. If not, see <http://www.gnu.org/licenses/gpl.txt>.
 */
package ai.grakn.graql.internal.reasoner.atom.binary;

import ai.grakn.concept.OntologyConcept;
import ai.grakn.graql.Var;
import ai.grakn.graql.admin.ReasonerQuery;
import ai.grakn.graql.admin.Unifier;
import ai.grakn.graql.admin.VarPatternAdmin;
import ai.grakn.graql.internal.pattern.property.IsaProperty;
import ai.grakn.graql.internal.reasoner.ResolutionPlan;
import ai.grakn.graql.internal.reasoner.atom.Atom;
import ai.grakn.graql.internal.reasoner.atom.predicate.IdPredicate;
import ai.grakn.graql.internal.reasoner.rule.InferenceRule;

import javax.annotation.Nullable;
import java.util.Objects;
import java.util.Set;

/**
 *
 * <p>
 * Atom implementation defining type atoms of the general form:
 *
 * {isa|sub|plays|relates|has|has-scope}($varName, $predicateVariable)
 *
 * Type atoms correspond to the following respective graql properties:
 * {@link IsaProperty},
 * {@link ai.grakn.graql.internal.pattern.property.SubProperty},
 * {@link ai.grakn.graql.internal.pattern.property.PlaysProperty}
 * {@link ai.grakn.graql.internal.pattern.property.RelatesProperty}
 * {@link ai.grakn.graql.internal.pattern.property.HasResourceTypeProperty}
 * {@link ai.grakn.graql.internal.pattern.property.HasScopeProperty}
 * </p>
 *
 * @author Kasper Piskorski
 *
 */
public abstract class TypeAtom extends Binary{

    protected TypeAtom(VarPatternAdmin pattern, Var predicateVar, @Nullable IdPredicate p, ReasonerQuery par) {
        super(pattern, predicateVar, p, par);}
    protected TypeAtom(TypeAtom a) { super(a);}

    @Override
    public int hashCode() {
        int hashCode = 1;
        hashCode = hashCode * 37 + (this.getTypeId() != null? this.getTypeId().hashCode() : 0);
        hashCode = hashCode * 37 + this.getVarName().hashCode();
        return hashCode;
    }

    @Override
    public boolean equals(Object obj) {
        if (obj == null || this.getClass() != obj.getClass()) return false;
        if (obj == this) return true;
        Binary a2 = (Binary) obj;
        return Objects.equals(this.getTypeId(), a2.getTypeId())
                && this.getVarName().equals(a2.getVarName());
    }

    @Override
    public boolean isType(){ return true;}

    @Override
    public boolean isRuleApplicable(InferenceRule child) {
        Atom ruleAtom = child.getHead().getAtom();
        return this.getOntologyConcept() != null
                //ensure not ontological atom query
<<<<<<< HEAD
                && getPattern().asVarPattern().hasProperty(IsaProperty.class)
                && this.getOntologyConcept().subs().contains(ruleAtom.getOntologyConcept());
=======
                && getPattern().asVar().hasProperty(IsaProperty.class)
                && this.getOntologyConcept().subs().anyMatch(sub -> sub.equals(ruleAtom.getOntologyConcept()));
>>>>>>> 9b0426d9
    }

    @Override
    public boolean isSelectable() {
        return getPredicate() == null
                //disjoint atom
                || !this.getNeighbours().findFirst().isPresent()
                || isRuleResolvable();
    }

    @Override
    public boolean requiresMaterialisation() {
        return isUserDefinedName() && getOntologyConcept() != null && getOntologyConcept().isRelationType();
    }

    @Override
    public int computePriority(Set<Var> subbedVars){
        int priority = super.computePriority(subbedVars);
        priority += ResolutionPlan.IS_TYPE_ATOM;
        priority += getOntologyConcept() == null && !isRelation()? ResolutionPlan.NON_SPECIFIC_TYPE_ATOM : 0;
        return priority;
    }

    @Nullable
    @Override
    public OntologyConcept getOntologyConcept() {
        return getPredicate() != null ?
                getParentQuery().graph().getConcept(getPredicate().getPredicate()) : null;
    }

    /**
     * @param u unifier to be applied
     * @return set of type atoms resulting from applying the unifier
     */
    public abstract Set<TypeAtom> unify(Unifier u);
}
<|MERGE_RESOLUTION|>--- conflicted
+++ resolved
@@ -82,13 +82,8 @@
         Atom ruleAtom = child.getHead().getAtom();
         return this.getOntologyConcept() != null
                 //ensure not ontological atom query
-<<<<<<< HEAD
                 && getPattern().asVarPattern().hasProperty(IsaProperty.class)
-                && this.getOntologyConcept().subs().contains(ruleAtom.getOntologyConcept());
-=======
-                && getPattern().asVar().hasProperty(IsaProperty.class)
                 && this.getOntologyConcept().subs().anyMatch(sub -> sub.equals(ruleAtom.getOntologyConcept()));
->>>>>>> 9b0426d9
     }
 
     @Override

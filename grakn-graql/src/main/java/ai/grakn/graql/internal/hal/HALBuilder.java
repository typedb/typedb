/*
 * Grakn - A Distributed Semantic Database
 * Copyright (C) 2016  Grakn Labs Limited
 *
 * Grakn is free software: you can redistribute it and/or modify
 * it under the terms of the GNU General Public License as published by
 * the Free Software Foundation, either version 3 of the License, or
 * (at your option) any later version.
 *
 * Grakn is distributed in the hope that it will be useful,
 * but WITHOUT ANY WARRANTY; without even the implied warranty of
 * MERCHANTABILITY or FITNESS FOR A PARTICULAR PURPOSE.  See the
 * GNU General Public License for more details.
 *
 * You should have received a copy of the GNU General Public License
 * along with Grakn. If not, see <http://www.gnu.org/licenses/gpl.txt>.
 */

package ai.grakn.graql.internal.hal;

import ai.grakn.Keyspace;
import ai.grakn.concept.Concept;
import ai.grakn.concept.Label;
import ai.grakn.concept.SchemaConcept;
import ai.grakn.concept.Thing;
import ai.grakn.graql.GetQuery;
import ai.grakn.graql.Match;
import ai.grakn.graql.Var;
import ai.grakn.graql.admin.Answer;
import ai.grakn.graql.admin.AnswerExplanation;
import ai.grakn.graql.admin.VarPatternAdmin;
import ai.grakn.graql.internal.reasoner.atom.Atom;
import ai.grakn.graql.internal.reasoner.explanation.RuleExplanation;
import ai.grakn.graql.internal.reasoner.utils.Pair;
import ai.grakn.util.REST;
import com.theoryinpractise.halbuilder.api.Representation;
import com.theoryinpractise.halbuilder.api.RepresentationFactory;
import mjson.Json;
import org.slf4j.Logger;
import org.slf4j.LoggerFactory;

import javax.annotation.Nullable;
import java.util.ArrayList;
import java.util.Collection;
import java.util.Collections;
import java.util.HashMap;
import java.util.HashSet;
import java.util.Map;
import java.util.Set;
import java.util.stream.Collectors;
import java.util.stream.Stream;

import static ai.grakn.graql.internal.hal.HALUtils.BASETYPE_PROPERTY;
import static ai.grakn.graql.internal.hal.HALUtils.DIRECTION_PROPERTY;
import static ai.grakn.graql.internal.hal.HALUtils.HAS_EMPTY_ROLE_EDGE;
import static ai.grakn.graql.internal.hal.HALUtils.INFERRED_RELATIONSHIP;
import static ai.grakn.graql.internal.hal.HALUtils.LINKS_PROPERTY;
import static ai.grakn.graql.internal.hal.HALUtils.OUTBOUND_EDGE;
import static ai.grakn.graql.internal.hal.HALUtils.buildInferredRelationshipsMap;
import static ai.grakn.graql.internal.hal.HALUtils.computeRoleTypesFromQuery;
import static java.util.stream.Collectors.toSet;

/**
 * Class for building HAL representations of a {@link Concept} or a {@link Match}.
 *
 * @author Marco Scoppetta
 */
public class HALBuilder {

    private final static Logger LOG = LoggerFactory.getLogger(HALBuilder.class);
    private final static int MATCH_QUERY_FIXED_DEGREE = 0;
    private final static String ASSERTION_URL = "?keyspace=%s&query=match %s %s %s %s; %s &limitEmbedded=%s&infer=false&materialise=false";


    public static Json renderHALArrayData(GetQuery getQuery, int offset, int limit) {
        Collection<Answer> answers = getQuery.execute();
        return renderHALArrayData(getQuery, answers, offset, limit, false);
    }

    public static Json renderHALArrayData(GetQuery getQuery, Collection<Answer> results, int offset, int limit, boolean filterInstances) {
        Keyspace keyspace = getQuery.tx().get().getKeyspace();

        //For each VarPatterAdmin containing a relationship we store a map containing varNames associated to RoleTypes
        Map<VarPatternAdmin, Pair<Map<Var, String>, String>> roleTypes = new HashMap<>();
        if (results.iterator().hasNext()) {
            // Compute map on first answer in result, since it will be the same for all the answers
            roleTypes = computeRoleTypesFromQuery(getQuery, results.iterator().next());
        }
        //Collect all the types explicitly asked in the get query
        Set<Label> typesAskedInQuery = getQuery.match().admin().getSchemaConcepts().stream().map(SchemaConcept::getLabel).collect(toSet());

        return buildHALRepresentations(results, typesAskedInQuery, roleTypes, keyspace, offset, limit, filterInstances);
    }

    public static String renderHALConceptData(Concept concept, int separationDegree, Keyspace keyspace, int offset, int limit) {
        return new HALConceptData(concept, separationDegree, false, new HashSet<>(), keyspace, offset, limit).render();
    }

    @Nullable
    public static String HALExploreConcept(Concept concept, String keyspace, int offset, int limit) {
        String renderedHAL = null;

        if (concept.isThing()) {
            renderedHAL = new HALExploreInstance(concept, keyspace, offset, limit).render();
        }
        if (concept.isType()) {
            renderedHAL = new HALExploreType(concept, keyspace, offset, limit).render();
        }

        return renderedHAL;
    }

    public static Json explanationAnswersToHAL(Stream<Answer> answerStream, int limit) {
        final Json conceptsArray = Json.array();
        answerStream.forEach(answer -> {
            AnswerExplanation expl = answer.getExplanation();
            if (expl.isLookupExplanation()) {
                HALBuilder.renderHALArrayData(expl.getQuery().getQuery(), Collections.singletonList(answer), 0, limit, true).asList().forEach(conceptsArray::add);
            } else if (expl.isRuleExplanation()) {
                Atom innerAtom = ((RuleExplanation) expl).getRule().getHead().getAtom();
                //TODO: handle case innerAtom isa resource
                if (innerAtom.isRelation()) {
                    HALBuilder.renderHALArrayData(expl.getQuery().getQuery(), Collections.singletonList(answer), 0, limit, true).asList().forEach(conceptsArray::add);
                }
                explanationAnswersToHAL(expl.getAnswers().stream(), limit).asList().forEach(conceptsArray::add);
            }
        });
        return conceptsArray;
    }

    private static Json buildHALRepresentations(Collection<Answer> graqlResultsList, Set<Label> typesAskedInQuery, Map<VarPatternAdmin, Pair<Map<Var, String>, String>> roleTypes, Keyspace keyspace, int offset, int limit, boolean filterInstances) {
        final Json lines = Json.array();
        graqlResultsList.forEach(answer -> {
            Map<VarPatternAdmin, Boolean> inferredRelationships = buildInferredRelationshipsMap(answer);
            Map<Var, Representation> mapFromVarNameToHALObject = new HashMap<>();
            Stream<Map.Entry<Var, Concept>> entriesStream = answer.map().entrySet().stream();
            // Filter to work only with Instances when building HAL for explanation tree from Reasoner
            if (filterInstances) entriesStream = entriesStream.filter(entry -> entry.getValue().isThing());
            entriesStream.forEach(currentMapEntry -> {
                Concept currentConcept = currentMapEntry.getValue();

                LOG.trace("Building HAL resource for concept with id {}", currentConcept.getId().getValue());
                Representation currentHal = new HALConceptData(currentConcept, MATCH_QUERY_FIXED_DEGREE, true,
                        typesAskedInQuery, keyspace, offset, limit).getRepresentation();


                // Local map that will allow us to fetch HAL representation of RolePlayers when populating _embedded of the generated relationship (in loopThroughRelationships)
                mapFromVarNameToHALObject.put(currentMapEntry.getKey(), currentHal);

                Json jsonRepresentation = Json.read(currentHal.toString(RepresentationFactory.HAL_JSON));
                // If current concept is a relationship obtained with inference (and we are not building an explanation response) override Explore URL and BaseType
                if(!answer.getExplanation().isEmpty() && currentConcept.isRelationship() && !filterInstances){
                    jsonRepresentation.set(BASETYPE_PROPERTY, INFERRED_RELATIONSHIP);
                    jsonRepresentation.at(LINKS_PROPERTY).set("self",Json.object().set("href", computeHrefInferred(currentConcept, keyspace, limit)));
                }

                lines.add(jsonRepresentation);
            });
            // All the variables of current map have an HAL representation. Add _direction OUT
            mapFromVarNameToHALObject.values().forEach(hal -> hal.withProperty(DIRECTION_PROPERTY, OUTBOUND_EDGE));
            // Check if we need also to generate a "generated-relationship" and embed in it all its role players' HAL representations
            loopThroughRelationships(roleTypes, mapFromVarNameToHALObject, answer.map(), keyspace, limit, inferredRelationships).forEach(generatedRelationship ->
                    lines.add(Json.read(generatedRelationship.toString(RepresentationFactory.HAL_JSON))));
        });
        return lines;
    }

    private static String computeHrefInferred(Concept currentConcept, Keyspace keyspace, int limit){
        Set<Thing> thingSet = new HashSet<>();
        currentConcept.asRelationship().allRolePlayers().values().forEach(set -> set.forEach(thingSet::add));
        String isaString =  "isa " + currentConcept.asRelationship().type().getLabel();
        StringBuilder stringBuilderVarsWithIds = new StringBuilder();
        StringBuilder stringBuilderParenthesis = new StringBuilder().append('(');
        char currentVarLetter = 'a';
        for (Thing var : thingSet) {
            stringBuilderVarsWithIds.append(" $").append(currentVarLetter).append(" id '").append(var.getId().getValue()).append("';");
            stringBuilderParenthesis.append("$").append(currentVarLetter++).append(",");
        }
        String varsWithIds = stringBuilderVarsWithIds.toString();
        String parenthesis = stringBuilderParenthesis.deleteCharAt(stringBuilderParenthesis.length() - 1).append(')').toString();

        String withoutUrl = String.format(ASSERTION_URL, keyspace, varsWithIds, "", parenthesis, isaString, "", limit);

        String URL = REST.WebPath.Dashboard.EXPLAIN;

        return URL + withoutUrl;

    }

<<<<<<< HEAD
    private static Collection<Representation> loopThroughRelations(Map<VarPatternAdmin, Pair<Map<Var, String>, String>> roleTypes, Map<Var, Representation> mapFromVarNameToHALObject, Map<Var, Concept> resultLine, Keyspace keyspace, int limit, Map<VarPatternAdmin, Boolean> inferredRelations) {
=======
    private static Collection<Representation> loopThroughRelationships(Map<VarPatternAdmin, Pair<Map<Var, String>, String>> roleTypes, Map<Var, Representation> mapFromVarNameToHALObject, Map<Var, Concept> resultLine, String keyspace, int limit, Map<VarPatternAdmin, Boolean> inferredRelationships) {
>>>>>>> 95b91565

        final Collection<Representation> generatedRelationships = new ArrayList<>();
        // For each relation (VarPatternAdmin key in roleTypes) we fetch all the role-players representations and embed them in the generated-relationship's HAL representation.
        roleTypes.entrySet().forEach(currentEntry -> {
            Collection<Var> varNamesInCurrentRelationship = currentEntry.getValue().getKey().keySet();
            // Chain Concept ids (sorted alphabetically) corresponding to varNames in current relationship
            String idsList = varNamesInCurrentRelationship.stream().map(key -> resultLine.get(key).getId().getValue()).sorted().collect(Collectors.joining(""));
            // Generated relationship ID
            String relationshipId = "temp-assertion-" + idsList;
            String relationshipType = currentEntry.getValue().getValue();
            boolean isInferred = inferredRelationships.containsKey(currentEntry.getKey()) && inferredRelationships.get(currentEntry.getKey());
            // This string contains the get query to execute when double clicking on the 'generated-relation' node from Dashboard
            // It will be an 'explain-query' if the current relation is inferred
            String relationshipHref = computeRelationshipHref(relationshipType, varNamesInCurrentRelationship, resultLine, currentEntry.getValue().getKey(), keyspace, limit, isInferred);
            // Create HAL representation of generated relation
            Representation genRelationship = new HALGeneratedRelationship().getNewGeneratedRelationship(relationshipId, relationshipHref, relationshipType, isInferred);
            // Embed each role player's HAL representation in the current relation _embedded
            varNamesInCurrentRelationship.forEach(varName -> genRelationship.withRepresentation(currentEntry.getValue().getKey().get(varName), mapFromVarNameToHALObject.get(varName)));

            generatedRelationships.add(genRelationship);
        });
        return generatedRelationships;
    }

<<<<<<< HEAD
    private static String computeRelationHref(String relationType, Collection<Var> varNamesInCurrentRelation, Map<Var, Concept> resultLine, Map<Var, String> varNameToRole, Keyspace keyspace, int limit, boolean isInferred) {
        String isaString = (!relationType.equals("")) ? "isa " + relationType : "";
=======
    private static String computeRelationshipHref(String relationshipType, Collection<Var> varNamesInCurrentRelationship, Map<Var, Concept> resultLine, Map<Var, String> varNameToRole, String keyspace, int limit, boolean isInferred) {
        String isaString = (!relationshipType.equals("")) ? "isa " + relationshipType : "";
>>>>>>> 95b91565
        StringBuilder stringBuilderVarsWithIds = new StringBuilder();
        StringBuilder stringBuilderParenthesis = new StringBuilder().append('(');
        char currentVarLetter = 'a';
        for (Var varName : varNamesInCurrentRelationship) {
            String id = resultLine.get(varName).getId().getValue();
            stringBuilderVarsWithIds.append(" $").append(currentVarLetter).append(" id '").append(id).append("';");
            String role = (varNameToRole.get(varName).equals(HAS_EMPTY_ROLE_EDGE)) ? "" : varNameToRole.get(varName) + ":";
            stringBuilderParenthesis.append(role).append("$").append(currentVarLetter++).append(",");
        }
        String varsWithIds = stringBuilderVarsWithIds.toString();
        String parenthesis = stringBuilderParenthesis.deleteCharAt(stringBuilderParenthesis.length() - 1).append(')').toString();

        String dollarR = (isInferred) ? "" : "$r";
        String selectR = (isInferred) ? "" : "select $r;";

        String withoutUrl = String.format(ASSERTION_URL, keyspace, varsWithIds, dollarR, parenthesis, isaString, selectR, limit);

        String URL = (isInferred) ? REST.WebPath.Dashboard.EXPLAIN : REST.WebPath.KB.GRAQL;

        return URL + withoutUrl;
    }
}<|MERGE_RESOLUTION|>--- conflicted
+++ resolved
@@ -187,11 +187,7 @@
 
     }
 
-<<<<<<< HEAD
-    private static Collection<Representation> loopThroughRelations(Map<VarPatternAdmin, Pair<Map<Var, String>, String>> roleTypes, Map<Var, Representation> mapFromVarNameToHALObject, Map<Var, Concept> resultLine, Keyspace keyspace, int limit, Map<VarPatternAdmin, Boolean> inferredRelations) {
-=======
-    private static Collection<Representation> loopThroughRelationships(Map<VarPatternAdmin, Pair<Map<Var, String>, String>> roleTypes, Map<Var, Representation> mapFromVarNameToHALObject, Map<Var, Concept> resultLine, String keyspace, int limit, Map<VarPatternAdmin, Boolean> inferredRelationships) {
->>>>>>> 95b91565
+    private static Collection<Representation> loopThroughRelationships(Map<VarPatternAdmin, Pair<Map<Var, String>, String>> roleTypes, Map<Var, Representation> mapFromVarNameToHALObject, Map<Var, Concept> resultLine, Keyspace keyspace, int limit, Map<VarPatternAdmin, Boolean> inferredRelationships) {
 
         final Collection<Representation> generatedRelationships = new ArrayList<>();
         // For each relation (VarPatternAdmin key in roleTypes) we fetch all the role-players representations and embed them in the generated-relationship's HAL representation.
@@ -216,13 +212,8 @@
         return generatedRelationships;
     }
 
-<<<<<<< HEAD
-    private static String computeRelationHref(String relationType, Collection<Var> varNamesInCurrentRelation, Map<Var, Concept> resultLine, Map<Var, String> varNameToRole, Keyspace keyspace, int limit, boolean isInferred) {
-        String isaString = (!relationType.equals("")) ? "isa " + relationType : "";
-=======
-    private static String computeRelationshipHref(String relationshipType, Collection<Var> varNamesInCurrentRelationship, Map<Var, Concept> resultLine, Map<Var, String> varNameToRole, String keyspace, int limit, boolean isInferred) {
+    private static String computeRelationshipHref(String relationshipType, Collection<Var> varNamesInCurrentRelationship, Map<Var, Concept> resultLine, Map<Var, String> varNameToRole, Keyspace keyspace, int limit, boolean isInferred) {
         String isaString = (!relationshipType.equals("")) ? "isa " + relationshipType : "";
->>>>>>> 95b91565
         StringBuilder stringBuilderVarsWithIds = new StringBuilder();
         StringBuilder stringBuilderParenthesis = new StringBuilder().append('(');
         char currentVarLetter = 'a';

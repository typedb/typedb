--- conflicted
+++ resolved
@@ -31,10 +31,8 @@
 import ai.grakn.graql.internal.reasoner.explanation.RuleExplanation;
 import ai.grakn.graql.internal.reasoner.query.ReasonerAtomicQuery;
 import ai.grakn.graql.internal.reasoner.query.ReasonerQueries;
-<<<<<<< HEAD
 import com.google.common.collect.Iterables;
-=======
->>>>>>> a7775dd4
+
 import mjson.Json;
 
 import javax.annotation.Nullable;
@@ -72,7 +70,6 @@
         answers.forEach(answer -> {
             AnswerExplanation expl = answer.getExplanation();
             Atom atom = ((ReasonerAtomicQuery) expl.getQuery()).getAtom();
-<<<<<<< HEAD
             ReasonerAtomicQuery rewrittenQuery = ReasonerQueries.atomic(atom.rewriteWithRelationVariable()).withSubstitution(answer);
 
             List<Answer> userDefinedAnswers = rewrittenQuery.getQuery().execute();
@@ -92,24 +89,6 @@
             }
             conceptsArray.add(halPrinter.graqlString(false, inferredAnswer));
 
-=======
-            List<Answer> userDefinedAnswers = ReasonerQueries.atomic(atom.rewriteWithRelationVariable()).getQuery().execute();
-            Answer inferredAnswer = new QueryAnswer();
-
-            if (!userDefinedAnswers.isEmpty()) {
-                inferredAnswer =  userDefinedAnswers.get(0);
-            } else if (expl.isRuleExplanation()) {
-                Atom headAtom = ((RuleExplanation) expl).getRule().getHead().getAtom();
-
-                inferredAnswer = headAtom.getMultiUnifier(atom, UnifierType.RULE).stream()
-                            .map(Unifier::inverse)
-                            .flatMap(unifier -> new ReasonerAtomicQuery(headAtom.rewriteWithRelationVariable()).materialise(answer.unify(unifier)))
-                            .findFirst().orElse(new QueryAnswer());
-
-            }
-            conceptsArray.add(halPrinter.graqlString(false, inferredAnswer));
-
->>>>>>> a7775dd4
         });
         return conceptsArray;
     }

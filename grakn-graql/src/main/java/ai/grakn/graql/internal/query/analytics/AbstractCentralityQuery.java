/*
 * Grakn - A Distributed Semantic Database
 * Copyright (C) 2016-2018 Grakn Labs Limited
 *
 * Grakn is free software: you can redistribute it and/or modify
 * it under the terms of the GNU Affero General Public License as published by
 * the Free Software Foundation, either version 3 of the License, or
 * (at your option) any later version.
 *
 * Grakn is distributed in the hope that it will be useful,
 * but WITHOUT ANY WARRANTY; without even the implied warranty of
 * MERCHANTABILITY or FITNESS FOR A PARTICULAR PURPOSE.  See the
 * GNU General Public License for more details.
 *
 * You should have received a copy of the GNU General Public License
 * along with Grakn. If not, see <http://www.gnu.org/licenses/gpl.txt>.
 */

package ai.grakn.graql.internal.query.analytics;

<<<<<<< HEAD
import ai.grakn.GraknTx;
=======
import ai.grakn.API;
>>>>>>> 20da4fdc
import ai.grakn.concept.Label;
import ai.grakn.graql.ComputeQuery;
import ai.grakn.graql.internal.util.StringConverter;
import com.google.common.collect.ImmutableSet;

import javax.annotation.CheckReturnValue;
import java.util.Arrays;
import java.util.Collection;
import java.util.Map;
import java.util.Optional;
import java.util.Set;

import static ai.grakn.util.CommonUtil.toImmutableSet;
import static java.util.stream.Collectors.joining;

abstract class AbstractCentralityQuery<V extends ComputeQuery<Map<Long, Set<String>>>>
        extends AbstractComputeQuery<Map<Long, Set<String>>, V> {

    private ImmutableSet<Label> ofLabels = ImmutableSet.of();

    private static final boolean INCLUDE_ATTRIBUTE = true; // TODO: REMOVE THIS LINE

    AbstractCentralityQuery(Optional<GraknTx> tx) {
        super(tx, INCLUDE_ATTRIBUTE);
    }

    /**
     * The centrality measures supported.
     */
    enum CentralityMeasure {

        DEGREE("degree"),
        K_CORE("k-core");
        private final String name;

        CentralityMeasure(String name) {
            this.name = name;
        }

        @CheckReturnValue
        public String getName() {
            return name;
        }
    }

<<<<<<< HEAD
=======
    private boolean ofTypeLabelsSet = false;
    Set<Label> ofLabels = new HashSet<>();

    void initSubGraph() { //TODO: REMOVE THIS METHOD
        includeAttribute = true;
    }

    @API
>>>>>>> 20da4fdc
    public V of(String... ofTypeLabels) {
        return of(Arrays.stream(ofTypeLabels).map(Label::of).collect(toImmutableSet()));
    }

    public V of(Collection<Label> ofLabels) {
        this.ofLabels = ImmutableSet.copyOf(ofLabels);
        return (V) this;
    }

    public final Set<Label> ofLabels() {
        return ofLabels;
    }

    abstract CentralityMeasure getMethod();

    @Override
    String graqlString() {
        String string = "centrality";
        if (!ofLabels().isEmpty()) {
            string += " of " + ofLabels().stream()
                    .map(StringConverter::typeLabelToString)
                    .collect(joining(", "));
        }
        string += subtypeString() + " using " + getMethod().getName();

        return string;
    }

    @Override
    public boolean equals(Object o) {
        if (this == o) return true;
        if (o == null || getClass() != o.getClass()) return false;
        if (!super.equals(o)) return false;

        AbstractCentralityQuery<?> that = (AbstractCentralityQuery<?>) o;

        return ofLabels.equals(that.ofLabels);
    }

    @Override
    public int hashCode() {
        int result = super.hashCode();
        result = 31 * result + ofLabels.hashCode();
        return result;
    }
}<|MERGE_RESOLUTION|>--- conflicted
+++ resolved
@@ -18,11 +18,8 @@
 
 package ai.grakn.graql.internal.query.analytics;
 
-<<<<<<< HEAD
 import ai.grakn.GraknTx;
-=======
 import ai.grakn.API;
->>>>>>> 20da4fdc
 import ai.grakn.concept.Label;
 import ai.grakn.graql.ComputeQuery;
 import ai.grakn.graql.internal.util.StringConverter;
@@ -68,17 +65,7 @@
         }
     }
 
-<<<<<<< HEAD
-=======
-    private boolean ofTypeLabelsSet = false;
-    Set<Label> ofLabels = new HashSet<>();
-
-    void initSubGraph() { //TODO: REMOVE THIS METHOD
-        includeAttribute = true;
-    }
-
     @API
->>>>>>> 20da4fdc
     public V of(String... ofTypeLabels) {
         return of(Arrays.stream(ofTypeLabels).map(Label::of).collect(toImmutableSet()));
     }

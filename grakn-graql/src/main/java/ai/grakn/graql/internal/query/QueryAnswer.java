/*
 * Grakn - A Distributed Semantic Database
 * Copyright (C) 2016  Grakn Labs Limited
 *
 * Grakn is free software: you can redistribute it and/or modify
 * it under the terms of the GNU General Public License as published by
 * the Free Software Foundation, either version 3 of the License, or
 * (at your option) any later version.
 *
 * Grakn is distributed in the hope that it will be useful,
 * but WITHOUT ANY WARRANTY; without even the implied warranty of
 * MERCHANTABILITY or FITNESS FOR A PARTICULAR PURPOSE.  See the
 * GNU General Public License for more details.
 *
 * You should have received a copy of the GNU General Public License
 * along with Grakn. If not, see <http://www.gnu.org/licenses/gpl.txt>.
 *
 */

package ai.grakn.graql.internal.query;

import ai.grakn.concept.Concept;
import ai.grakn.exception.GraqlQueryException;
import ai.grakn.graql.Graql;
import ai.grakn.graql.Var;
import ai.grakn.graql.admin.Answer;
import ai.grakn.graql.admin.AnswerExplanation;
import ai.grakn.graql.admin.Atomic;
import ai.grakn.graql.admin.ReasonerQuery;
import ai.grakn.graql.admin.Unifier;
import ai.grakn.graql.internal.reasoner.atom.binary.Binary;
import ai.grakn.graql.internal.reasoner.atom.binary.TypeAtom;
import ai.grakn.graql.internal.reasoner.atom.predicate.IdPredicate;
import ai.grakn.graql.internal.reasoner.explanation.Explanation;
<<<<<<< HEAD
=======
import ai.grakn.graql.internal.reasoner.utils.Pair;
import ai.grakn.graql.internal.reasoner.utils.ReasonerUtils;
import com.google.common.collect.HashMultimap;
import com.google.common.collect.Multimap;
>>>>>>> 3777d3ce
import com.google.common.collect.Sets;

import java.util.Collection;
import java.util.Collections;
import java.util.Comparator;
import java.util.HashMap;
import java.util.HashSet;
import java.util.List;
import java.util.Map;
import java.util.Set;
import java.util.function.BiConsumer;
import java.util.stream.Collectors;
import java.util.stream.Stream;

/**
 *
 * <p>
 * Wrapper for a query result class {@link Answer}.
 * </p>
 *
 * @author Kasper Piskorski
 *
 */
public class QueryAnswer implements Answer {

    private final Map<Var, Concept> map = new HashMap<>();
    private AnswerExplanation explanation = new Explanation();

    public QueryAnswer(){}

    public QueryAnswer(Answer a){
        map.putAll(a.map());
        explanation = a.getExplanation();
    }

    public QueryAnswer(Map<Var, Concept> m){
        map.putAll(m);
    }

    @Override
    public String toString(){
        return map.entrySet().stream()
                .sorted(Comparator.comparing(e -> e.getKey().getValue()))
                .map(e -> "[" + e.getKey() + "/" + e.getValue().getId() + "]").collect(Collectors.joining());
    }

    @Override
    public Answer copy(){ return new QueryAnswer(this);}

    @Override
    public boolean equals(Object obj) {
        if (obj == this) return true;
        if (obj == null || !(obj instanceof Answer)) return false;
        QueryAnswer a2 = (QueryAnswer) obj;
        return map.equals(a2.map);
    }

    @Override
    public int hashCode(){ return map.hashCode();}

    @Override
    public Set<Var> vars(){ return map.keySet();}

    @Override
    public Collection<Concept> values(){ return map.values();}

    @Override
    public Set<Concept> concepts(){ return map.values().stream().collect(Collectors.toSet());}

    @Override
    public Set<Map.Entry<Var, Concept>> entrySet(){ return map.entrySet();}

    @Override
    public Concept get(String var) {
        return get(Graql.var(var));
    }

    @Override
    public Concept get(Var var) {
        Concept concept = map.get(var);

        if (concept == null) throw GraqlQueryException.varNotInQuery(var);

        return concept;
    }

    @Override
    public Concept put(Var var, Concept con){ return map.put(var, con);}

    @Override
    public Concept remove(Var var){ return map.remove(var);}

    @Override
    public Map<Var, Concept> map(){ return map;}

    @Override
    public void putAll(Answer a){ map.putAll(a.map());}

    @Override
    public void putAll(Map<Var, Concept> m2){ map.putAll(m2);}

    @Override
    public boolean containsKey(Var var){ return map.containsKey(var);}

    @Override
    public boolean containsAll(Answer ans){ return map.entrySet().containsAll(ans.map().entrySet());}

    @Override
    public boolean isEmpty(){ return map.isEmpty();}

    @Override
    public int size(){ return map.size();}

    @Override
    public void forEach(BiConsumer<? super Var, ? super Concept> consumer) {
        map.forEach(consumer);
    }

    @Override
    public Answer merge(Answer a2, boolean mergeExplanation){
        if(a2.isEmpty()) return this;
        if(this.isEmpty()) return a2;

        AnswerExplanation exp = this.getExplanation();
        Answer merged = new QueryAnswer(this);
        merged.putAll(a2);

        if(mergeExplanation) {
            exp = exp.merge(a2.getExplanation());
            if(!this.getExplanation().isJoinExplanation()) exp.addAnswer(this);
            if(!a2.getExplanation().isJoinExplanation()) exp.addAnswer(a2);
        }

        return merged.setExplanation(exp);
    }

    @Override
    public Answer merge(Answer a2){ return this.merge(a2, false);}

    @Override
    public Answer explain(AnswerExplanation exp){
        Set<Answer> answers = explanation.getAnswers();
        explanation = exp;
        answers.forEach(explanation::addAnswer);
        return this;
    }

    @Override
<<<<<<< HEAD
    public Answer filterVars(Set<Var> vars) {
        QueryAnswer filteredAnswer = new QueryAnswer(this).setExplanation(this.getExplanation());
=======
    public Answer project(Set<Var> vars) {
        QueryAnswer filteredAnswer = new QueryAnswer(this);
>>>>>>> 3777d3ce
        Set<Var> varsToRemove = Sets.difference(vars(), vars);
        varsToRemove.forEach(filteredAnswer::remove);
        return filteredAnswer;
    }

    @Override
    public Answer unify(Unifier unifier){
        if (unifier.isEmpty()) return this;
        Answer unified = new QueryAnswer();

        for(Map.Entry<Var, Concept> e : this.entrySet()){
            Var var = e.getKey();
            Concept con = e.getValue();
            Collection<Var> uvars = unifier.get(var);
            if (uvars.isEmpty() && !unifier.values().contains(var)) {
                Concept put = unified.put(var, con);
                if (put != null && !put.equals(con)) return new QueryAnswer();
            } else {
                for(Var uv : uvars){
                    Concept put = unified.put(uv, con);
                    if (put != null && !put.equals(con)) return new QueryAnswer();
                }
            }
        }
        return unified.setExplanation(this.getExplanation());
    }

    @Override
    public Stream<Answer> permute(Set<Unifier> unifierSet){
        if (unifierSet.isEmpty()) return Stream.of(this);
        return unifierSet.stream().map(this::unify);
    }

    @Override
    public Stream<Answer> expandHierarchies(Set<Var> toExpand){
        if (toExpand.isEmpty()) return Stream.of(this);
        Map<Var, Set<Concept>> conceptHierarchies = new HashMap<>();
        toExpand.stream()
                .filter(this::containsKey)
                .forEach(v -> {
                    Concept c = get(v);
                    if (c.isSchemaConcept()) {
                        Set<Concept> concepts = new HashSet<>();
                        ReasonerUtils.getUpstreamHierarchy(c.asSchemaConcept()).forEach(concepts::add);
                        conceptHierarchies.put(v, concepts);
                    }
        });
        List<Set<Pair<Var, Concept>>> entryOptions = entrySet().stream()
                .map(e -> {
                    Var var = e.getKey();
                    if (conceptHierarchies.keySet().contains(var)){
                        return conceptHierarchies.get(var).stream()
                                .map(r -> new Pair<>(var, r))
                                .collect(Collectors.toSet());
                    } else {
                        return Collections.singleton(new Pair<>(var, get(var)));
                    }
                }).collect(Collectors.toList());

        return Sets.cartesianProduct(entryOptions).stream()
                .map(mappingList -> new QueryAnswer(mappingList.stream().collect(Collectors.toMap(Pair::getKey, Pair::getValue))).explain(getExplanation()));
    }

    @Override
    public AnswerExplanation getExplanation(){ return explanation;}

    @Override
    public QueryAnswer setExplanation(AnswerExplanation e){
        this.explanation = e;
        return this;
    }

    @Override
    public Set<Answer> getExplicitPath(){
        return getAnswers().stream().filter(ans -> ans.getExplanation().isLookupExplanation()).collect(Collectors.toSet());
    }

    @Override
    public Set<Answer> getAnswers(){
        Set<Answer> answers = Sets.newHashSet(this);
        this.getExplanation().getAnswers().forEach(ans -> ans.getAnswers().forEach(answers::add));
        return answers;
    }

    @Override
    public Set<AnswerExplanation> getExplanations(){
        Set<AnswerExplanation> explanations = Sets.newHashSet(this.getExplanation());
        this.getExplanation().getAnswers().forEach(ans -> ans.getExplanations().forEach(explanations::add));
        return explanations;
    }

    @Override
    public Set<Atomic> toPredicates(ReasonerQuery parent) {
        Set<Var> varNames = parent.getVarNames();

        //skip predicates from types
        parent.getAtoms(TypeAtom.class).map(Binary::getPredicateVariable).forEach(varNames::remove);

        return entrySet().stream()
                .filter(e -> varNames.contains(e.getKey()))
                .map(e -> new IdPredicate(e.getKey(), e.getValue(), parent))
                .collect(Collectors.toSet());
    }
}<|MERGE_RESOLUTION|>--- conflicted
+++ resolved
@@ -32,13 +32,8 @@
 import ai.grakn.graql.internal.reasoner.atom.binary.TypeAtom;
 import ai.grakn.graql.internal.reasoner.atom.predicate.IdPredicate;
 import ai.grakn.graql.internal.reasoner.explanation.Explanation;
-<<<<<<< HEAD
-=======
 import ai.grakn.graql.internal.reasoner.utils.Pair;
 import ai.grakn.graql.internal.reasoner.utils.ReasonerUtils;
-import com.google.common.collect.HashMultimap;
-import com.google.common.collect.Multimap;
->>>>>>> 3777d3ce
 import com.google.common.collect.Sets;
 
 import java.util.Collection;
@@ -187,13 +182,8 @@
     }
 
     @Override
-<<<<<<< HEAD
-    public Answer filterVars(Set<Var> vars) {
-        QueryAnswer filteredAnswer = new QueryAnswer(this).setExplanation(this.getExplanation());
-=======
     public Answer project(Set<Var> vars) {
         QueryAnswer filteredAnswer = new QueryAnswer(this);
->>>>>>> 3777d3ce
         Set<Var> varsToRemove = Sets.difference(vars(), vars);
         varsToRemove.forEach(filteredAnswer::remove);
         return filteredAnswer;

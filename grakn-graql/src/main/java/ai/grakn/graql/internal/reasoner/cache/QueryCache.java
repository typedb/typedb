/*
 * Grakn - A Distributed Semantic Database
 * Copyright (C) 2016  Grakn Labs Limited
 *
 * Grakn is free software: you can redistribute it and/or modify
 * it under the terms of the GNU General Public License as published by
 * the Free Software Foundation, either version 3 of the License, or
 * (at your option) any later version.
 *
 * Grakn is distributed in the hope that it will be useful,
 * but WITHOUT ANY WARRANTY; without even the implied warranty of
 * MERCHANTABILITY or FITNESS FOR A PARTICULAR PURPOSE.  See the
 * GNU General Public License for more details.
 *
 * You should have received a copy of the GNU General Public License
 * along with Grakn. If not, see <http://www.gnu.org/licenses/gpl.txt>.
 */

package ai.grakn.graql.internal.reasoner.cache;

import ai.grakn.graql.admin.Answer;
import ai.grakn.graql.admin.ReasonerQuery;
import ai.grakn.graql.internal.reasoner.iterator.LazyIterator;
import ai.grakn.graql.internal.reasoner.query.QueryAnswerStream;
import ai.grakn.graql.internal.reasoner.query.QueryAnswers;
<<<<<<< HEAD
import javafx.util.Pair;

=======
>>>>>>> ae4cf3c4
import java.util.Set;
import java.util.stream.Collectors;
import java.util.stream.Stream;

/**
 *
 * <p>
 * Container class for storing performed query resolutions.
 * </p>
 *
 * @param <Q> the type of query that is being cached
 *
 * @author Kasper Piskorski
 *
 */
public class QueryCache<Q extends ReasonerQuery> extends Cache<Q, QueryAnswers> {

    public QueryCache(){ super();}
    public QueryCache(boolean explanation){ super(explanation);}

    @Override
    public QueryAnswers record(Q query, QueryAnswers answers) {
        Q equivalentQuery = contains(query)? cache.get(query).getKey() : null;
        if (equivalentQuery != null) {
            QueryAnswers unifiedAnswers = QueryAnswers.getUnifiedAnswers(equivalentQuery, query, answers);
            cache.get(query).getValue().addAll(unifiedAnswers);
        } else {
            cache.put(query, new Pair<>(query, answers));
        }
        return getAnswers(query);
    }

    @Override
<<<<<<< HEAD
    public Stream<Answer> record(Q query, Stream<Answer> answers) {
        Pair<Q, QueryAnswers> match =  cache.get(query);
        if (match != null) {
            Stream<Answer> unifiedStream = QueryAnswerStream.unify(answers, getRecordUnifier(query));
            return unifiedStream.peek(ans -> match.getValue().add(ans));
=======
    public Stream<Answer> record(Q query, Stream<Answer> answerStream) {
        QueryAnswers answers = new QueryAnswers(answerStream.collect(Collectors.toSet()));
        Pair<Q, QueryAnswers> match =  cache.get(query);
        if (match != null) {
            QueryAnswers unifiedAnswers = answers.unify(getRecordUnifier(query));
            match.getValue().addAll(unifiedAnswers);
            return match.getValue().stream();
>>>>>>> ae4cf3c4
        } else {
            cache.put(query, new Pair<>(query, answers));
            return answers.stream();
        }
    }

    public Answer recordAnswer(Q query, Answer answer){
        Pair<Q, QueryAnswers> match =  cache.get(query);
        if (match != null) {
            Answer unifiedAnswer = answer.unify(getRecordUnifier(query));
            match.getValue().add(unifiedAnswer);
        } else {
            cache.put(query, new Pair<>(query, new QueryAnswers(answer)));
        }
        return answer;
    }

    @Override
    public LazyIterator<Answer> recordRetrieveLazy(Q query, Stream<Answer> answers) {
        return new LazyIterator<>(record(query, answers));
    }

    @Override
    public QueryAnswers getAnswers(Q query) {
        Q equivalentQuery = contains(query)? cache.get(query).getKey() : null;
        if (equivalentQuery != null) {
            return QueryAnswers.getUnifiedAnswers(query, equivalentQuery, cache.get(equivalentQuery).getValue());
        }
        else return new QueryAnswers();
    }

    @Override
    public Stream<Answer> getAnswerStream(Q query) {
        return getAnswers(query).stream();
    }


    @Override
    public LazyIterator<Answer> getAnswerIterator(Q query) {
        return new LazyIterator<>(getAnswers(query).stream());
    }

    @Override
    public void remove(Cache<Q, QueryAnswers> c2, Set<Q> queries) {
        c2.cache.keySet().stream()
                .filter(queries::contains)
                .filter(this::contains)
                .forEach( q -> cache.get(q).getValue().removeAll(c2.getAnswers(q)));
    }

    @Override
    public long answerSize(Set<Q> queries) {
        return cache.values().stream()
                .filter(p -> queries.contains(p.getKey()))
                .map(v -> v.getValue().size()).mapToInt(Integer::intValue).sum();
    }
}<|MERGE_RESOLUTION|>--- conflicted
+++ resolved
@@ -23,11 +23,8 @@
 import ai.grakn.graql.internal.reasoner.iterator.LazyIterator;
 import ai.grakn.graql.internal.reasoner.query.QueryAnswerStream;
 import ai.grakn.graql.internal.reasoner.query.QueryAnswers;
-<<<<<<< HEAD
 import javafx.util.Pair;
 
-=======
->>>>>>> ae4cf3c4
 import java.util.Set;
 import java.util.stream.Collectors;
 import java.util.stream.Stream;
@@ -61,13 +58,6 @@
     }
 
     @Override
-<<<<<<< HEAD
-    public Stream<Answer> record(Q query, Stream<Answer> answers) {
-        Pair<Q, QueryAnswers> match =  cache.get(query);
-        if (match != null) {
-            Stream<Answer> unifiedStream = QueryAnswerStream.unify(answers, getRecordUnifier(query));
-            return unifiedStream.peek(ans -> match.getValue().add(ans));
-=======
     public Stream<Answer> record(Q query, Stream<Answer> answerStream) {
         QueryAnswers answers = new QueryAnswers(answerStream.collect(Collectors.toSet()));
         Pair<Q, QueryAnswers> match =  cache.get(query);
@@ -75,7 +65,6 @@
             QueryAnswers unifiedAnswers = answers.unify(getRecordUnifier(query));
             match.getValue().addAll(unifiedAnswers);
             return match.getValue().stream();
->>>>>>> ae4cf3c4
         } else {
             cache.put(query, new Pair<>(query, answers));
             return answers.stream();

--- conflicted
+++ resolved
@@ -53,24 +53,14 @@
     private final Optional<Set<Label>> roleTypeLabels;
     private final Optional<Set<Label>> relationTypeLabels;
 
-<<<<<<< HEAD
     OutShortcutFragment(VarProperty varProperty,
-                        Var relation, Var edge, Var rolePlayer, Optional<Set<TypeLabel>> roleTypes,
-                        Optional<Set<TypeLabel>> relationTypes) {
-        super(varProperty, relation, rolePlayer, edge);
-        this.edge = edge;
-        this.roleTypes = roleTypes;
-        this.relationTypes = relationTypes;
-=======
-    OutShortcutFragment(
             Var relation, Var edge, Var rolePlayer, Optional<Var> roleType, Optional<Set<Label>> roleTypeLabels,
             Optional<Set<Label>> relationTypeLabels) {
-            super(relation, rolePlayer, edge, optionalVarToArray(roleType));
+            super(varProperty, relation, rolePlayer, edge, optionalVarToArray(roleType));
             this.edge = edge;
             this.roleType = roleType;
             this.roleTypeLabels = roleTypeLabels;
             this.relationTypeLabels = relationTypeLabels;
->>>>>>> f9389227
     }
 
     @Override

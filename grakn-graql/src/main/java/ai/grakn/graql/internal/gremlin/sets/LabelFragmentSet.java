/*
 * Grakn - A Distributed Semantic Database
 * Copyright (C) 2016  Grakn Labs Limited
 *
 * Grakn is free software: you can redistribute it and/or modify
 * it under the terms of the GNU General Public License as published by
 * the Free Software Foundation, either version 3 of the License, or
 * (at your option) any later version.
 *
 * Grakn is distributed in the hope that it will be useful,
 * but WITHOUT ANY WARRANTY; without even the implied warranty of
 * MERCHANTABILITY or FITNESS FOR A PARTICULAR PURPOSE.  See the
 * GNU General Public License for more details.
 *
 * You should have received a copy of the GNU General Public License
 * along with Grakn. If not, see <http://www.gnu.org/licenses/gpl.txt>.
 *
 */

package ai.grakn.graql.internal.gremlin.sets;

import ai.grakn.GraknGraph;
import ai.grakn.concept.Label;
import ai.grakn.graql.Var;
import ai.grakn.graql.admin.VarProperty;
import ai.grakn.graql.internal.gremlin.EquivalentFragmentSet;
import ai.grakn.graql.internal.gremlin.fragment.Fragment;
import ai.grakn.graql.internal.gremlin.fragment.Fragments;

import java.util.Collection;

/**
 * @author Felix Chapman
 */
class LabelFragmentSet extends EquivalentFragmentSet {

    private final Var type;
    private Label label;

<<<<<<< HEAD
    LabelFragmentSet(VarProperty varProperty, Var type, TypeLabel label) {
        super(Fragments.label(varProperty, type, label));
=======
    LabelFragmentSet(Var type, Label label) {
        super(Fragments.label(type, label));
>>>>>>> f9389227
        this.type = type;
        this.label = label;
    }

    Var type() {
        return type;
    }

    Label label() {
        return label;
    }

    /**
     * Optimise away any redundant {@link LabelFragmentSet}s. A {@link LabelFragmentSet} is considered redundant if:
     * <ol>
     *   <li>It refers to a type that exists in the graph
     *   <li>It is not associated with a user-defined variable
     *   <li>The variable it is associated with is not referred to in any other fragment
     *   <li>The fragment set is not the only remaining fragment set</li>
     * </ol>
     */
    static boolean applyRedundantLabelEliminationOptimisation(
            Collection<EquivalentFragmentSet> fragmentSets, GraknGraph graph) {

        if (fragmentSets.size() <= 1) return false;

        Iterable<LabelFragmentSet> labelFragments =
                EquivalentFragmentSets.fragmentSetOfType(LabelFragmentSet.class, fragmentSets)::iterator;

        for (LabelFragmentSet labelSet : labelFragments) {

            boolean hasUserDefinedVar = labelSet.type().isUserDefinedName();
            if (hasUserDefinedVar) continue;

            boolean existsInGraph = graph.getOntologyConcept(labelSet.label()) != null;
            if (!existsInGraph) continue;

            boolean varReferredToInOtherFragment = fragmentSets.stream()
                    .filter(set -> !set.equals(labelSet))
                    .flatMap(set -> set.fragments().stream())
                    .map(Fragment::getVariableNames)
                    .anyMatch(vars -> vars.contains(labelSet.type()));

            if (!varReferredToInOtherFragment) {
                fragmentSets.remove(labelSet);
                return true;
            }
        }

        return false;
    }
}<|MERGE_RESOLUTION|>--- conflicted
+++ resolved
@@ -37,13 +37,8 @@
     private final Var type;
     private Label label;
 
-<<<<<<< HEAD
-    LabelFragmentSet(VarProperty varProperty, Var type, TypeLabel label) {
+    LabelFragmentSet(VarProperty varProperty, Var type, Label label) {
         super(Fragments.label(varProperty, type, label));
-=======
-    LabelFragmentSet(Var type, Label label) {
-        super(Fragments.label(type, label));
->>>>>>> f9389227
         this.type = type;
         this.label = label;
     }

--- conflicted
+++ resolved
@@ -18,18 +18,9 @@
 
 package ai.grakn.graql.internal.query.analytics;
 
-<<<<<<< HEAD
-import ai.grakn.GraknGraph;
+import ai.grakn.GraknTx;
 import ai.grakn.concept.Label;
 import ai.grakn.concept.LabelId;
-=======
-import ai.grakn.GraknTx;
-import ai.grakn.concept.Concept;
-import ai.grakn.concept.Label;
-import ai.grakn.concept.LabelId;
-import ai.grakn.concept.RelationshipType;
-import ai.grakn.concept.Role;
->>>>>>> dee611e1
 import ai.grakn.graql.analytics.CountQuery;
 import ai.grakn.graql.internal.analytics.CountMapReduce;
 import ai.grakn.graql.internal.analytics.CountVertexProgram;
@@ -60,18 +51,7 @@
             return 0L;
         }
 
-<<<<<<< HEAD
         Set<LabelId> rolePlayerLabelIds = getRolePlayerLabelIds();
-=======
-        Set<LabelId> rolePlayerLabelIds = subTypes.stream()
-                .filter(Concept::isRelationshipType)
-                .map(relationType -> ((RelationshipType) relationType).relates().collect(toSet()))
-                .filter(roles -> roles.size() == 2)
-                .flatMap(roles -> roles.stream().flatMap(Role::playedByTypes))
-                .map(type -> graph.get().admin().convertToId(type.getLabel()))
-                .filter(LabelId::isValid)
-                .collect(toSet());
->>>>>>> dee611e1
 
         Set<LabelId> typeLabelIds = convertLabelsToIds(subLabels);
         rolePlayerLabelIds.addAll(typeLabelIds);

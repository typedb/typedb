/*
 * Grakn - A Distributed Semantic Database
 * Copyright (C) 2016  Grakn Labs Limited
 *
 * Grakn is free software: you can redistribute it and/or modify
 * it under the terms of the GNU General Public License as published by
 * the Free Software Foundation, either version 3 of the License, or
 * (at your option) any later version.
 *
 * Grakn is distributed in the hope that it will be useful,
 * but WITHOUT ANY WARRANTY; without even the implied warranty of
 * MERCHANTABILITY or FITNESS FOR A PARTICULAR PURPOSE.  See the
 * GNU General Public License for more details.
 *
 * You should have received a copy of the GNU General Public License
 * along with Grakn. If not, see <http://www.gnu.org/licenses/gpl.txt>.
 *
 */

package ai.grakn.graql.internal.gremlin.fragment;

import ai.grakn.GraknGraph;
import ai.grakn.concept.Label;
import ai.grakn.graql.Var;
import ai.grakn.graql.admin.VarProperty;
import ai.grakn.util.Schema;
import org.apache.tinkerpop.gremlin.process.traversal.dsl.graph.GraphTraversal;
import org.apache.tinkerpop.gremlin.structure.Vertex;

import static ai.grakn.util.Schema.VertexProperty.INDEX;

class ResourceIndexFragment extends AbstractFragment {

    private final String resourceIndex;

<<<<<<< HEAD
    ResourceIndexFragment(VarProperty varProperty, Var start, TypeLabel typeLabel, Object value) {
        super(varProperty, start);
        this.resourceIndex = Schema.generateResourceIndex(typeLabel, value.toString());
=======
    ResourceIndexFragment(Var start, Label label, Object value) {
        super(start);
        this.resourceIndex = Schema.generateResourceIndex(label, value.toString());
>>>>>>> f9389227
    }

    @Override
    public void applyTraversal(GraphTraversal<Vertex, Vertex> traversal, GraknGraph graph) {
        traversal.has(INDEX.name(), resourceIndex);
    }

    @Override
    public String getName() {
        return "[index:" + resourceIndex + "]";
    }

    @Override
    public double fragmentCost(double previousCost) {
        return 1;
    }

    @Override
    public boolean hasFixedFragmentCost() {
        return true;
    }

    @Override
    public boolean equals(Object o) {
        if (this == o) return true;
        if (o == null || getClass() != o.getClass()) return false;
        if (!super.equals(o)) return false;

        ResourceIndexFragment that = (ResourceIndexFragment) o;

        return resourceIndex.equals(that.resourceIndex);
    }

    @Override
    public int hashCode() {
        int result = super.hashCode();
        result = 31 * result + resourceIndex.hashCode();
        return result;
    }
}<|MERGE_RESOLUTION|>--- conflicted
+++ resolved
@@ -33,15 +33,9 @@
 
     private final String resourceIndex;
 
-<<<<<<< HEAD
-    ResourceIndexFragment(VarProperty varProperty, Var start, TypeLabel typeLabel, Object value) {
+    ResourceIndexFragment(VarProperty varProperty, Var start, Label label, Object value) {
         super(varProperty, start);
-        this.resourceIndex = Schema.generateResourceIndex(typeLabel, value.toString());
-=======
-    ResourceIndexFragment(Var start, Label label, Object value) {
-        super(start);
         this.resourceIndex = Schema.generateResourceIndex(label, value.toString());
->>>>>>> f9389227
     }
 
     @Override

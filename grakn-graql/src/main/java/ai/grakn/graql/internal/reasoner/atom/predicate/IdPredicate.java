/*
 * Grakn - A Distributed Semantic Database
 * Copyright (C) 2016  Grakn Labs Limited
 *
 * Grakn is free software: you can redistribute it and/or modify
 * it under the terms of the GNU General Public License as published by
 * the Free Software Foundation, either version 3 of the License, or
 * (at your option) any later version.
 *
 * Grakn is distributed in the hope that it will be useful,
 * but WITHOUT ANY WARRANTY; without even the implied warranty of
 * MERCHANTABILITY or FITNESS FOR A PARTICULAR PURPOSE.  See the
 * GNU General Public License for more details.
 *
 * You should have received a copy of the GNU General Public License
 * along with Grakn. If not, see <http://www.gnu.org/licenses/gpl.txt>.
 */

package ai.grakn.graql.internal.reasoner.atom.predicate;

import ai.grakn.GraknTx;
import ai.grakn.concept.Concept;
import ai.grakn.concept.ConceptId;
import ai.grakn.concept.SchemaConcept;
import ai.grakn.exception.GraqlQueryException;
import ai.grakn.graql.Var;
import ai.grakn.graql.admin.Atomic;
import ai.grakn.graql.admin.ReasonerQuery;
import ai.grakn.graql.admin.VarPatternAdmin;
import ai.grakn.graql.internal.pattern.property.IdProperty;
import ai.grakn.graql.internal.pattern.property.LabelProperty;

/**
 *
 * <p>
 * Predicate implementation specialising it to be an id predicate. Corresponds to {@link IdProperty}.
 * </p>
 *
 * @author Kasper Piskorski
 *
 */
public class IdPredicate extends Predicate<ConceptId>{

    public IdPredicate(VarPatternAdmin pattern, ReasonerQuery par) {
        super(pattern, par);
    }
    public IdPredicate(Var varName, IdProperty prop, ReasonerQuery par){
        this(createIdVar(varName, prop.id()), par);
    }
    public IdPredicate(Var varName, LabelProperty prop, ReasonerQuery par){
        this(createIdVar(varName, prop, par.graph()), par);
    }
    private IdPredicate(IdPredicate a) { super(a);}

    public IdPredicate(Var varName, Concept con, ReasonerQuery par) {
        super(createIdVar(varName, con.getId()), par);
    }

    @Override
    public String toString(){
        return "[" + getVarName() + "/" + getPredicateValue() + "]";
    }

    @Override
    public Atomic copy(){
        return new IdPredicate(this);
    }

    @Override
    public String getPredicateValue() { return getPredicate().getValue();}

    @Override
    protected ConceptId extractPredicate(VarPatternAdmin var){ return var.admin().getId().orElse(null);}

    private static VarPatternAdmin createIdVar(Var varName, ConceptId typeId){
        return varName.id(typeId).admin();
    }

<<<<<<< HEAD
    private static VarPatternAdmin createIdVar(Var varName, LabelProperty prop, GraknGraph graph){
        SchemaConcept schemaConcept = graph.getSchemaConcept(prop.label());
        if (schemaConcept == null) throw GraqlQueryException.labelNotFound(prop.label());
        return varName.id(schemaConcept.getId()).admin();
=======
    private static VarPatternAdmin createIdVar(Var varName, LabelProperty prop, GraknTx graph){
        OntologyConcept ontologyConcept = graph.getOntologyConcept(prop.label());
        if (ontologyConcept == null) throw GraqlQueryException.labelNotFound(prop.label());
        return varName.id(ontologyConcept.getId()).admin();
>>>>>>> b5d98d80
    }
}<|MERGE_RESOLUTION|>--- conflicted
+++ resolved
@@ -76,16 +76,9 @@
         return varName.id(typeId).admin();
     }
 
-<<<<<<< HEAD
-    private static VarPatternAdmin createIdVar(Var varName, LabelProperty prop, GraknGraph graph){
+    private static VarPatternAdmin createIdVar(Var varName, LabelProperty prop, GraknTx graph){
         SchemaConcept schemaConcept = graph.getSchemaConcept(prop.label());
         if (schemaConcept == null) throw GraqlQueryException.labelNotFound(prop.label());
         return varName.id(schemaConcept.getId()).admin();
-=======
-    private static VarPatternAdmin createIdVar(Var varName, LabelProperty prop, GraknTx graph){
-        OntologyConcept ontologyConcept = graph.getOntologyConcept(prop.label());
-        if (ontologyConcept == null) throw GraqlQueryException.labelNotFound(prop.label());
-        return varName.id(ontologyConcept.getId()).admin();
->>>>>>> b5d98d80
     }
 }
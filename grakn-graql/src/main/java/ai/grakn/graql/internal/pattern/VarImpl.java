/*
 * Grakn - A Distributed Semantic Database
 * Copyright (C) 2016  Grakn Labs Limited
 *
 * Grakn is free software: you can redistribute it and/or modify
 * it under the terms of the GNU General Public License as published by
 * the Free Software Foundation, either version 3 of the License, or
 * (at your option) any later version.
 *
 * Grakn is distributed in the hope that it will be useful,
 * but WITHOUT ANY WARRANTY; without even the implied warranty of
 * MERCHANTABILITY or FITNESS FOR A PARTICULAR PURPOSE.  See the
 * GNU General Public License for more details.
 *
 * You should have received a copy of the GNU General Public License
 * along with Grakn. If not, see <http://www.gnu.org/licenses/gpl.txt>.
 */

package ai.grakn.graql.internal.pattern;

import ai.grakn.concept.ConceptId;
import ai.grakn.concept.ResourceType;
import ai.grakn.concept.TypeLabel;
import ai.grakn.graql.Graql;
import ai.grakn.graql.Pattern;
import ai.grakn.graql.ValuePredicate;
import ai.grakn.graql.Var;
import ai.grakn.graql.VarName;
import ai.grakn.graql.admin.Conjunction;
import ai.grakn.graql.admin.Disjunction;
import ai.grakn.graql.admin.RelationPlayer;
import ai.grakn.graql.admin.UniqueVarProperty;
import ai.grakn.graql.admin.VarAdmin;
import ai.grakn.graql.admin.VarProperty;
import ai.grakn.graql.internal.pattern.property.DataTypeProperty;
import ai.grakn.graql.internal.pattern.property.HasResourceProperty;
import ai.grakn.graql.internal.pattern.property.HasResourceTypeProperty;
import ai.grakn.graql.internal.pattern.property.RelatesProperty;
import ai.grakn.graql.internal.pattern.property.HasScopeProperty;
import ai.grakn.graql.internal.pattern.property.IdProperty;
import ai.grakn.graql.internal.pattern.property.IsAbstractProperty;
import ai.grakn.graql.internal.pattern.property.IsaProperty;
import ai.grakn.graql.internal.pattern.property.LhsProperty;
import ai.grakn.graql.internal.pattern.property.LabelProperty;
import ai.grakn.graql.internal.pattern.property.NeqProperty;
import ai.grakn.graql.internal.pattern.property.PlaysProperty;
import ai.grakn.graql.internal.pattern.property.RegexProperty;
import ai.grakn.graql.internal.pattern.property.RelationProperty;
import ai.grakn.graql.internal.pattern.property.RhsProperty;
import ai.grakn.graql.internal.pattern.property.SubProperty;
import ai.grakn.graql.internal.pattern.property.ValueProperty;
import ai.grakn.graql.internal.util.CommonUtil;
import ai.grakn.graql.internal.util.StringConverter;
import ai.grakn.util.ErrorMessage;
import com.google.common.collect.ImmutableMultiset;
import com.google.common.collect.ImmutableSet;
import com.google.common.collect.Sets;

import java.util.ArrayList;
import java.util.Collection;
import java.util.Collections;
import java.util.List;
import java.util.Optional;
import java.util.Set;
import java.util.Stack;
import java.util.function.UnaryOperator;
import java.util.stream.Stream;

import static ai.grakn.graql.internal.util.CommonUtil.toImmutableSet;
import static java.util.Objects.requireNonNull;
import static java.util.stream.Collectors.toSet;

/**
 * Implementation of Var interface
 */
class VarImpl implements VarAdmin {

    private final VarName name;
    private final boolean userDefinedName;

    private final Set<VarProperty> properties;

    private VarImpl(VarName name, boolean userDefinedName, Set<VarProperty> properties) {
        this.name = name;
        this.userDefinedName = userDefinedName;
        this.properties = properties;
    }

    /**
     * Create a variable with a random variable name
     */
    static VarImpl anon() {
        return new VarImpl(VarName.anon(), false, ImmutableSet.of());
    }

    /**
     * Create a variable with a specified name
     * @param name the name of the variable
     */
    static VarImpl named(VarName name) {
        return new VarImpl(name, true, ImmutableSet.of());
    }

    /**
     * Create a variable by combining a collection of other variables
     * @param vars a collection of variables to combine
     */
    static VarImpl merge(Collection<VarAdmin> vars) {
        VarAdmin first = vars.iterator().next();
        VarName name = first.getVarName();
        boolean userDefinedName = first.isUserDefinedName();
        ImmutableSet.Builder<VarProperty> properties = ImmutableSet.builder();

        for (VarAdmin var : vars) {
            if (var.isUserDefinedName()) {
                name = var.getVarName();
            }

            properties.addAll(var.getProperties().iterator());
        }

        return new VarImpl(name, userDefinedName, properties.build());
    }

    @Override
    public Var id(ConceptId id) {
        return addProperty(new IdProperty(id));
    }

    @Override
    public Var label(String label) {
        return label(TypeLabel.of(label));
    }

    @Override
    public Var label(TypeLabel label) {
        return addProperty(new LabelProperty(label));
    }

    @Override
    public Var val(Object value) {
        return val(Graql.eq(value));
    }

    @Override
    public Var val(ValuePredicate predicate) {
        return addProperty(new ValueProperty(predicate.admin()));
    }

    @Override
    public Var has(String type, Object value) {
        return has(type, Graql.eq(value));
    }

    @Override
    public Var has(String type, ValuePredicate predicate) {
        return has(type, Graql.var().val(predicate));
    }

    @Override
    public Var has(String type, Var var) {
        return has(TypeLabel.of(type), var);
    }

    @Override
    public Var has(TypeLabel type, Var var) {
        return addProperty(HasResourceProperty.of(type, var.admin()));
    }

    @Override
    public Var isa(String type) {
        return isa(Graql.label(type));
    }

    @Override
    public Var isa(Var type) {
        return addProperty(new IsaProperty(type.admin()));
    }

    @Override
    public Var sub(String type) {
        return sub(Graql.label(type));
    }

    @Override
    public Var sub(Var type) {
        return addProperty(new SubProperty(type.admin()));
    }

    @Override
    public Var relates(String type) {
        return relates(Graql.label(type));
    }

    @Override
    public Var relates(Var type) {
        return addProperty(new RelatesProperty(type.admin()));
    }

    @Override
<<<<<<< HEAD
    public Var playsRole(String type) {
        return playsRole(Graql.label(type));
=======
    public Var plays(String type) {
        return plays(Graql.name(type));
>>>>>>> b8e2aa68
    }

    @Override
    public Var plays(Var type) {
        return addProperty(new PlaysProperty(type.admin(), false));
    }

    @Override
    public Var hasScope(Var type) {
        return addProperty(new HasScopeProperty(type.admin()));
    }

    @Override
    public Var hasResource(String type) {
        return hasResource(Graql.label(type));
    }

    @Override
    public Var hasResource(Var type) {
        return addProperty(new HasResourceTypeProperty(type.admin(), false));
    }

    @Override
    public Var hasKey(String type) {
        return hasKey(Graql.var().label(type));
    }

    @Override
    public Var hasKey(Var type) {
        return addProperty(new HasResourceTypeProperty(type.admin(), true));
    }

    @Override
    public Var rel(String roleplayer) {
        return rel(Graql.var(roleplayer));
    }

    @Override
    public Var rel(Var roleplayer) {
        return addCasting(RelationPlayerImpl.of(roleplayer.admin()));
    }

    @Override
    public Var rel(String roletype, String roleplayer) {
        return rel(Graql.label(roletype), Graql.var(roleplayer));
    }

    @Override
    public Var rel(Var roletype, String roleplayer) {
        return rel(roletype, Graql.var(roleplayer));
    }

    @Override
    public Var rel(String roletype, Var roleplayer) {
        return rel(Graql.label(roletype), roleplayer);
    }

    @Override
    public Var rel(Var roletype, Var roleplayer) {
        return addCasting(RelationPlayerImpl.of(roletype.admin(), roleplayer.admin()));
    }

    @Override
    public Var isAbstract() {
        return addProperty(new IsAbstractProperty());
    }

    @Override
    public Var datatype(ResourceType.DataType<?> datatype) {
        return addProperty(new DataTypeProperty(requireNonNull(datatype)));
    }

    @Override
    public Var regex(String regex) {
        return addProperty(new RegexProperty(regex));
    }

    @Override
    public Var lhs(Pattern lhs) {
        return addProperty(new LhsProperty(lhs));
    }

    @Override
    public Var rhs(Pattern rhs) {
        return addProperty(new RhsProperty(rhs));
    }

    @Override
    public Var neq(String varName) {
        return neq(Graql.var(varName));
    }

    @Override
    public Var neq(Var var) {
        return addProperty(new NeqProperty(var.admin()));
    }

    @Override
    public VarAdmin admin() {
        return this;
    }

    @Override
    public boolean isUserDefinedName() {
        return userDefinedName;
    }

    @Override
    public Optional<ConceptId> getId() {
        return getProperty(IdProperty.class).map(IdProperty::getId);
    }

    @Override
    public Optional<TypeLabel> getTypeLabel() {
        return getProperty(LabelProperty.class).map(LabelProperty::getLabelValue);
    }

    @Override
    public VarName getVarName() {
        return name;
    }

    @Override
    public VarAdmin setVarName(VarName name) {
        if (!userDefinedName) throw new RuntimeException(ErrorMessage.SET_GENERATED_VARIABLE_NAME.getMessage(name));
        return new VarImpl(name, true, properties);
    }

    @Override
    public String getPrintableName() {
        if (userDefinedName) {
            return name.toString();
        } else {
            return getTypeLabel().map(StringConverter::typeLabelToString).orElse("'" + toString() + "'");
        }
    }

    @Override
    public Stream<VarProperty> getProperties() {
        return properties.stream();
    }

    @Override
    public <T extends VarProperty> Stream<T> getProperties(Class<T> type) {
        return getProperties().filter(type::isInstance).map(type::cast);
    }

    @Override
    public <T extends UniqueVarProperty> Optional<T> getProperty(Class<T> type) {
        return getProperties().filter(type::isInstance).map(type::cast).findAny();
    }

    @Override
    public <T extends VarProperty> boolean hasProperty(Class<T> type) {
        return getProperties(type).findAny().isPresent();
    }

    @Override
    public <T extends VarProperty> VarAdmin mapProperty(Class<T> type, UnaryOperator<T> mapper) {
        ImmutableSet<VarProperty> newProperties = getProperties().map(property -> {
            if (type.isInstance(property)) {
                return mapper.apply(type.cast(property));
            } else {
                return property;
            }
        }).collect(toImmutableSet());

        return new VarImpl(name, userDefinedName, newProperties);
    }

    @Override
    public Collection<VarAdmin> getInnerVars() {
        Stack<VarAdmin> newVars = new Stack<>();
        List<VarAdmin> vars = new ArrayList<>();

        newVars.add(this);

        while (!newVars.isEmpty()) {
            VarAdmin var = newVars.pop();
            vars.add(var);
            var.getProperties().flatMap(VarProperty::getInnerVars).forEach(newVars::add);
        }

        return vars;
    }

    @Override
    public Collection<VarAdmin> getImplicitInnerVars() {
        Stack<VarAdmin> newVars = new Stack<>();
        List<VarAdmin> vars = new ArrayList<>();

        newVars.add(this);

        while (!newVars.isEmpty()) {
            VarAdmin var = newVars.pop();
            vars.add(var);
            var.getProperties().flatMap(VarProperty::getImplicitInnerVars).forEach(newVars::add);
        }

        return vars;
    }

    @Override
    public Set<TypeLabel> getTypeLabels() {
        return getProperties()
                .flatMap(VarProperty::getTypes)
                .map(VarAdmin::getTypeLabel).flatMap(CommonUtil::optionalToStream)
                .collect(toSet());
    }

    @Override
    public String toString() {
        Collection<VarAdmin> innerVars = getInnerVars();
        innerVars.remove(this);
        getProperties(HasResourceProperty.class)
                .map(HasResourceProperty::getResource)
                .flatMap(r -> r.getInnerVars().stream())
                .forEach(innerVars::remove);

        if (innerVars.stream().anyMatch(VarImpl::invalidInnerVariable)) {
            throw new UnsupportedOperationException("Graql strings cannot represent a query with inner variables");
        }

        StringBuilder builder = new StringBuilder();

        String name = isUserDefinedName() ? getPrintableName() + " " : "";

        builder.append(name);

        boolean first = true;

        for (VarProperty property : properties) {
            if (!first) {
                builder.append(" ");
            }
            first = false;
            property.buildString(builder);
        }

        return builder.toString();
    }

    private Var addCasting(RelationPlayer relationPlayer) {
        Optional<RelationProperty> relationProperty = getProperty(RelationProperty.class);

        Stream<RelationPlayer> oldCastings = relationProperty
                .map(RelationProperty::getRelationPlayers)
                .orElse(Stream.empty());

        ImmutableMultiset<RelationPlayer> relationPlayers =
                Stream.concat(oldCastings, Stream.of(relationPlayer)).collect(CommonUtil.toImmutableMultiset());

        RelationProperty newProperty = new RelationProperty(relationPlayers);

        return relationProperty.map(this::removeProperty).orElse(this).addProperty(newProperty);
    }

    private static boolean invalidInnerVariable(VarAdmin var) {
        return var.getProperties().anyMatch(p -> !(p instanceof LabelProperty));
    }

    private VarImpl addProperty(VarProperty property) {
        if (property.isUnique()) {
            testUniqueProperty((UniqueVarProperty) property);
        }
        return new VarImpl(name, userDefinedName, Sets.union(properties, ImmutableSet.of(property)));
    }

    private VarImpl removeProperty(VarProperty property) {
        return new VarImpl(name, userDefinedName, Sets.difference(properties, ImmutableSet.of(property)));
    }

    /**
     * Fail if there is already an equal property of this type
     */
    private void testUniqueProperty(UniqueVarProperty property) {
        getProperty(property.getClass()).filter(other -> !other.equals(property)).ifPresent(other -> {
            String message = ErrorMessage.CONFLICTING_PROPERTIES.getMessage(
                    getPrintableName(), property.graqlString(), other.graqlString()
            );
            throw new IllegalStateException(message);
        });
    }

    @Override
    public Disjunction<Conjunction<VarAdmin>> getDisjunctiveNormalForm() {
        // a disjunction containing only one option
        Conjunction<VarAdmin> conjunction = Patterns.conjunction(Collections.singleton(this));
        return Patterns.disjunction(Collections.singleton(conjunction));
    }

    @Override
    public Set<VarName> commonVarNames() {
        return getInnerVars().stream().filter(VarAdmin::isUserDefinedName).map(VarAdmin::getVarName).collect(toSet());
    }

    @Override
    public boolean equals(Object o) {
        if (this == o) return true;
        if (o == null || getClass() != o.getClass()) return false;

        VarImpl var = (VarImpl) o;

        if (userDefinedName != var.userDefinedName) return false;

        // "simplifying" this makes it harder to read
        //noinspection SimplifiableIfStatement
        if (!properties.equals(var.properties)) return false;

        return !userDefinedName || name.equals(var.name);

    }

    @Override
    public int hashCode() {
        int result = properties.hashCode();
        if (userDefinedName) result = 31 * result + name.hashCode();
        result = 31 * result + (userDefinedName ? 1 : 0);
        return result;
    }

}<|MERGE_RESOLUTION|>--- conflicted
+++ resolved
@@ -198,13 +198,8 @@
     }
 
     @Override
-<<<<<<< HEAD
-    public Var playsRole(String type) {
-        return playsRole(Graql.label(type));
-=======
     public Var plays(String type) {
-        return plays(Graql.name(type));
->>>>>>> b8e2aa68
+        return plays(Graql.label(type));
     }
 
     @Override

--- conflicted
+++ resolved
@@ -20,12 +20,9 @@
 
 import ai.grakn.exception.GraqlQueryException;
 import ai.grakn.graql.Pattern;
-<<<<<<< HEAD
 import com.google.auto.value.AutoValue;
-=======
 import ai.grakn.graql.Var;
 import ai.grakn.graql.internal.query.InsertQueryExecutor;
->>>>>>> 79f25f29
 
 /**
  * Represents the {@code when} property on a {@link ai.grakn.concept.Rule}.
@@ -40,15 +37,10 @@
 @AutoValue
 public abstract class WhenProperty extends RuleProperty {
 
-<<<<<<< HEAD
+    public static final String NAME = "when";
+
     public static WhenProperty of(Pattern pattern) {
         return new AutoValue_WhenProperty(pattern);
-=======
-    public static final String NAME = "when";
-
-    public WhenProperty(Pattern pattern) {
-        super(pattern);
->>>>>>> 79f25f29
     }
 
     @Override
@@ -58,6 +50,6 @@
 
     @Override
     public void insert(Var var, InsertQueryExecutor executor) throws GraqlQueryException {
-        executor.builder(var).when(pattern);
+        executor.builder(var).when(pattern());
     }
 }
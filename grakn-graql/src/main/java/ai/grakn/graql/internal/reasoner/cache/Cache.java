/*
 * Grakn - A Distributed Semantic Database
 * Copyright (C) 2016  Grakn Labs Limited
 *
 * Grakn is free software: you can redistribute it and/or modify
 * it under the terms of the GNU General Public License as published by
 * the Free Software Foundation, either version 3 of the License, or
 * (at your option) any later version.
 *
 * Grakn is distributed in the hope that it will be useful,
 * but WITHOUT ANY WARRANTY; without even the implied warranty of
 * MERCHANTABILITY or FITNESS FOR A PARTICULAR PURPOSE.  See the
 * GNU General Public License for more details.
 *
 * You should have received a copy of the GNU General Public License
 * along with Grakn. If not, see <http://www.gnu.org/licenses/gpl.txt>.
 */

package ai.grakn.graql.internal.reasoner.cache;

import ai.grakn.concept.Concept;
import ai.grakn.graql.Var;
import ai.grakn.graql.admin.Answer;
import ai.grakn.graql.admin.Unifier;
import ai.grakn.graql.internal.reasoner.iterator.LazyIterator;
import ai.grakn.graql.internal.reasoner.query.ReasonerQueryImpl;
import ai.grakn.graql.internal.reasoner.utils.Pair;

import java.util.Collection;
import java.util.HashMap;
import java.util.HashSet;
import java.util.Map;
import java.util.Set;
import java.util.stream.Collectors;
import java.util.stream.Stream;

/**
 *
 * <p>
 * Generic container class for storing performed query resolutions.
 * </p>
 *
 * @param <Q> the type of query that is being cached
 * @param <T> the type of answer being cached
 *
 * @author Kasper Piskorski
 *
 */
public abstract class Cache<Q extends ReasonerQueryImpl, T extends Iterable<Answer>>{

<<<<<<< HEAD
    protected final Map<Q, Pair<Q, T>> cache = new HashMap<>();
    private final StructuralCache<Q> sCache;

    Cache(){
        this.sCache = new StructuralCache<>();
    }

    /**
     *
     * @return
     */
    public StructuralCache<Q> structuralCache(){ return sCache;}
=======
    private final Map<Q, Pair<Q, T>> cache = new HashMap<>();
>>>>>>> b6bb9e85

    /**
     * @param query for which the entry is to be retrieved
     * @return corresponding cache entry if any or null
     */
    public Pair<Q, T> get(Q query){ return cache.get(query);}

    /**
     * Associates the specified answers with the specified query in this cache adding an (query) -> (answers) entry
     * @param query of the association
     * @param answers of the association
     * @return previous value if any or null
     */
    public Pair<Q, T> put(Q query, T answers){ return cache.put(query, new Pair<>(query, answers));}

    /**
     * Copies all of the mappings from the specified map to this cache
     * @param map with mappings to be copied
     */
    public void putAll(Map<Q, Pair<Q, T>> map){ cache.putAll(map);}

    /**
     * Perform cache union
     * @param c2 union right operand
     */
    public void add(Cache<Q, T> c2){
        c2.cache.keySet().forEach( q -> this.record(q, c2.getAnswers(q)));
    }

    /**
     * Query cache containment check
     * @param query to be checked for containment
     * @return true if cache contains the query
     */
    public boolean contains(Q query){ return cache.containsKey(query);}

    /**
     * @return all queries constituting this cache
     */
    public Set<Q> getQueries(){ return cache.keySet();}

    /**
     * @return all (query) -> (answers) mappings
     */
    public Collection<Pair<Q, T>> entries(){ return cache.values();}

    /**
     * Perform cache difference
     * @param c2 cache which mappings should be removed from this cache
     */
    public void remove(Cache<Q, T> c2){ remove(c2, getQueries());}

    /**
     * Clear the cache
     */
    public void clear(){ cache.clear();}

    /**
     * record answer iterable for a specific query and retrieve the updated answers
     * @param query to be recorded
     * @param answers to this query
     * @return updated answer iterable
     */
    public abstract T record(Q query, T answers);

    /**
     * record answer stream for a specific query and retrieve the updated stream
     * @param query to be recorded
     * @param answers answer stream of the query
     * @return updated answer stream
     */
    public abstract Stream<Answer> record(Q query, Stream<Answer> answers);

    /**
     * record answer stream for a specific query and retrieve the updated stream in a lazy iterator
     * @param query to be recorded
     * @param answers answer stream of the query
     * @return lazy iterator of updated answers
     */
    public abstract LazyIterator<Answer> recordRetrieveLazy(Q query, Stream<Answer> answers);

    /**
     * retrieve cached answers for provided query
     * @param query for which to retrieve answers
     * @return unified cached answers
     */
    public abstract T getAnswers(Q query);
    public abstract Pair<T, Unifier> getAnswersWithUnifier(Q query);
    public abstract Stream<Answer> getAnswerStream(Q query);
    public abstract Pair<Stream<Answer>, Unifier> getAnswerStreamWithUnifier(Q query);
    public abstract LazyIterator<Answer> getAnswerIterator(Q query);

    /**
     * return an inverse answer map which is more suitable for operations involving concept comparison (joins, filtering, etc.)
     * NB: consumes the underlying stream for the specified query
     * @param query for answer are to be retrieved
     * @param vars variable names of interest
     * @return inverse answer map for specified query
     */
    public Map<Pair<Var, Concept>, Set<Answer>> getInverseAnswerMap(Q query, Set<Var> vars){
        Map<Pair<Var, Concept>, Set<Answer>> inverseAnswerMap = new HashMap<>();
        Set<Answer> answers = getAnswerStream(query).collect(Collectors.toSet());
        answers.forEach(answer -> answer.entrySet().stream()
                .filter(e -> vars.contains(e.getKey()))
                .forEach(entry -> {
                    Pair<Var, Concept> key = new Pair<>(entry.getKey(), entry.getValue());
                    Set<Answer> match = inverseAnswerMap.get(key);
                    if (match != null){
                        match.add(answer);
                    } else {
                        Set<Answer> ans = new HashSet<>();
                        ans.add(answer);
                        inverseAnswerMap.put(key, ans);
                    }
                }));
        return inverseAnswerMap;
    }

    /**
     * returns an inverse answer map with all query variables
     * @param query for answer are to be retrieved
     * @return inverse answer map for specified query
     */
    public Map<Pair<Var, Concept>, Set<Answer>> getInverseAnswerMap(Q query){
        return getInverseAnswerMap(query, query.getVarNames());
    }

    /**
     * cache subtraction of specified queries
     * @param c2 subtraction right operand
     * @param queries to which answers shall be subtracted
     */
    public abstract void remove(Cache<Q, T> c2, Set<Q> queries);

    /**
     * @param queries to be checked
     * @return number of answers for the specified query set
     */
    public abstract long answerSize(Set<Q> queries);
}<|MERGE_RESOLUTION|>--- conflicted
+++ resolved
@@ -48,8 +48,7 @@
  */
 public abstract class Cache<Q extends ReasonerQueryImpl, T extends Iterable<Answer>>{
 
-<<<<<<< HEAD
-    protected final Map<Q, Pair<Q, T>> cache = new HashMap<>();
+    private final Map<Q, Pair<Q, T>> cache = new HashMap<>();
     private final StructuralCache<Q> sCache;
 
     Cache(){
@@ -61,9 +60,6 @@
      * @return
      */
     public StructuralCache<Q> structuralCache(){ return sCache;}
-=======
-    private final Map<Q, Pair<Q, T>> cache = new HashMap<>();
->>>>>>> b6bb9e85
 
     /**
      * @param query for which the entry is to be retrieved

/*
 * Grakn - A Distributed Semantic Database
 * Copyright (C) 2016  Grakn Labs Limited
 *
 * Grakn is free software: you can redistribute it and/or modify
 * it under the terms of the GNU General Public License as published by
 * the Free Software Foundation, either version 3 of the License, or
 * (at your option) any later version.
 *
 * Grakn is distributed in the hope that it will be useful,
 * but WITHOUT ANY WARRANTY; without even the implied warranty of
 * MERCHANTABILITY or FITNESS FOR A PARTICULAR PURPOSE.  See the
 * GNU General Public License for more details.
 *
 * You should have received a copy of the GNU General Public License
 * along with Grakn. If not, see <http://www.gnu.org/licenses/gpl.txt>.
 */

package ai.grakn.graql.internal.reasoner;

import ai.grakn.GraknGraph;
import ai.grakn.concept.Concept;
import ai.grakn.concept.RelationType;
import ai.grakn.concept.RoleType;
import ai.grakn.concept.Rule;
import ai.grakn.concept.Type;
import ai.grakn.concept.TypeLabel;
import ai.grakn.graql.Graql;
import ai.grakn.graql.Pattern;
import ai.grakn.graql.Var;
import ai.grakn.graql.VarPattern;
import ai.grakn.graql.admin.ReasonerQuery;
import ai.grakn.graql.admin.Unifier;
import ai.grakn.graql.admin.VarPatternAdmin;
import ai.grakn.graql.internal.pattern.Patterns;
import ai.grakn.graql.internal.pattern.property.IdProperty;
import ai.grakn.graql.internal.pattern.property.LabelProperty;
import ai.grakn.graql.internal.pattern.property.ValueProperty;
import ai.grakn.graql.internal.reasoner.atom.predicate.IdPredicate;
import ai.grakn.graql.internal.reasoner.atom.predicate.ValuePredicate;
import ai.grakn.util.ErrorMessage;
import ai.grakn.util.Schema;
import com.google.common.collect.HashMultimap;
import com.google.common.collect.Maps;
import com.google.common.collect.Multimap;
import com.google.common.collect.Sets;
import java.util.stream.Stream;
import javafx.util.Pair;

import java.util.ArrayList;
import java.util.Collection;
import java.util.HashSet;
import java.util.Iterator;
import java.util.LinkedHashMap;
import java.util.List;
import java.util.Map;
import java.util.Set;
import java.util.Stack;
import java.util.function.Function;

import static ai.grakn.graql.Graql.var;
import static ai.grakn.graql.internal.reasoner.atom.predicate.ValuePredicate.createValueVar;
import static java.util.stream.Collectors.toSet;

/**
 *
 * <p>
 * Utiliy class providing useful functionalities.
 * </p>
 *
 * @author Kasper Piskorski
 *
 */
public class ReasonerUtils {

    private static final String CAPTURE_MARK = "captured-";

    /**
     *
     * @param graph to be checked against
     * @return set of inference rule contained in the graph
     */
    public static Set<Rule> getRules(GraknGraph graph) {
        return new HashSet<>(graph.admin().getMetaRuleInference().instances());
    }

    /**
     *
     * @param graph to be checked against
     * @return true if at least one inference rule is present in the graph
     */
    public static boolean hasRules(GraknGraph graph) {
        TypeLabel inferenceRule = Schema.MetaSchema.INFERENCE_RULE.getLabel();
        return graph.graql().infer(false).match(var("x").isa(Graql.label(inferenceRule))).ask().execute();
    }

    /**
     * Capture a variable name, by prepending a constant to the name
     * @param var the variable name to capture
     * @return the captured variable
     */
    public static Var capture(Var var) {
        return var.map(CAPTURE_MARK::concat);
    }

    /**
     * Uncapture a variable name, by removing a prepended constant
     * @param var the variable name to uncapture
     * @return the uncaptured variable
     */
    public static Var uncapture(Var var) {
        // TODO: This could cause bugs if a user has a variable including the word "capture"
        return var.map(name -> name.replace(CAPTURE_MARK, ""));
    }

    /**
     * Check if a variable has been captured
     * @param var the variable to check
     * @return if the variable has been captured
     */
    public static boolean isCaptured(Var var) {
        // TODO: This could cause bugs if a user has a variable including the word "capture"
        return var.getValue().contains(CAPTURE_MARK);
    }

    /**
     * looks for an appropriate var property with a specified name among the vars and maps it to an IdPredicate,
     * covers the case when specified variable name is user defined
     * @param typeVariable variable name of interest
     * @param vars VarAdmins to look for properties
     * @param parent reasoner query the mapped predicate should belong to
     * @return mapped IdPredicate
     */
    public static IdPredicate getUserDefinedIdPredicate(Var typeVariable, Set<VarPatternAdmin> vars, ReasonerQuery parent){
        return  vars.stream()
                .filter(v -> v.getVarName().equals(typeVariable))
                .flatMap(v -> v.hasProperty(LabelProperty.class)?
                        v.getProperties(LabelProperty.class).map(np -> new IdPredicate(typeVariable, np, parent)) :
                        v.getProperties(IdProperty.class).map(np -> new IdPredicate(typeVariable, np, parent)))
                .findFirst().orElse(null);
    }

    /**
     * looks for an appropriate var property with a specified name among the vars and maps it to an IdPredicate,
     * covers both the cases when variable is and isn't user defined
     * @param typeVariable variable name of interest
     * @param typeVar {@link VarPatternAdmin} to look for in case the variable name is not user defined
     * @param vars VarAdmins to look for properties
     * @param parent reasoner query the mapped predicate should belong to
     * @return mapped IdPredicate
     */
    public static IdPredicate getIdPredicate(Var typeVariable, VarPatternAdmin typeVar, Set<VarPatternAdmin> vars, ReasonerQuery parent){
        IdPredicate predicate = null;
        //look for id predicate among vars
        if(typeVar.isUserDefinedName()) {
            predicate = getUserDefinedIdPredicate(typeVariable, vars, parent);
        } else {
            LabelProperty nameProp = typeVar.getProperty(LabelProperty.class).orElse(null);
            if (nameProp != null) predicate = new IdPredicate(typeVariable, nameProp, parent);
        }
        return predicate;
    }

    /**
     * looks for appropriate var properties with a specified name among the vars and maps them to ValuePredicates,
     * covers both the case when variable is and isn't user defined
     * @param valueVariable variable name of interest
     * @param valueVar {@link VarPatternAdmin} to look for in case the variable name is not user defined
     * @param vars VarAdmins to look for properties
     * @param parent reasoner query the mapped predicate should belong to
     * @return set of mapped ValuePredicates
     */
    public static Set<ValuePredicate> getValuePredicates(Var valueVariable, VarPatternAdmin valueVar, Set<VarPatternAdmin> vars, ReasonerQuery parent){
        Set<ValuePredicate> predicates = new HashSet<>();
        if(valueVar.isUserDefinedName()){
            vars.stream()
                    .filter(v -> v.getVarName().equals(valueVariable))
                    .flatMap(v -> v.getProperties(ValueProperty.class).map(vp -> new ValuePredicate(v.getVarName(), vp.getPredicate(), parent)))
                    .forEach(predicates::add);
        }
        //add value atom
        else {
            valueVar.getProperties(ValueProperty.class)
                    .forEach(vp -> predicates
                            .add(new ValuePredicate(createValueVar(valueVariable, vp.getPredicate()), parent)));
        }
        return predicates;
    }

    /**
     * Provides more readable answer output.
     * @param answers set of answers to be printed
     */
    public static void printAnswers(Set<Map<String, Concept>> answers) {
        answers.forEach(result -> {
            result.entrySet().forEach(entry -> {
                Concept concept = entry.getValue();
                System.out.print(entry.getKey() + ": " + concept.getId() + " : ");
                if (concept.isResource()) {
                    System.out.print(concept.asResource().getValue() + " ");
                }
            });
            System.out.println();
        });
        System.out.println();
    }

    /**
     * get unifiers by comparing permutations with original variables
     * @param originalVars original ordered variables
     * @param permutations different permutations on the variables
     * @return set of unifiers
     */
    public static Set<Unifier> getUnifiersFromPermutations(List<Var> originalVars, List<List<Var>> permutations){
        Set<Unifier> unifierSet = new HashSet<>();
        permutations.forEach(perm -> {
            Unifier unifier = new UnifierImpl();
            Iterator<Var> pIt = originalVars.iterator();
            Iterator<Var> cIt = perm.iterator();
            while(pIt.hasNext() && cIt.hasNext()){
                Var pVar = pIt.next();
                Var chVar = cIt.next();
                if (!pVar.equals(chVar)) unifier.addMapping(pVar, chVar);
            }
            unifierSet.add(unifier);
        });
        return unifierSet;
    }

    /**
     * get all permutations of an entry list
     * @param entryList entry list to generate permutations of
     * @param <T> element type
     * @return set of all possible permutations
     */
    public static <T> List<List<T>> getListPermutations(List<T> entryList) {
        if (entryList.isEmpty()) {
            List<List<T>> result = new ArrayList<>();
            result.add(new ArrayList<>());
            return result;
        }
        List<T> list = new ArrayList<>(entryList);
        T firstElement = list.remove(0);
        List<List<T>> returnValue = new ArrayList<>();
        List<List<T>> permutations = getListPermutations(list);
        for (List<T> smallerPermuted : permutations) {
            for (int index = 0; index <= smallerPermuted.size(); index++) {
                List<T> temp = new ArrayList<>(smallerPermuted);
                temp.add(index, firstElement);
                returnValue.add(temp);
            }
        }
        return returnValue;
    }

    /**
     * @param type input type
     * @return set of all non-meta super types of the role
     */
    public static Set<Type> getSuperTypes(Type type){
        Set<Type> superTypes = new HashSet<>();
        Type superType = type.superType();
        while(!Schema.MetaSchema.isMetaLabel(superType.getLabel())) {
            superTypes.add(superType);
            superType = superType.superType();
        }
        return superTypes;
    }

    public static Type getTopType(Type type){
        Type superType = type;
        while(!Schema.MetaSchema.isMetaLabel(superType.getLabel())) {
            superType = superType.superType();
        }
        return superType;
    }

    /**
     * @param types entry type set
     * @return top non-meta types from within the provided set of role types
     */
    public static <T extends Type> Set<T> getTopTypes(Set<T> types) {
        return types.stream()
                .filter(rt -> Sets.intersection(getSuperTypes(rt), types).isEmpty())
                .collect(toSet());
    }

    /**
     * Gets roletypes a given type can play in the provided relType relation type by performing
     * type intersection between type's playedRoles and relation's relates.
     * @param type for which we want to obtain compatible roles it plays
     * @param relRoles relation type of interest
     * @return set of role types the type can play in relType
     */
    public static Set<RoleType> getCompatibleRoleTypes(Type type, Set<RoleType> relRoles) {
        Collection<RoleType> typeRoles = type.plays();
        return relRoles.stream().filter(typeRoles::contains).collect(toSet());
    }

    /**
<<<<<<< HEAD
     * convert a given role type to a map of relation types in which it can play roles and the corresponding role types including entity type hierarchy
     */
    public static final Function<RoleType, Multimap<RelationType, RoleType>> roleHierarchyToRelationTypesWithRoles =
            role -> {
                Multimap<RelationType, RoleType> relationMap = HashMultimap.create();
                Collection<RoleType> roleTypes = role.subTypes();
                roleTypes
                        .forEach(roleType -> {
                            roleType.relationTypes().stream()
                                    .filter(rel -> !rel.isImplicit())
                                    .forEach(rel -> relationMap.put(rel, roleType));
                        });
                return relationMap;
            };

    /**
     * convert a given entity type to a map of relation types in which it can play roles and the corresponding role types including entity type hierarchy
     */
    public static final Function<Type, Multimap<RelationType, RoleType>> typeToRelationTypesWithRoles =
            type -> {
                Multimap<RelationType, RoleType> relationMap = HashMultimap.create();
                Collection<? extends Type> types = type.subTypes();
                types.stream()
                        .flatMap(t -> t.plays().stream())
                        .forEach(roleType -> {
                            roleType.relationTypes().stream()
                                    .filter(rel -> !rel.isImplicit())
                                    .forEach(rel -> relationMap.put(rel, roleType));
                        });
                return relationMap;
            };
=======
     * convert a given role type to a set of relation types in which it can appear including  the role type hierarchy
     */
    public static final Function<RoleType, Set<RelationType>> roleToRelationTypes =
            role -> role.subTypes().stream()
                    .flatMap(r -> r.relationTypes().stream())
                    .filter(rt -> !rt.isImplicit())
                    .collect(toSet());

    /**
     * convert a given entity type to a set of relation types in which it can play roles including entity type hierarchy
     */
    public static final Function<Type, Set<RelationType>> typeToRelationTypes =
            type -> type.subTypes().stream()
                    .flatMap(t -> t.plays().stream())
                    .flatMap(roleType -> roleType.relationTypes().stream())
                    .filter(rt -> !rt.isImplicit())
                    .collect(toSet());
>>>>>>> 0314b752

    /**
     * calculates map intersection by doing an intersection on key sets and accumulating the keys
     * @param m1 first operand
     * @param m2 second operand
     * @param <K> map key type
     * @param <V> map value type
     * @return map intersection
     */
    public static <K, V> Multimap<K, V> multimapIntersection(Multimap<K, V> m1, Multimap<K, V> m2){
        Multimap<K, V> intersection = HashMultimap.create();
        Sets.SetView<K> keyIntersection = Sets.intersection(m1.keySet(), m2.keySet());
        Stream.concat(m1.entries().stream(), m2.entries().stream())
                .filter(e -> keyIntersection.contains(e.getKey()))
                .forEach(e -> intersection.put(e.getKey(), e.getValue()));
        return intersection;
    }

    /** TODO
     * compute the map of compatible relation types for given types (intersection of allowed sets of relation types for each entry type)
     * and compatible role types
     * @param types for which the set of compatible relation types is to be computed
     * @param typeMapper function mapping a type to the set of compatible relation types
     * @param <T> type generic
     * @return map of compatible relation types and their corresponding role types
     */
    public static <T extends Type> Multimap<RelationType, RoleType> getCompatibleRelationTypesWithRoles(Set<T> types, Function<T, Multimap<RelationType, RoleType>> typeMapper) {
        Multimap<RelationType, RoleType> compatibleTypes = HashMultimap.create();
        if (types.isEmpty()) return compatibleTypes;
        Iterator<T> it = types.iterator();
        compatibleTypes.putAll(typeMapper.apply(it.next()));
        while(it.hasNext() && compatibleTypes.size() > 1) {
            compatibleTypes = multimapIntersection(compatibleTypes, typeMapper.apply(it.next()));
        }
        return compatibleTypes;
    }

    /**
     * compute all rolePlayer-roleType combinations complementing provided roleMap
     * @param vars set of rolePlayers
     * @param roles set of roleTypes
     * @param roleMap initial rolePlayer-roleType roleMap to be complemented
     * @param roleMaps output set containing possible role mappings complementing the roleMap configuration
     */
    public static void computeRoleCombinations(Set<Var> vars, Set<RoleType> roles, Map<Var, VarPattern> roleMap,
                                        Set<Map<Var, VarPattern>> roleMaps){
        Set<Var> tempVars = Sets.newHashSet(vars);
        Set<RoleType> tempRoles = Sets.newHashSet(roles);
        Var var = vars.iterator().next();

        roles.forEach(role -> {
            tempVars.remove(var);
            tempRoles.remove(role);
            roleMap.put(var, var().label(role.getLabel()).admin());
            if (!tempVars.isEmpty() && !tempRoles.isEmpty()) {
                computeRoleCombinations(tempVars, tempRoles, roleMap, roleMaps);
            } else {
                if (!roleMap.isEmpty()) {
                    roleMaps.add(Maps.newHashMap(roleMap));
                }
                roleMap.remove(var);
            }
            tempVars.add(var);
            tempRoles.add(role);
        });
    }

    /**
     * create transitive rule R(from: X, to: Y) :- R(from: X,to: Z), R(from: Z, to: Y)
     * @param relType transitive relation type
     * @param fromRoleLabel  from directional role type type label
     * @param toRoleLabel to directional role type type label
     * @param graph graph for the rule to be inserted
     * @return rule instance
     */
    public static Rule createTransitiveRule(RelationType relType, TypeLabel fromRoleLabel, TypeLabel toRoleLabel, GraknGraph graph){
        final int arity = relType.relates().size();
        if (arity != 2) throw new IllegalArgumentException(ErrorMessage.RULE_CREATION_ARITY_ERROR.getMessage());

        VarPatternAdmin startVar = var().isa(Graql.label(relType.getLabel())).rel(Graql.label(fromRoleLabel), "x").rel(Graql.label(toRoleLabel), "z").admin();
        VarPatternAdmin endVar = var().isa(Graql.label(relType.getLabel())).rel(Graql.label(fromRoleLabel), "z").rel(Graql.label(toRoleLabel), "y").admin();
        VarPatternAdmin headVar = var().isa(Graql.label(relType.getLabel())).rel(Graql.label(fromRoleLabel), "x").rel(Graql.label(toRoleLabel), "y").admin();
        Pattern body = Patterns.conjunction(Sets.newHashSet(startVar, endVar));
        return graph.admin().getMetaRuleInference().putRule(body, headVar);
    }

    /**
     * create reflexive rule R(from: X, to: X) :- R(from: X,to: Y)
     * @param relType reflexive relation type
     * @param fromRoleLabel from directional role type type label
     * @param toRoleLabel to directional role type type label
     * @param graph graph for the rule to be inserted
     * @return rule instance
     */
    public static Rule createReflexiveRule(RelationType relType, TypeLabel fromRoleLabel, TypeLabel toRoleLabel, GraknGraph graph){
        final int arity = relType.relates().size();
        if (arity != 2) throw new IllegalArgumentException(ErrorMessage.RULE_CREATION_ARITY_ERROR.getMessage());

        VarPattern body = var().isa(Graql.label(relType.getLabel())).rel(Graql.label(fromRoleLabel), "x").rel(Graql.label(toRoleLabel), "y");
        VarPattern head = var().isa(Graql.label(relType.getLabel())).rel(Graql.label(fromRoleLabel), "x").rel(Graql.label(toRoleLabel), "x");
        return graph.admin().getMetaRuleInference().putRule(body, head);
    }

    /**
     * creates rule parent :- child
     * @param parent relation type of parent
     * @param child relation type of child
     * @param roleMappings map of corresponding role type type names
     * @param graph graph for the rule to be inserted
     * @return rule instance
     */
    public static Rule createSubPropertyRule(RelationType parent, RelationType child, Map<TypeLabel, TypeLabel> roleMappings,
                                             GraknGraph graph){
        final int parentArity = parent.relates().size();
        final int childArity = child.relates().size();
        if (parentArity != childArity || parentArity != roleMappings.size()) {
            throw new IllegalArgumentException(ErrorMessage.RULE_CREATION_ARITY_ERROR.getMessage());
        }
        VarPattern parentVar = var().isa(Graql.label(parent.getLabel()));
        VarPattern childVar = var().isa(Graql.label(child.getLabel()));

        for (Map.Entry<TypeLabel, TypeLabel> entry : roleMappings.entrySet()) {
            Var varName = Var.anon();
            parentVar = parentVar.rel(Graql.label(entry.getKey()), var(varName));
            childVar = childVar.rel(Graql.label(entry.getValue()), var(varName));
        }
        return graph.admin().getMetaRuleInference().putRule(childVar, parentVar);
    }

    /**
     * creates rule R(fromRole: x, toRole: xm) :- R1(fromRole: x, ...), , R2, ... , Rn(..., toRole: xm)
     * @param relation head relation
     * @param fromRoleLabel specifies the role directionality of the head relation
     * @param toRoleLabel specifies the role directionality of the head relation
     * @param chain map containing ordered relation with their corresponding role mappings
     * @param graph graph for the rule to be inserted
     * @return rule instance
     */
    public static Rule createPropertyChainRule(RelationType relation, TypeLabel fromRoleLabel, TypeLabel toRoleLabel,
                                               LinkedHashMap<RelationType, Pair<TypeLabel, TypeLabel>> chain, GraknGraph graph){
        Stack<Var> varNames = new Stack<>();
        varNames.push(Var.of("x"));
        Set<VarPatternAdmin> bodyVars = new HashSet<>();
        chain.forEach( (relType, rolePair) ->{
            Var varName = Var.anon();
            VarPatternAdmin var = var().isa(Graql.label(relType.getLabel()))
                    .rel(Graql.label(rolePair.getKey()), var(varNames.peek()))
                    .rel(Graql.label(rolePair.getValue()), var(varName)).admin();
            varNames.push(varName);
            bodyVars.add(var);
        });

        VarPattern headVar = var().isa(Graql.label(relation.getLabel())).rel(Graql.label(fromRoleLabel), "x").rel(Graql.label(toRoleLabel), var(varNames.peek()));
        return graph.admin().getMetaRuleInference().putRule(Patterns.conjunction(bodyVars), headVar);
    }
    
    /**
     * @param role in question
     * @return top non-meta super role of the role
     */
    public static RoleType getNonMetaTopRole(RoleType role){
        RoleType topRole = role;
        RoleType superRole = topRole.superType();
        while(!Schema.MetaSchema.isMetaLabel(superRole.getLabel())) {
            topRole = superRole;
            superRole = superRole.superType();
        }
        return topRole;
    }

    /**
     * @param parent type
     * @param child type
     * @return true if child is a subtype of parent
     */
    public static boolean checkTypesCompatible(Type parent, Type child) {
        if(Schema.MetaSchema.isMetaLabel(parent.getLabel())) return true;
        Type superType = child;
        while(!Schema.MetaSchema.isMetaLabel(superType.getLabel())){
            if (superType.equals(parent)) return true;
            superType = superType.superType();
        }
        return false;
    }

    /**
     * @param parent type
     * @param child type
     * @return true if types do not belong to the same type hierarchy
     */
    public static boolean checkTypesDisjoint(Type parent, Type child) {
        return !checkTypesCompatible(parent, child) && !checkTypesCompatible(child, parent);
    }
}<|MERGE_RESOLUTION|>--- conflicted
+++ resolved
@@ -298,7 +298,6 @@
     }
 
     /**
-<<<<<<< HEAD
      * convert a given role type to a map of relation types in which it can play roles and the corresponding role types including entity type hierarchy
      */
     public static final Function<RoleType, Multimap<RelationType, RoleType>> roleHierarchyToRelationTypesWithRoles =
@@ -330,25 +329,6 @@
                         });
                 return relationMap;
             };
-=======
-     * convert a given role type to a set of relation types in which it can appear including  the role type hierarchy
-     */
-    public static final Function<RoleType, Set<RelationType>> roleToRelationTypes =
-            role -> role.subTypes().stream()
-                    .flatMap(r -> r.relationTypes().stream())
-                    .filter(rt -> !rt.isImplicit())
-                    .collect(toSet());
-
-    /**
-     * convert a given entity type to a set of relation types in which it can play roles including entity type hierarchy
-     */
-    public static final Function<Type, Set<RelationType>> typeToRelationTypes =
-            type -> type.subTypes().stream()
-                    .flatMap(t -> t.plays().stream())
-                    .flatMap(roleType -> roleType.relationTypes().stream())
-                    .filter(rt -> !rt.isImplicit())
-                    .collect(toSet());
->>>>>>> 0314b752
 
     /**
      * calculates map intersection by doing an intersection on key sets and accumulating the keys
@@ -367,7 +347,7 @@
         return intersection;
     }
 
-    /** TODO
+    /**
      * compute the map of compatible relation types for given types (intersection of allowed sets of relation types for each entry type)
      * and compatible role types
      * @param types for which the set of compatible relation types is to be computed

--- conflicted
+++ resolved
@@ -41,8 +41,7 @@
 /**
  *
  * <p>
- * Wrapper class for an answer stream providing higher level filtering facilities
- * as well as unification and join operations.
+ * Wrapper class providing higher level stream operations on answer streams
  * </p>
  *
  * @author Kasper Piskorski
@@ -189,7 +188,7 @@
      * @param joinVars intersection on variables of two streams
      * @return joined stream
      */
-    public static Stream<Map<VarName, Concept>> join(Stream<Map<VarName, Concept>> stream, Stream<Map<VarName, Concept>> stream2, ImmutableSet<VarName> joinVars) {
+    static Stream<Map<VarName, Concept>> join(Stream<Map<VarName, Concept>> stream, Stream<Map<VarName, Concept>> stream2, ImmutableSet<VarName> joinVars) {
         LazyAnswerIterator l2 = new LazyAnswerIterator(stream2);
         return stream.flatMap(a1 -> {
             Stream<Map<VarName, Concept>> answerStream = l2.stream();
@@ -202,14 +201,10 @@
                 return true;
             });
             return answerStream.map(a2 -> {
-                Map<VarName, Concept> merged = new HashMap<>(a2);
-                merged.putAll(a1);
-                return merged;
-<<<<<<< HEAD
-=======
-            });
->>>>>>> ce1faeeb
-            });
+                    Map<VarName, Concept> merged = new HashMap<>(a2);
+                    merged.putAll(a1);
+                    return merged;
+                });
             });
     }
 
@@ -231,10 +226,10 @@
      * @param joinVars intersection on variables of two streams
      * @return joined stream
      */
-    public static Stream<Map<VarName, Concept>> joinWithInverse(Stream<Map<VarName, Concept>> stream,
-                                                        Stream<Map<VarName, Concept>> stream2,
-                                                        Map<Pair<VarName, Concept>, Set<Map<VarName, Concept>>> stream2InverseMap,
-                                                        ImmutableSet<VarName> joinVars) {
+    static Stream<Map<VarName, Concept>> joinWithInverse(Stream<Map<VarName, Concept>> stream,
+                                                         Stream<Map<VarName, Concept>> stream2,
+                                                         Map<Pair<VarName, Concept>, Set<Map<VarName, Concept>>> stream2InverseMap,
+                                                         ImmutableSet<VarName> joinVars) {
         if (joinVars.isEmpty()){
             LazyAnswerIterator l2 = new LazyAnswerIterator(stream2);
             return stream.flatMap(a1 -> l2.stream().map(a2 -> {

/*
 * Grakn - A Distributed Semantic Database
 * Copyright (C) 2016  Grakn Labs Limited
 *
 * Grakn is free software: you can redistribute it and/or modify
 * it under the terms of the GNU General Public License as published by
 * the Free Software Foundation, either version 3 of the License, or
 * (at your option) any later version.
 *
 * Grakn is distributed in the hope that it will be useful,
 * but WITHOUT ANY WARRANTY; without even the implied warranty of
 * MERCHANTABILITY or FITNESS FOR A PARTICULAR PURPOSE.  See the
 * GNU General Public License for more details.
 *
 * You should have received a copy of the GNU General Public License
 * along with Grakn. If not, see <http://www.gnu.org/licenses/gpl.txt>.
 */

package ai.grakn.graql.internal.reasoner.state;

import ai.grakn.graql.Var;
import ai.grakn.graql.admin.Answer;
import ai.grakn.graql.admin.Unifier;
import ai.grakn.graql.internal.query.QueryAnswer;
import ai.grakn.graql.internal.reasoner.cache.QueryCache;
import ai.grakn.graql.internal.reasoner.explanation.RuleExplanation;
import ai.grakn.graql.internal.reasoner.query.ReasonerAtomicQuery;
import ai.grakn.graql.internal.reasoner.query.ReasonerQueries;
import ai.grakn.graql.internal.reasoner.rule.InferenceRule;
import java.util.Set;


/**
 *
 * <p>
 * Resolution state holding an answer ({@link Answer}) to the parent state.
 * </p>
 *
 * @author Kasper Piskorski
 *
 */
class AnswerState extends ResolutionState {

    AnswerState(Answer sub, Unifier u, QueryState parent) {
        super(sub, u, parent);
    }

    @Override
    public boolean isAnswerState(){ return true;}

    @Override
    public ResolutionState generateSubGoal() {
        return getParentState().propagateAnswer(this);
    }

    Answer getAnswer(){
        if (!getParentState().isAtomicState()) return getSubstitution();
        else{
            Answer answer;
            AtomicState parent = (AtomicState) getParentState();
            ReasonerAtomicQuery query = parent.getQuery();
            InferenceRule rule = parent.getCurrentRule();
            QueryCache<ReasonerAtomicQuery> cache = parent.getCache();
            if (rule == null) answer = getSubstitution();
            else{
                answer = rule.requiresMaterialisation(query.getAtom()) ?
                        getMaterialisedAnswer(query, rule, cache) :
                        getRuleAnswer(query, rule);
            }
            return cache.recordAnswerWithUnifier(query, answer, parent.getCacheUnifier());
        }
    }

    private Answer getRuleAnswer(ReasonerAtomicQuery query, InferenceRule rule){
        Answer answer = getSubstitution()
                .merge(rule.getHead().getRoleSubstitution())
                .unify(getUnifier());
        if (answer.isEmpty()) return answer;

        return answer
                .merge(query.getSubstitution())
                .project(query.getVarNames())
                .explain(new RuleExplanation(query, rule));
    }

    private Answer getMaterialisedAnswer(ReasonerAtomicQuery query, InferenceRule rule, QueryCache<ReasonerAtomicQuery> cache){
        Answer ans = getSubstitution();
        Unifier unifier = getUnifier();
        ReasonerAtomicQuery subbedQuery = ReasonerQueries.atomic(query).addSubstitution(ans);
        ReasonerAtomicQuery ruleHead = ReasonerQueries.atomic(rule.getHead()).addSubstitution(ans);

        Set<Var> queryVars = query.getVarNames().size() < ruleHead.getVarNames().size()?
                unifier.keySet() :
                ruleHead.getVarNames();

        boolean queryEquivalentToHead = subbedQuery.isEquivalent(ruleHead);

        //check if the specific answer to ruleHead already in cache/db
        Answer headAnswer = ruleHead
<<<<<<< HEAD
                .lookupAnswer(cache, ans)
                .filterVars(queryVars)
                .unify(unifier);
=======
                            .lookupAnswer(cache, ans)
                            .project(queryVars)
                            .unify(unifier);
>>>>>>> 6c231c23

        //if not and query different than rule head do the same with the query
        Answer queryAnswer = headAnswer.isEmpty() && queryEquivalentToHead?
                subbedQuery.lookupAnswer(cache, ans) :
                new QueryAnswer();

        //ensure no duplicates created - only materialise answer if it doesn't exist in the db
        if (headAnswer.isEmpty()
                && queryAnswer.isEmpty()) {
            Answer materialisedSub = ruleHead.materialise(ans).findFirst().orElse(null);
            if (!queryEquivalentToHead) cache.recordAnswer(ruleHead, materialisedSub);
            ans = materialisedSub
                    .project(queryVars)
                    .unify(unifier);
        } else {
            ans = headAnswer.isEmpty()? queryAnswer : headAnswer;
        }

        if (ans.isEmpty()) return ans;

        return ans
                .merge(query.getSubstitution())
                .explain(new RuleExplanation(query, rule));
    }

}<|MERGE_RESOLUTION|>--- conflicted
+++ resolved
@@ -97,15 +97,9 @@
 
         //check if the specific answer to ruleHead already in cache/db
         Answer headAnswer = ruleHead
-<<<<<<< HEAD
                 .lookupAnswer(cache, ans)
-                .filterVars(queryVars)
+                .project(queryVars)
                 .unify(unifier);
-=======
-                            .lookupAnswer(cache, ans)
-                            .project(queryVars)
-                            .unify(unifier);
->>>>>>> 6c231c23
 
         //if not and query different than rule head do the same with the query
         Answer queryAnswer = headAnswer.isEmpty() && queryEquivalentToHead?

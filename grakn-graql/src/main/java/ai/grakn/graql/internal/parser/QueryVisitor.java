--- conflicted
+++ resolved
@@ -658,11 +658,7 @@
 
     private Var getVariable(TerminalNode variable) {
         // Remove '$' prefix
-<<<<<<< HEAD
         return var(variable.getText().substring(1));
-=======
-        return Var.of(variable.getText().substring(1));
->>>>>>> d4593213
     }
 
     private String getRegex(TerminalNode string) {

/*
 * Grakn - A Distributed Semantic Database
 * Copyright (C) 2016  Grakn Labs Limited
 *
 * Grakn is free software: you can redistribute it and/or modify
 * it under the terms of the GNU General Public License as published by
 * the Free Software Foundation, either version 3 of the License, or
 * (at your option) any later version.
 *
 * Grakn is distributed in the hope that it will be useful,
 * but WITHOUT ANY WARRANTY; without even the implied warranty of
 * MERCHANTABILITY or FITNESS FOR A PARTICULAR PURPOSE.  See the
 * GNU General Public License for more details.
 *
 * You should have received a copy of the GNU General Public License
 * along with Grakn. If not, see <http://www.gnu.org/licenses/gpl.txt>.
 *
 */

package ai.grakn.graql.internal.gremlin.sets;

import ai.grakn.GraknGraph;
import ai.grakn.concept.Label;
import ai.grakn.concept.OntologyConcept;
import ai.grakn.concept.RelationType;
import ai.grakn.concept.Role;
import ai.grakn.concept.Type;
import ai.grakn.graql.Var;
import ai.grakn.graql.admin.VarProperty;
import ai.grakn.graql.internal.gremlin.EquivalentFragmentSet;
import ai.grakn.graql.internal.gremlin.fragment.Fragments;
import ai.grakn.util.Schema;
import com.google.common.base.Preconditions;

import javax.annotation.Nullable;
import java.util.Collection;
import java.util.Optional;
import java.util.Set;

import static ai.grakn.util.CommonUtil.withImplicitConceptsVisible;
import static java.util.stream.Collectors.toSet;

/**
 * Describes the edge connecting a relation to a role-player.
 * <p>
 * Can be constrained with information about the possible role types or relation types.
 *
 * @author Felix Chapman
 */
class ShortcutFragmentSet extends EquivalentFragmentSet {

    private final Var relation;
    private final Var edge;
    private final Var rolePlayer;
    private final Optional<Var> role;
    private final Optional<Set<Label>> roleTypeLabels;
    private final Optional<Set<Label>> relationTypeLabels;

<<<<<<< HEAD
    ShortcutFragmentSet(
            Var relation, Var edge, Var rolePlayer, Optional<Var> role,
            Optional<Set<Label>> roleLabels, Optional<Set<Label>> relationTypeLabels) {
        super(
                Fragments.inShortcut(rolePlayer, edge, relation, role, roleLabels, relationTypeLabels),
                Fragments.outShortcut(relation, edge, rolePlayer, role, roleLabels, relationTypeLabels)
=======
    ShortcutFragmentSet(VarProperty varProperty,
            Var relation, Var edge, Var rolePlayer, Optional<Var> roleType,
            Optional<Set<Label>> roleTypeLabels, Optional<Set<Label>> relationTypeLabels) {
        super(
                Fragments.inShortcut(varProperty, rolePlayer, edge, relation, roleType, roleTypeLabels, relationTypeLabels),
                Fragments.outShortcut(varProperty, relation, edge, rolePlayer, roleType, roleTypeLabels, relationTypeLabels)
>>>>>>> f78ef5b4
        );
        this.relation = relation;
        this.edge = edge;
        this.rolePlayer = rolePlayer;
        this.role = role;
        this.roleTypeLabels = roleLabels;
        this.relationTypeLabels = relationTypeLabels;
    }

    /**
     * A query can use the role-type labels on a shortcut edge when the following criteria are met:
     * <ol>
     *     <li>There is a {@link ShortcutFragmentSet} {@code $r-[shortcut:$e role:$R ...]->$p}
     *     <li>There is a {@link LabelFragmentSet} {@code $R[label:foo]} that does not refer to the meta {@code role}
     * </ol>
     *
     * When these criteria are met, the {@link ShortcutFragmentSet} can be filtered to the indirect sub-types of
     * {@code foo} and will no longer need to navigate to the role-type directly:
     * <p>
     * {@code $r-[shortcut:$e roles:foo ...]->$p}
     * <p>
     *
     * However, we must still retain the {@link LabelFragmentSet} because it is possible it is selected as a result or
     * referred to elsewhere in the query.
     */
    static boolean applyShortcutRoleOptimisation(Collection<EquivalentFragmentSet> fragmentSets, GraknGraph graph) {
        Iterable<ShortcutFragmentSet> shortcuts = EquivalentFragmentSets.fragmentSetOfType(ShortcutFragmentSet.class, fragmentSets)::iterator;

        for (ShortcutFragmentSet shortcut : shortcuts) {
            Optional<Var> roleVar = shortcut.role;

            if (!roleVar.isPresent()) continue;

            @Nullable LabelFragmentSet roleLabel = EquivalentFragmentSets.typeLabelOf(roleVar.get(), fragmentSets);

            if (roleLabel == null) continue;

            if (!roleLabel.label().equals(Schema.MetaSchema.ROLE.getLabel())) {
                Role role = graph.getOntologyConcept(roleLabel.label());

                fragmentSets.remove(shortcut);
                fragmentSets.add(shortcut.substituteRoleTypeLabel(graph, role));

                return true;
            }
        }

        return false;
    }

    /**
     * A query can use the relation-type labels on a shortcut edge when the following criteria are met:
     * <ol>
     *     <li>There is a {@link ShortcutFragmentSet} {@code $r-[shortcut:$e ...]->$p}
     *         without any relation type labels specified
     *     <li>There is a {@link IsaFragmentSet} {@code $r-[isa]->$R}
     *     <li>There is a {@link LabelFragmentSet} {@code $R[label:foo]}
     * </ol>
     *
     * When these criteria are met, the {@link ShortcutFragmentSet} can be filtered to the indirect sub-types of
     * {@code foo}.
     * <p>
     * {@code $r-[shortcut:$e rels:foo]->$p}
     * <p>
     *
     * However, we must still retain the {@link LabelFragmentSet} because it is possible it is selected as a result or
     * referred to elsewhere in the query.
     * <p>
     * We also keep the {@link IsaFragmentSet}, although the results will still be correct without it. This is because
     * it can help with performance: there are some instances where it makes sense to navigate from the relation-type
     * {@code foo} to all instances. In order to do that, the {@link IsaFragmentSet} must be present.
     */
    static boolean applyShortcutRelationTypeOptimisation(Collection<EquivalentFragmentSet> fragmentSets, GraknGraph graph) {
        Iterable<ShortcutFragmentSet> shortcuts = EquivalentFragmentSets.fragmentSetOfType(ShortcutFragmentSet.class, fragmentSets)::iterator;

        for (ShortcutFragmentSet shortcut : shortcuts) {

            if (shortcut.relationTypeLabels.isPresent()) continue;

            @Nullable IsaFragmentSet isa = EquivalentFragmentSets.typeInformationOf(shortcut.relation, fragmentSets);

            if (isa == null) continue;

            @Nullable LabelFragmentSet relationLabel = EquivalentFragmentSets.typeLabelOf(isa.type(), fragmentSets);

            if (relationLabel != null) {
                RelationType relationType = graph.getOntologyConcept(relationLabel.label());

                fragmentSets.remove(shortcut);
                fragmentSets.add(shortcut.addRelationTypeLabel(graph, relationType));

                return true;
            }
        }

        return false;
    }

    /**
     * Apply an optimisation where we check the role-type property instead of navigating to the role-type directly.
     * @param role the role-type that this shortcut fragment must link to
     * @return a new {@link ShortcutFragmentSet} with the same properties excepting role-types
     */
    private ShortcutFragmentSet substituteRoleTypeLabel(GraknGraph graph, Role role) {
        Preconditions.checkState(this.role.isPresent());
        Preconditions.checkState(!roleTypeLabels.isPresent());

        Collection<Role> subTypes = withImplicitConceptsVisible(graph, role::subs);

        Set<Label> newRoleLabels = subTypes.stream().map(OntologyConcept::getLabel).collect(toSet());

        return new ShortcutFragmentSet(null,
                relation, edge, rolePlayer, Optional.empty(), Optional.of(newRoleLabels), relationTypeLabels
        );
    }

    /**
     * Apply an optimisation where we check the relation-type property.
     * @param relationType the relation-type that this shortcut fragment must link to
     * @return a new {@link ShortcutFragmentSet} with the same properties excepting relation-type labels
     */
    private ShortcutFragmentSet addRelationTypeLabel(GraknGraph graph, RelationType relationType) {
        Preconditions.checkState(!relationTypeLabels.isPresent());

        Collection<RelationType> subTypes = withImplicitConceptsVisible(graph, relationType::subs);

        Set<Label> newRelationLabels = subTypes.stream().map(Type::getLabel).collect(toSet());

<<<<<<< HEAD
        return new ShortcutFragmentSet(
                relation, edge, rolePlayer, role, roleTypeLabels, Optional.of(newRelationLabels)
=======
        return new ShortcutFragmentSet(null,
                relation, edge, rolePlayer, roleType, roleTypeLabels, Optional.of(newRelationLabels)
>>>>>>> f78ef5b4
        );
    }
}<|MERGE_RESOLUTION|>--- conflicted
+++ resolved
@@ -56,21 +56,12 @@
     private final Optional<Set<Label>> roleTypeLabels;
     private final Optional<Set<Label>> relationTypeLabels;
 
-<<<<<<< HEAD
-    ShortcutFragmentSet(
+    ShortcutFragmentSet(VarProperty varProperty,
             Var relation, Var edge, Var rolePlayer, Optional<Var> role,
             Optional<Set<Label>> roleLabels, Optional<Set<Label>> relationTypeLabels) {
         super(
-                Fragments.inShortcut(rolePlayer, edge, relation, role, roleLabels, relationTypeLabels),
-                Fragments.outShortcut(relation, edge, rolePlayer, role, roleLabels, relationTypeLabels)
-=======
-    ShortcutFragmentSet(VarProperty varProperty,
-            Var relation, Var edge, Var rolePlayer, Optional<Var> roleType,
-            Optional<Set<Label>> roleTypeLabels, Optional<Set<Label>> relationTypeLabels) {
-        super(
-                Fragments.inShortcut(varProperty, rolePlayer, edge, relation, roleType, roleTypeLabels, relationTypeLabels),
-                Fragments.outShortcut(varProperty, relation, edge, rolePlayer, roleType, roleTypeLabels, relationTypeLabels)
->>>>>>> f78ef5b4
+                Fragments.inShortcut(varProperty, rolePlayer, edge, relation, role, roleLabels, relationTypeLabels),
+                Fragments.outShortcut(varProperty, relation, edge, rolePlayer, role, roleLabels, relationTypeLabels)
         );
         this.relation = relation;
         this.edge = edge;
@@ -199,13 +190,8 @@
 
         Set<Label> newRelationLabels = subTypes.stream().map(Type::getLabel).collect(toSet());
 
-<<<<<<< HEAD
-        return new ShortcutFragmentSet(
+        return new ShortcutFragmentSet(null,
                 relation, edge, rolePlayer, role, roleTypeLabels, Optional.of(newRelationLabels)
-=======
-        return new ShortcutFragmentSet(null,
-                relation, edge, rolePlayer, roleType, roleTypeLabels, Optional.of(newRelationLabels)
->>>>>>> f78ef5b4
         );
     }
 }
/*
 * Grakn - A Distributed Semantic Database
 * Copyright (C) 2016  Grakn Labs Limited
 *
 * Grakn is free software: you can redistribute it and/or modify
 * it under the terms of the GNU General Public License as published by
 * the Free Software Foundation, either version 3 of the License, or
 * (at your option) any later version.
 *
 * Grakn is distributed in the hope that it will be useful,
 * but WITHOUT ANY WARRANTY; without even the implied warranty of
 * MERCHANTABILITY or FITNESS FOR A PARTICULAR PURPOSE.  See the
 * GNU General Public License for more details.
 *
 * You should have received a copy of the GNU General Public License
 * along with Grakn. If not, see <http://www.gnu.org/licenses/gpl.txt>.
 *
 */

package ai.grakn.graql.internal.gremlin.sets;

import ai.grakn.GraknGraph;
import ai.grakn.concept.Label;
import ai.grakn.concept.OntologyConcept;
import ai.grakn.concept.RelationType;
import ai.grakn.concept.Role;
import ai.grakn.concept.Type;
import ai.grakn.graql.Var;
import ai.grakn.graql.admin.VarProperty;
import ai.grakn.graql.internal.gremlin.EquivalentFragmentSet;
import ai.grakn.graql.internal.gremlin.fragment.Fragments;
import ai.grakn.util.Schema;
import com.google.common.base.Preconditions;

import javax.annotation.Nullable;
import java.util.Collection;
import java.util.Optional;
import java.util.Set;

import static ai.grakn.util.CommonUtil.withImplicitConceptsVisible;
import static java.util.stream.Collectors.toSet;

/**
 * Describes the edge connecting a relation to a role-player.
 * <p>
 * Can be constrained with information about the possible role types or relation types.
 *
 * @author Felix Chapman
 */
class ShortcutFragmentSet extends EquivalentFragmentSet {

    private final VarProperty varProperty;
    private final Var relation;
    private final Var edge;
    private final Var rolePlayer;
    private final Optional<Var> role;
    private final Optional<Set<Label>> roleTypeLabels;
    private final Optional<Set<Label>> relationTypeLabels;
    private final VarProperty varProperty;

    ShortcutFragmentSet(VarProperty varProperty,
            Var relation, Var edge, Var rolePlayer, Optional<Var> role,
            Optional<Set<Label>> roleLabels, Optional<Set<Label>> relationTypeLabels) {
        super(
                Fragments.inShortcut(varProperty, rolePlayer, edge, relation, role, roleLabels, relationTypeLabels),
                Fragments.outShortcut(varProperty, relation, edge, rolePlayer, role, roleLabels, relationTypeLabels)
        );
        this.varProperty = varProperty;
        this.relation = relation;
        this.edge = edge;
        this.rolePlayer = rolePlayer;
        this.role = role;
        this.roleTypeLabels = roleLabels;
        this.relationTypeLabels = relationTypeLabels;
        this.varProperty = varProperty;
    }

    /**
     * A query can use the role-type labels on a shortcut edge when the following criteria are met:
     * <ol>
     *     <li>There is a {@link ShortcutFragmentSet} {@code $r-[shortcut:$e role:$R ...]->$p}
     *     <li>There is a {@link LabelFragmentSet} {@code $R[label:foo]}
     * </ol>
     *
     * When these criteria are met, the {@link ShortcutFragmentSet} can be filtered to the indirect sub-types of
     * {@code foo} and will no longer need to navigate to the role-type directly:
     * <p>
     * {@code $r-[shortcut:$e roles:foo ...]->$p}
     * <p>
     * In the special case where the role is specified as the meta {@code role}, no labels are added and the role
     * variable is detached from the shortcut edge.
     * <p>
     * However, we must still retain the {@link LabelFragmentSet} because it is possible it is selected as a result or
     * referred to elsewhere in the query.
     */
    static boolean applyShortcutRoleOptimisation(Collection<EquivalentFragmentSet> fragmentSets, GraknGraph graph) {
        Iterable<ShortcutFragmentSet> shortcuts = EquivalentFragmentSets.fragmentSetOfType(ShortcutFragmentSet.class, fragmentSets)::iterator;

        for (ShortcutFragmentSet shortcut : shortcuts) {
            Optional<Var> roleVar = shortcut.role;

            if (!roleVar.isPresent()) continue;

            @Nullable LabelFragmentSet roleLabel = EquivalentFragmentSets.typeLabelOf(roleVar.get(), fragmentSets);

            if (roleLabel != null) {
                ShortcutFragmentSet newShortcut;

                if (roleLabel.label().equals(Schema.MetaSchema.ROLE.getLabel())) {
                    newShortcut = shortcut.removeRoleVar();
                } else {
                    Role role = graph.getOntologyConcept(roleLabel.label());
                    newShortcut = shortcut.substituteRoleTypeLabel(graph, role);
                }

                fragmentSets.remove(shortcut);
                fragmentSets.add(newShortcut);
                return true;
            }
        }

        return false;
    }

    /**
     * A query can use the relation-type labels on a shortcut edge when the following criteria are met:
     * <ol>
     *     <li>There is a {@link ShortcutFragmentSet} {@code $r-[shortcut:$e ...]->$p}
     *         without any relation type labels specified
     *     <li>There is a {@link IsaFragmentSet} {@code $r-[isa]->$R}
     *     <li>There is a {@link LabelFragmentSet} {@code $R[label:foo]}
     * </ol>
     *
     * When these criteria are met, the {@link ShortcutFragmentSet} can be filtered to the indirect sub-types of
     * {@code foo}.
     * <p>
     * {@code $r-[shortcut:$e rels:foo]->$p}
     * <p>
     *
     * However, we must still retain the {@link LabelFragmentSet} because it is possible it is selected as a result or
     * referred to elsewhere in the query.
     * <p>
     * We also keep the {@link IsaFragmentSet}, although the results will still be correct without it. This is because
     * it can help with performance: there are some instances where it makes sense to navigate from the relation-type
     * {@code foo} to all instances. In order to do that, the {@link IsaFragmentSet} must be present.
     */
    static boolean applyShortcutRelationTypeOptimisation(Collection<EquivalentFragmentSet> fragmentSets, GraknGraph graph) {
        Iterable<ShortcutFragmentSet> shortcuts = EquivalentFragmentSets.fragmentSetOfType(ShortcutFragmentSet.class, fragmentSets)::iterator;

        for (ShortcutFragmentSet shortcut : shortcuts) {

            if (shortcut.relationTypeLabels.isPresent()) continue;

            @Nullable IsaFragmentSet isa = EquivalentFragmentSets.typeInformationOf(shortcut.relation, fragmentSets);

            if (isa == null) continue;

            @Nullable LabelFragmentSet relationLabel = EquivalentFragmentSets.typeLabelOf(isa.type(), fragmentSets);

            if (relationLabel != null) {
                RelationType relationType = graph.getOntologyConcept(relationLabel.label());

                fragmentSets.remove(shortcut);
                fragmentSets.add(shortcut.addRelationTypeLabel(graph, relationType));

                return true;
            }
        }

        return false;
    }

    /**
     * Apply an optimisation where we check the role-type property instead of navigating to the role-type directly.
     * @param role the role-type that this shortcut fragment must link to
     * @return a new {@link ShortcutFragmentSet} with the same properties excepting role-types
     */
    private ShortcutFragmentSet substituteRoleTypeLabel(GraknGraph graph, Role role) {
        Preconditions.checkState(this.role.isPresent());
        Preconditions.checkState(!roleTypeLabels.isPresent());

        Collection<Role> subTypes = withImplicitConceptsVisible(graph, role::subs);

        Set<Label> newRoleLabels = subTypes.stream().map(OntologyConcept::getLabel).collect(toSet());

        return new ShortcutFragmentSet(varProperty,
                relation, edge, rolePlayer, Optional.empty(), Optional.of(newRoleLabels), relationTypeLabels
        );
    }

    /**
     * Apply an optimisation where we check the relation-type property.
     * @param relationType the relation-type that this shortcut fragment must link to
     * @return a new {@link ShortcutFragmentSet} with the same properties excepting relation-type labels
     */
    private ShortcutFragmentSet addRelationTypeLabel(GraknGraph graph, RelationType relationType) {
        Preconditions.checkState(!relationTypeLabels.isPresent());

        Collection<RelationType> subTypes = withImplicitConceptsVisible(graph, relationType::subs);

        Set<Label> newRelationLabels = subTypes.stream().map(Type::getLabel).collect(toSet());

<<<<<<< HEAD
        return new ShortcutFragmentSet(null,
                relation, edge, rolePlayer, role, roleTypeLabels, Optional.of(newRelationLabels)
=======
        return new ShortcutFragmentSet(varProperty,
                relation, edge, rolePlayer, roleType, roleTypeLabels, Optional.of(newRelationLabels)
>>>>>>> df50e5c9
        );
    }

    /**
     * Remove any specified role variable
     */
    private ShortcutFragmentSet removeRoleVar() {
        Preconditions.checkState(role.isPresent());
        return new ShortcutFragmentSet(varProperty, relation, edge, rolePlayer, Optional.empty(), roleTypeLabels, relationTypeLabels);
    }
}<|MERGE_RESOLUTION|>--- conflicted
+++ resolved
@@ -49,7 +49,6 @@
  */
 class ShortcutFragmentSet extends EquivalentFragmentSet {
 
-    private final VarProperty varProperty;
     private final Var relation;
     private final Var edge;
     private final Var rolePlayer;
@@ -65,7 +64,6 @@
                 Fragments.inShortcut(varProperty, rolePlayer, edge, relation, role, roleLabels, relationTypeLabels),
                 Fragments.outShortcut(varProperty, relation, edge, rolePlayer, role, roleLabels, relationTypeLabels)
         );
-        this.varProperty = varProperty;
         this.relation = relation;
         this.edge = edge;
         this.rolePlayer = rolePlayer;
@@ -200,13 +198,8 @@
 
         Set<Label> newRelationLabels = subTypes.stream().map(Type::getLabel).collect(toSet());
 
-<<<<<<< HEAD
-        return new ShortcutFragmentSet(null,
+        return new ShortcutFragmentSet(varProperty,
                 relation, edge, rolePlayer, role, roleTypeLabels, Optional.of(newRelationLabels)
-=======
-        return new ShortcutFragmentSet(varProperty,
-                relation, edge, rolePlayer, roleType, roleTypeLabels, Optional.of(newRelationLabels)
->>>>>>> df50e5c9
         );
     }
 

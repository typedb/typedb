/*
 * Grakn - A Distributed Semantic Database
 * Copyright (C) 2016  Grakn Labs Limited
 *
 * Grakn is free software: you can redistribute it and/or modify
 * it under the terms of the GNU General Public License as published by
 * the Free Software Foundation, either version 3 of the License, or
 * (at your option) any later version.
 *
 * Grakn is distributed in the hope that it will be useful,
 * but WITHOUT ANY WARRANTY; without even the implied warranty of
 * MERCHANTABILITY or FITNESS FOR A PARTICULAR PURPOSE.  See the
 * GNU General Public License for more details.
 *
 * You should have received a copy of the GNU General Public License
 * along with Grakn. If not, see <http://www.gnu.org/licenses/gpl.txt>.
 */

package ai.grakn.graql.internal.query.analytics;

import ai.grakn.Grakn;
import ai.grakn.GraknComputer;
import ai.grakn.GraknTx;
import ai.grakn.concept.AttributeType;
import ai.grakn.concept.Concept;
import ai.grakn.concept.ConceptId;
import ai.grakn.concept.EntityType;
import ai.grakn.concept.Label;
import ai.grakn.concept.LabelId;
<<<<<<< HEAD
import ai.grakn.concept.OntologyConcept;
import ai.grakn.concept.RelationType;
=======
import ai.grakn.concept.SchemaConcept;
import ai.grakn.concept.RelationshipType;
import ai.grakn.concept.ResourceType;
>>>>>>> 45605392
import ai.grakn.concept.Thing;
import ai.grakn.concept.Type;
import ai.grakn.exception.GraqlQueryException;
import ai.grakn.graql.ComputeQuery;
import ai.grakn.graql.Graql;
import ai.grakn.graql.Pattern;
import ai.grakn.graql.Printer;
import ai.grakn.graql.internal.util.StringConverter;
import ai.grakn.util.Schema;
import com.google.common.collect.Sets;
import org.slf4j.Logger;
import org.slf4j.LoggerFactory;

import java.util.Arrays;
import java.util.Collection;
import java.util.HashSet;
import java.util.List;
import java.util.Map;
import java.util.Optional;
import java.util.Set;
import java.util.concurrent.ThreadLocalRandom;
import java.util.stream.Collectors;
import java.util.stream.Stream;

import static ai.grakn.graql.Graql.or;
import static ai.grakn.graql.Graql.var;
import static java.util.stream.Collectors.joining;

abstract class AbstractComputeQuery<T> implements ComputeQuery<T> {

    static final Logger LOGGER = LoggerFactory.getLogger(ComputeQuery.class);

    Optional<GraknTx> graph = Optional.empty();
    GraknComputer graknComputer = null;
    String keySpace;

    Set<Label> subLabels = new HashSet<>();
    Set<Type> subTypes = new HashSet<>();

    private String url;

    @Override
    public ComputeQuery<T> withGraph(GraknTx graph) {
        this.graph = Optional.of(graph);
        return this;
    }

    @Override
    public ComputeQuery<T> in(String... subTypeLabels) {
        this.subLabels = Arrays.stream(subTypeLabels).map(Label::of).collect(Collectors.toSet());
        return this;
    }

    @Override
    public ComputeQuery<T> in(Collection<Label> subLabels) {
        this.subLabels = Sets.newHashSet(subLabels);
        return this;
    }

    @Override
    public void kill() {
        if (graknComputer != null) {
            graknComputer.killJobs();
        }
    }

    @Override
    public Stream<String> resultsString(Printer printer) {
        Object computeResult = execute();
        if (computeResult instanceof Map) {
            if (((Map) computeResult).isEmpty()) {
                return Stream.of("There are no instances of the selected type(s).");
            }
            if (((Map) computeResult).values().iterator().next() instanceof Set) {
                Map<?, ?> map = (Map) computeResult;
                return map.entrySet().stream().map(entry -> {
                    StringBuilder stringBuilder = new StringBuilder();
                    for (Object s : (Iterable) entry.getValue()) {
                        stringBuilder.append(entry.getKey()).append("\t").append(s).append("\n");
                    }
                    return stringBuilder.toString();
                });
            }
        }

        return Stream.of(printer.graqlString(computeResult));
    }

    void initSubGraph() {
        GraknTx theGraph = graph.orElseThrow(GraqlQueryException::noGraph);
        keySpace = theGraph.getKeyspace();
        url = theGraph.admin().getEngineUrl();

        getAllSubTypes(theGraph);
    }

    private void getAllSubTypes(GraknTx graph) {
        // get all types if subGraph is empty, else get all subTypes of each type in subGraph
        if (subLabels.isEmpty()) {
            EntityType metaEntityType = graph.admin().getMetaEntityType();
            metaEntityType.subs().forEach(subTypes::add);
            subTypes.remove(metaEntityType);
<<<<<<< HEAD
            AttributeType<?> metaAttributeType = graph.admin().getMetaResourceType();
            metaAttributeType.subs().forEach(subTypes::add);
            subTypes.remove(metaAttributeType);
            RelationType metaRelationType = graph.admin().getMetaRelationType();
            metaRelationType.subs().forEach(subTypes::add);
            subTypes.remove(metaRelationType);
            subLabels = subTypes.stream().map(OntologyConcept::getLabel).collect(Collectors.toSet());
=======
            ResourceType<?> metaResourceType = graph.admin().getMetaResourceType();
            metaResourceType.subs().forEach(subTypes::add);
            subTypes.remove(metaResourceType);
            RelationshipType metaRelationshipType = graph.admin().getMetaRelationType();
            metaRelationshipType.subs().forEach(subTypes::add);
            subTypes.remove(metaRelationshipType);
            subLabels = subTypes.stream().map(SchemaConcept::getLabel).collect(Collectors.toSet());
>>>>>>> 45605392
        } else {
            subTypes = subLabels.stream().map(label -> {
                Type type = graph.getSchemaConcept(label);
                if (type == null) throw GraqlQueryException.labelNotFound(label);
                return type;
            }).collect(Collectors.toSet());
            for (Type type : subTypes) {
                type.subs().forEach(subType -> this.subLabels.add(subType.getLabel()));
            }
        }
    }

    GraknComputer getGraphComputer() {
        if (graknComputer == null) {
            graknComputer = Grakn.session(url, keySpace).getGraphComputer();
        }
        return graknComputer;
    }

    boolean selectedTypesHaveInstance() {
        if (subLabels.isEmpty()) return false;

        List<Pattern> checkSubtypes = subLabels.stream()
                .map(type -> var("x").isa(Graql.label(type))).collect(Collectors.toList());
        return this.graph.get().graql().infer(false).match(or(checkSubtypes)).ask().execute();
    }

    boolean verticesExistInSubgraph(ConceptId... ids) {
        for (ConceptId id : ids) {
            Thing thing = this.graph.get().getConcept(id);
            if (thing == null || !subLabels.contains(thing.type().getLabel())) return false;
        }
        return true;
    }

    abstract String graqlString();

    final String subtypeString() {
        return subLabels.isEmpty() ? ";" : " in "
                + subLabels.stream().map(StringConverter::typeLabelToString).collect(joining(", ")) + ";";
    }

    @Override
    public String toString() {
        return "compute " + graqlString();
    }

    Set<Label> getHasResourceRelationTypes() {
        return subTypes.stream()
                .filter(Concept::isAttributeType)
                .map(resourceType -> Schema.ImplicitType.HAS.getLabel(resourceType.getLabel()))
                .collect(Collectors.toSet());
    }

    @Override
    public boolean equals(Object o) {
        if (this == o) return true;
        if (o == null || getClass() != o.getClass()) return false;

        AbstractComputeQuery<?> that = (AbstractComputeQuery<?>) o;

        return graph.equals(that.graph) && subLabels.equals(that.subLabels);
    }

    @Override
    public int hashCode() {
        int result = graph.hashCode();
        result = 31 * result + subLabels.hashCode();
        return result;
    }

    Set<LabelId> convertLabelsToIds(Set<Label> labelSet) {
        return labelSet.stream()
                .map(graph.get().admin()::convertToId)
                .filter(LabelId::isValid)
                .collect(Collectors.toSet());
    }

    static String getRandomJobId() {
        return Integer.toString(ThreadLocalRandom.current().nextInt(Integer.MAX_VALUE));
    }
}<|MERGE_RESOLUTION|>--- conflicted
+++ resolved
@@ -27,14 +27,8 @@
 import ai.grakn.concept.EntityType;
 import ai.grakn.concept.Label;
 import ai.grakn.concept.LabelId;
-<<<<<<< HEAD
-import ai.grakn.concept.OntologyConcept;
-import ai.grakn.concept.RelationType;
-=======
 import ai.grakn.concept.SchemaConcept;
 import ai.grakn.concept.RelationshipType;
-import ai.grakn.concept.ResourceType;
->>>>>>> 45605392
 import ai.grakn.concept.Thing;
 import ai.grakn.concept.Type;
 import ai.grakn.exception.GraqlQueryException;
@@ -137,23 +131,13 @@
             EntityType metaEntityType = graph.admin().getMetaEntityType();
             metaEntityType.subs().forEach(subTypes::add);
             subTypes.remove(metaEntityType);
-<<<<<<< HEAD
             AttributeType<?> metaAttributeType = graph.admin().getMetaResourceType();
             metaAttributeType.subs().forEach(subTypes::add);
             subTypes.remove(metaAttributeType);
-            RelationType metaRelationType = graph.admin().getMetaRelationType();
-            metaRelationType.subs().forEach(subTypes::add);
-            subTypes.remove(metaRelationType);
-            subLabels = subTypes.stream().map(OntologyConcept::getLabel).collect(Collectors.toSet());
-=======
-            ResourceType<?> metaResourceType = graph.admin().getMetaResourceType();
-            metaResourceType.subs().forEach(subTypes::add);
-            subTypes.remove(metaResourceType);
             RelationshipType metaRelationshipType = graph.admin().getMetaRelationType();
             metaRelationshipType.subs().forEach(subTypes::add);
             subTypes.remove(metaRelationshipType);
             subLabels = subTypes.stream().map(SchemaConcept::getLabel).collect(Collectors.toSet());
->>>>>>> 45605392
         } else {
             subTypes = subLabels.stream().map(label -> {
                 Type type = graph.getSchemaConcept(label);

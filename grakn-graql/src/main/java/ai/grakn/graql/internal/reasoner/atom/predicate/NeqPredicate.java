--- conflicted
+++ resolved
@@ -39,11 +39,7 @@
 public class NeqPredicate extends Predicate<Var> {
 
     public NeqPredicate(Var varName, NeqProperty prop, ReasonerQuery parent){
-<<<<<<< HEAD
-        super(varName.neq(prop.getVar().var()).admin(), parent);
-=======
-        super(varName.neq(prop.var().getVarName()).admin(), parent);
->>>>>>> 9b0426d9
+        super(varName.neq(prop.var().var()).admin(), parent);
     }
     public NeqPredicate(NeqPredicate a){
         super(a);
@@ -62,11 +58,7 @@
 
     @Override
     protected Var extractPredicate(VarPatternAdmin pattern) {
-<<<<<<< HEAD
-        return pattern.getProperties(NeqProperty.class).iterator().next().getVar().var();
-=======
-        return pattern.getProperties(NeqProperty.class).iterator().next().var().getVarName();
->>>>>>> 9b0426d9
+        return pattern.getProperties(NeqProperty.class).iterator().next().var().var();
     }
 
     @Override

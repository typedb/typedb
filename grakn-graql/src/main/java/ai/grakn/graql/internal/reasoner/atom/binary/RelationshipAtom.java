/*
 * Grakn - A Distributed Semantic Database
 * Copyright (C) 2016  Grakn Labs Limited
 *
 * Grakn is free software: you can redistribute it and/or modify
 * it under the terms of the GNU General Public License as published by
 * the Free Software Foundation, either version 3 of the License, or
 * (at your option) any later version.
 *
 * Grakn is distributed in the hope that it will be useful,
 * but WITHOUT ANY WARRANTY; without even the implied warranty of
 * MERCHANTABILITY or FITNESS FOR A PARTICULAR PURPOSE.  See the
 * GNU General Public License for more details.
 *
 * You should have received a copy of the GNU General Public License
 * along with Grakn. If not, see <http://www.gnu.org/licenses/gpl.txt>.
 */
package ai.grakn.graql.internal.reasoner.atom.binary;

import ai.grakn.GraknTx;
import ai.grakn.concept.EntityType;
import ai.grakn.concept.Label;
import ai.grakn.concept.RelationshipType;
import ai.grakn.concept.Role;
import ai.grakn.concept.SchemaConcept;
import ai.grakn.concept.Type;
import ai.grakn.exception.GraqlQueryException;
import ai.grakn.graql.Graql;
import ai.grakn.graql.Var;
import ai.grakn.graql.VarPattern;
import ai.grakn.graql.admin.Answer;
import ai.grakn.graql.admin.Atomic;
import ai.grakn.graql.admin.MultiUnifier;
import ai.grakn.graql.admin.ReasonerQuery;
import ai.grakn.graql.admin.RelationPlayer;
import ai.grakn.graql.admin.Unifier;
import ai.grakn.graql.admin.VarPatternAdmin;
import ai.grakn.graql.internal.pattern.property.IsaProperty;
import ai.grakn.graql.internal.pattern.property.RelationshipProperty;
import ai.grakn.graql.internal.query.QueryAnswer;
import ai.grakn.graql.internal.reasoner.MultiUnifierImpl;
import ai.grakn.graql.internal.reasoner.ResolutionPlan;
import ai.grakn.graql.internal.reasoner.UnifierImpl;
import ai.grakn.graql.internal.reasoner.atom.Atom;
import ai.grakn.graql.internal.reasoner.atom.binary.type.IsaAtom;
import ai.grakn.graql.internal.reasoner.atom.predicate.IdPredicate;
import ai.grakn.graql.internal.reasoner.atom.predicate.Predicate;
import ai.grakn.graql.internal.reasoner.atom.predicate.ValuePredicate;
import ai.grakn.graql.internal.reasoner.query.ReasonerQueryImpl;
import ai.grakn.graql.internal.reasoner.utils.ReasonerUtils;
import ai.grakn.graql.internal.reasoner.utils.conversion.RoleConverter;
import ai.grakn.graql.internal.reasoner.utils.conversion.TypeConverter;
import ai.grakn.util.CommonUtil;
import ai.grakn.util.ErrorMessage;
import ai.grakn.util.Schema;
import com.google.common.collect.ArrayListMultimap;
import com.google.common.collect.HashMultimap;
import com.google.common.collect.ImmutableList;
import com.google.common.collect.Iterables;
import com.google.common.collect.Multimap;
import com.google.common.collect.Sets;
import ai.grakn.graql.internal.reasoner.utils.Pair;

import javax.annotation.Nullable;
import java.util.ArrayList;
import java.util.Collection;
import java.util.Collections;
import java.util.Comparator;
import java.util.HashMap;
import java.util.HashSet;
import java.util.List;
import java.util.Map;
import java.util.Objects;
import java.util.Set;
import java.util.stream.Collectors;
import java.util.stream.Stream;

import static ai.grakn.graql.internal.reasoner.utils.ReasonerUtils.areDisjointTypes;
import static ai.grakn.graql.internal.reasoner.utils.ReasonerUtils.compatibleRelationTypesWithRoles;
import static ai.grakn.graql.internal.reasoner.utils.ReasonerUtils.predicatesCompatible;
import static ai.grakn.graql.internal.reasoner.utils.ReasonerUtils.supers;
import static ai.grakn.graql.internal.reasoner.utils.ReasonerUtils.multimapIntersection;
import static ai.grakn.graql.internal.reasoner.utils.ReasonerUtils.compatibleRoles;
import static ai.grakn.graql.internal.reasoner.utils.ReasonerUtils.top;
import static java.util.stream.Collectors.toSet;

/**
 *
 * <p>
 * Atom implementation defining a relation atom corresponding to a combined {@link RelationshipProperty}
 * and (optional) {@link IsaProperty}. The relation atom is a {@link TypeAtom} with relationship players.
 * </p>
 *
 * @author Kasper Piskorski
 *
 */
public class RelationshipAtom extends IsaAtom {

    private int hashCode = 0;
    private Multimap<Role, Var> roleVarMap = null;
    private Multimap<Role, Type> roleTypeMap = null;
    private Multimap<Role, String> roleConceptIdMap = null;
    private List<RelationshipType> possibleRelations = null;
    private final ImmutableList<RelationPlayer> relationPlayers;
    private final Set<Label> roleLabels;

    public RelationshipAtom(VarPatternAdmin pattern, Var predicateVar, @Nullable IdPredicate predicate, ReasonerQuery par) {
        super(pattern, predicateVar, predicate, par);
        List<RelationPlayer> rps = new ArrayList<>();
        getPattern().asVarPattern()
                .getProperty(RelationshipProperty.class)
                .ifPresent(prop -> prop.relationPlayers().forEach(rps::add));
        this.relationPlayers = ImmutableList.copyOf(rps);
        this.roleLabels = relationPlayers.stream()
                .map(RelationPlayer::getRole)
                .flatMap(CommonUtil::optionalToStream)
                .map(VarPatternAdmin::getTypeLabel)
                .flatMap(CommonUtil::optionalToStream)
                .collect(toSet());
    }

    private RelationshipAtom(VarPatternAdmin pattern, Var predicateVar, @Nullable IdPredicate predicate, List<RelationshipType> possibleRelations, ReasonerQuery par) {
        this(pattern, predicateVar, predicate, par);
        this.possibleRelations = possibleRelations;
    }

    private RelationshipAtom(RelationshipAtom a) {
        super(a);
        this.relationPlayers = a.relationPlayers;
        this.roleLabels = a.roleLabels;
        this.roleVarMap = a.roleVarMap;
        this.possibleRelations = a.possibleRelations;
    }

    @Override
    public RelationshipAtom toRelationshipAtom(){ return this;}

    @Override
    public String toString(){
        String typeString = getSchemaConcept() != null?
                getSchemaConcept().getLabel().getValue() :
                "{" + inferPossibleRelationTypes(new QueryAnswer()).stream().map(rt -> rt.getLabel().getValue()).collect(Collectors.joining(", ")) + "}";
        String relationString = (isUserDefined()? getVarName() + " ": "") +
                typeString +
                getRelationPlayers().toString();
        return relationString + getPredicates(Predicate.class).map(Predicate::toString).collect(Collectors.joining(""));
    }

    private Set<Label> getRoleLabels() { return roleLabels;}
    private ImmutableList<RelationPlayer> getRelationPlayers() { return relationPlayers;}

    /**
     * @return set constituting the role player var names
     */
    public Set<Var> getRolePlayers() {
        return getRelationPlayers().stream().map(c -> c.getRolePlayer().var()).collect(toSet());
    }

    private Set<Var> getRoleVariables(){
        return getRelationPlayers().stream()
                .map(RelationPlayer::getRole)
                .flatMap(CommonUtil::optionalToStream)
                .map(VarPatternAdmin::var)
                .filter(Var::isUserDefinedName)
                .collect(Collectors.toSet());
    }

    @Override
    public Atomic copy() {
        return new RelationshipAtom(this);
    }

    /**
     * construct a $varName (rolemap) isa $typeVariable relation
     * @param varName variable name
     * @return corresponding {@link VarPatternAdmin}
     */
    private VarPatternAdmin relationPattern(Var varName, List<RelationPlayer> relationPlayers) {
        VarPattern var = varName;
        for (RelationPlayer rp : relationPlayers) {
            VarPattern rolePattern = rp.getRole().orElse(null);
            var = rolePattern == null? var.rel(rp.getRolePlayer()) : var.rel(rolePattern, rp.getRolePlayer());
        }
        return var.admin();
    }

    @Override
    public int hashCode() {
        if (hashCode == 0) {
            hashCode = 1;
            hashCode = hashCode * 37 + (getTypeId() != null ? getTypeId().hashCode() : 0);
            hashCode = hashCode * 37 + getVarNames().hashCode();
        }
        return hashCode;
    }

    @Override
    public boolean equals(Object obj) {
        if (obj == null || this.getClass() != obj.getClass()) return false;
        if (obj == this) return true;
        RelationshipAtom a2 = (RelationshipAtom) obj;
        return Objects.equals(this.getTypeId(), a2.getTypeId())
                && getVarNames().equals(a2.getVarNames())
                && getRelationPlayers().equals(a2.getRelationPlayers());
    }

    @Override
    public boolean isEquivalent(Object obj) {
        if (obj == null || this.getClass() != obj.getClass()) return false;
        if (obj == this) return true;
        RelationshipAtom a2 = (RelationshipAtom) obj;
        return (isUserDefined() == a2.isUserDefined())
                && Objects.equals(this.getTypeId(), a2.getTypeId())
                //check relation players equivalent
                && getRolePlayers().size() == a2.getRolePlayers().size()
                && getRelationPlayers().size() == a2.getRelationPlayers().size()
                && getRoleLabels().equals(a2.getRoleLabels())
                //check bindings
                && getRoleConceptIdMap().equals(a2.getRoleConceptIdMap())
                && getRoleTypeMap().equals(a2.getRoleTypeMap());
    }

    @Override
    public int equivalenceHashCode() {
        int equivalenceHashCode = 1;
        equivalenceHashCode = equivalenceHashCode * 37 + (this.getTypeId() != null ? this.getTypeId().hashCode() : 0);
        equivalenceHashCode = equivalenceHashCode * 37 + this.getRoleConceptIdMap().hashCode();
        equivalenceHashCode = equivalenceHashCode * 37 + this.getRoleTypeMap().hashCode();
        equivalenceHashCode = equivalenceHashCode * 37 + this.getRoleLabels().hashCode();
        return equivalenceHashCode;
    }

    @Override
    public boolean isRelation() {
        return true;
    }

    @Override
    public boolean isSelectable() {
        return true;
    }

    @Override
    public boolean isType() {
        return getSchemaConcept() != null;
    }

    @Override
    public boolean requiresMaterialisation() {
        return isUserDefined();
    }

    @Override
    public boolean requiresRoleExpansion() {
        return !getRoleVariables().isEmpty();
    }

    @Override
    public boolean isAllowedToFormRuleHead(){
        //can form a rule head if specified type, type is not implicit and all relation players have a specified/non-implicit/unambiguously inferrable role type
        return getSchemaConcept() != null
                && !getSchemaConcept().asType().isImplicit()
                && !hasMetaRoles()
                && !hasImplicitRoles();
    }

    /**
     * @return true if any of the relation's roles are meta roles
     */
    private boolean hasMetaRoles(){
        return roleLabels.stream().filter(Schema.MetaSchema::isMetaLabel).findFirst().isPresent();
    }

    /**
     * @return true if any of the relation's roles are implicit roles
     */
    private boolean hasImplicitRoles(){
        return getRoleVarMap().keySet().stream().filter(SchemaConcept::isImplicit).findFirst().isPresent();
    }

    @Override
    public Set<String> validateOntologically() {
        Set<String> errors = new HashSet<>();
        SchemaConcept type = getSchemaConcept();
        if (type != null && !type.isRelationshipType()){
            errors.add(ErrorMessage.VALIDATION_RULE_INVALID_RELATION_TYPE.getMessage(type.getLabel()));
            return errors;
        }

        //check role-tyoe compatibility
        Map<Var, Type> varTypeMap = getParentQuery().getVarTypeMap();
        for (Map.Entry<Role, Collection<Var>> e : getRoleVarMap().asMap().entrySet() ){
            Role role = e.getKey();
            if (!Schema.MetaSchema.isMetaLabel(role.getLabel())) {
                //check whether this role can be played in this relation
                if (type != null && type.asRelationshipType().relates().noneMatch(r -> r.equals(role))) {
                    errors.add(ErrorMessage.VALIDATION_RULE_ROLE_CANNOT_BE_PLAYED.getMessage(role.getLabel(), type.getLabel()));
                }

                //check whether the role player's type allows playing this role
                for (Var player : e.getValue()) {
                    Type playerType = varTypeMap.get(player);
                    if (playerType != null && playerType.plays().noneMatch(plays -> plays.equals(role))) {
                        errors.add(ErrorMessage.VALIDATION_RULE_TYPE_CANNOT_PLAY_ROLE.getMessage(playerType.getLabel(), role.getLabel(), type == null? "" : type.getLabel()));
                    }
                }
            }
        }
        return errors;
    }

    @Override
    public int computePriority(Set<Var> subbedVars) {
        int priority = super.computePriority(subbedVars);
        priority += ResolutionPlan.IS_RELATION_ATOM;
        return priority;
    }

    @Override
    public Stream<IdPredicate> getPartialSubstitutions() {
        Set<Var> rolePlayers = getRolePlayers();
        return getPredicates(IdPredicate.class)
                .filter(pred -> rolePlayers.contains(pred.getVarName()));
    }

    public Stream<IdPredicate> getRolePredicates(){
        return getRelationPlayers().stream()
                .map(RelationPlayer::getRole)
                .flatMap(CommonUtil::optionalToStream)
                .filter(var -> var.var().isUserDefinedName())
                .filter(vp -> vp.getTypeLabel().isPresent())
                .map(vp -> {
                    Label label = vp.getTypeLabel().orElse(null);
                    return new IdPredicate(vp.var(), tx().getRole(label.getValue()), getParentQuery());
                });
    }

    /**
     * @return map of pairs role type - Id predicate describing the role player playing this role (substitution)
     */
    private Multimap<Role, String> getRoleConceptIdMap() {
        if (roleConceptIdMap == null) {
            roleConceptIdMap = ArrayListMultimap.create();

            Map<Var, IdPredicate> varSubMap = getPartialSubstitutions()
                    .collect(Collectors.toMap(Atomic::getVarName, pred -> pred));
            Multimap<Role, Var> roleMap = getRoleVarMap();

            roleMap.entries().stream()
                    .filter(e -> varSubMap.containsKey(e.getValue()))
                    .sorted(Comparator.comparing(e -> varSubMap.get(e.getValue()).getPredicateValue()))
                    .forEach(e -> roleConceptIdMap.put(e.getKey(), varSubMap.get(e.getValue()).getPredicateValue()));
        }
        return roleConceptIdMap;
    }

    private Multimap<Role, Type> getRoleTypeMap() {
        if (roleTypeMap == null) {
            roleTypeMap = ArrayListMultimap.create();
            Multimap<Role, Var> roleMap = getRoleVarMap();
            Map<Var, Type> varTypeMap = getParentQuery().getVarTypeMap();

            roleMap.entries().stream()
                    .filter(e -> varTypeMap.containsKey(e.getValue()))
                    .sorted(Comparator.comparing(e -> varTypeMap.get(e.getValue()).getLabel()))
                    .forEach(e -> roleTypeMap.put(e.getKey(), varTypeMap.get(e.getValue())));
        }
        return roleTypeMap;
    }

    @Override
    public boolean isRuleApplicableViaAtom(Atom ruleAtom) {
        if(ruleAtom.isResource()) return isRuleApplicableViaAtom(ruleAtom.toRelationshipAtom());
        //findbugs complains about cast without it
        if (!(ruleAtom instanceof RelationshipAtom)) return false;

        RelationshipAtom headAtom = (RelationshipAtom) ruleAtom;
        RelationshipAtom atomWithType = this.addType(headAtom.getSchemaConcept()).inferRoles(new QueryAnswer());

        //rule head atom is applicable if it is unifiable
        return headAtom.getRelationPlayers().size() >= atomWithType.getRelationPlayers().size()
                && !headAtom.getRelationPlayerMappings(atomWithType).isEmpty();
    }

    private Stream<Role> getExplicitRoles() {
        ReasonerQueryImpl parent = (ReasonerQueryImpl) getParentQuery();
        GraknTx graph = parent.tx();

        return getRelationPlayers().stream()
                .map(RelationPlayer::getRole)
                .flatMap(CommonUtil::optionalToStream)
                .map(VarPatternAdmin::getTypeLabel)
                .flatMap(CommonUtil::optionalToStream)
                .map(graph::<Role>getSchemaConcept);
    }

    public RelationshipAtom addType(SchemaConcept type) {
        Pair<VarPatternAdmin, IdPredicate> typedPair = getTypedPair(type);
        return new RelationshipAtom(typedPair.getKey(), typedPair.getValue().getVarName(), typedPair.getValue(), this.getParentQuery());
    }

    /**
     * @param sub answer
     * @return entity types inferred from answer entity information
     */
    private Set<Pair<Var, Type>> inferEntityTypes(Answer sub) {
        if (sub.isEmpty()) return Collections.emptySet();

        Set<Var> subbedVars = Sets.intersection(getRolePlayers(), sub.vars());
        Set<Var> untypedVars = Sets.difference(subbedVars, getParentQuery().getVarTypeMap().keySet());
        return untypedVars.stream()
                .map(v -> new Pair<>(v, sub.get(v)))
                .filter(p -> p.getValue().isThing())
                .map(e -> new Pair<>(e.getKey(), e.getValue().asThing().type()))
                .collect(toSet());
    }

    /**
     * @param sub partial answer
     * @return a set of potential entity types any untyped role player can take
     */
    private Set<Type> inferPossibleEntityTypes(Answer sub){
        return inferPossibleRelationConfigurations(sub).asMap().entrySet().stream()
                .flatMap(e -> {
                    Set<Role> rs = e.getKey().relates().collect(toSet());
                    rs.removeAll(e.getValue());
                    return rs.stream().flatMap(Role::playedByTypes);
                }).collect(Collectors.toSet());
    }

    private Multimap<RelationshipType, Role> inferPossibleRelationConfigurations(Answer sub){
        Set<Role> roles = getExplicitRoles().filter(r -> !Schema.MetaSchema.isMetaLabel(r.getLabel())).collect(toSet());
        Map<Var, Type> varTypeMap = getParentQuery().getVarTypeMap();
        Set<Type> types = getRolePlayers().stream().filter(varTypeMap::containsKey).map(varTypeMap::get).collect(toSet());
        //types deduced from substitution
        inferEntityTypes(sub).stream().map(Pair::getValue).forEach(types::add);

        if (roles.isEmpty() && types.isEmpty()){
            RelationshipType metaRelationType = tx().admin().getMetaRelationType();
            Multimap<RelationshipType, Role> compatibleTypes = HashMultimap.create();
            metaRelationType.subs()
                    .filter(rt -> !rt.equals(metaRelationType))
                    .forEach(rt -> compatibleTypes.putAll(rt, rt.relates().collect(toSet())));
            return compatibleTypes;
        }

        //intersect relation types from roles and types
        Multimap<RelationshipType, Role> compatibleTypes;

        Multimap<RelationshipType, Role> compatibleTypesFromRoles = compatibleRelationTypesWithRoles(roles, new RoleConverter());
        Multimap<RelationshipType, Role> compatibleTypesFromTypes = compatibleRelationTypesWithRoles(types, new TypeConverter());

        if (roles.isEmpty()){
            compatibleTypes = compatibleTypesFromTypes;
        }
        //no types from roles -> roles correspond to mutually exclusive relations
        else if(compatibleTypesFromRoles.isEmpty() || types.isEmpty()){
            compatibleTypes = compatibleTypesFromRoles;
        } else {
            compatibleTypes = multimapIntersection(compatibleTypesFromTypes, compatibleTypesFromRoles);
        }
        return compatibleTypes;
    }

    /**
     * infer {@link RelationshipType}s that this {@link RelationshipAtom} can potentially have
     * NB: {@link EntityType}s and link {@link Role}s are treated separately as they behave differently:
     * {@link EntityType}s only play the explicitly defined {@link Role}s (not the relevant part of the hierarchy of the specified {@link Role}) and the {@link Role} inherited from parent
     * @return list of {@link RelationshipType}s this atom can have ordered by the number of compatible {@link Role}s
     */
    public List<RelationshipType> inferPossibleRelationTypes(Answer sub) {
        if (getSchemaConcept() != null) return Collections.singletonList(getSchemaConcept().asRelationshipType());
        if (possibleRelations == null) {
            Multimap<RelationshipType, Role> compatibleConfigurations = inferPossibleRelationConfigurations(sub);
            Set<Var> untypedRoleplayers = Sets.difference(getRolePlayers(), getParentQuery().getVarTypeMap().keySet());
            RelationshipAtom untypedNeighbour = getNeighbours(RelationshipAtom.class)
                    .filter(at -> !Sets.intersection(at.getVarNames(), untypedRoleplayers).isEmpty())
                    .findFirst().orElse(null);

            possibleRelations = compatibleConfigurations.asMap().entrySet().stream()
                    //sort by number of allowed roles
                    .sorted(Comparator.comparing(e -> -e.getValue().size()))
                    .sorted(Comparator.comparing(e -> e.getKey().relates().count() != getRelationPlayers().size()))
                    //sort by number of types untyped role players can have
                    //TODO do intersection with all neighbours
                    .map(e -> {
                        if (untypedNeighbour == null) return new Pair<>(e.getKey(), 0L);

                        Set<Type> typesFromNeighbour = untypedNeighbour.inferPossibleEntityTypes(sub);
                        Set<Role> rs = e.getKey().relates().collect(toSet());
                        rs.removeAll(e.getValue());
                        return new Pair<>(
                                e.getKey(),
                                rs.stream().flatMap(Role::playedByTypes).filter(typesFromNeighbour::contains).count()
                        );

                    })
                    .sorted(Comparator.comparing(p -> -p.getValue()))
                    .map(Pair::getKey)
                    //all supers are also compatible
                    .filter(t -> Sets.intersection(supers(t), compatibleConfigurations.keySet()).isEmpty())
                    .collect(Collectors.toList());
        }
        return possibleRelations;
    }

    /**
     * attempt to infer the relation type of this relationship
     * @param sub extra instance information to aid entity type inference
     * @return either this if relation type can't be inferred or a fresh relationship with inferred relationship type
     */
    private RelationshipAtom inferRelationshipType(Answer sub){
        if (getTypePredicate() != null) return this;

        List<RelationshipType> relationshipTypes = inferPossibleRelationTypes(sub);
        if (relationshipTypes.size() == 1){
            return addType(relationshipTypes.iterator().next());
        } else {
            return this;
        }
    }

    @Override
    public RelationshipAtom inferTypes() {
        return this
                .inferRelationshipType(new QueryAnswer())
                .inferRoles(new QueryAnswer());
    }

    @Override
    public List<Atom> atomOptions(Answer sub) {
        return this.inferPossibleRelationTypes(sub).stream()
                .map(this::addType)
                .map(at -> at.inferRoles(sub))
                //order by number of distinct roles
                .sorted(Comparator.comparing(at -> -at.getRoleLabels().size()))
                .sorted(Comparator.comparing(Atom::isRuleResolvable))
                .collect(Collectors.toList());
    }

    @Override
    public Set<Var> getVarNames() {
        Set<Var> vars = super.getVarNames();
        vars.addAll(getRolePlayers());
        vars.addAll(getRoleVariables());
        return vars;
    }

    @Override
    public Set<Var> getRoleExpansionVariables(){
        return getRelationPlayers().stream()
                .map(RelationPlayer::getRole)
                .flatMap(CommonUtil::optionalToStream)
                .filter(p -> p.var().isUserDefinedName())
                .filter(p -> !p.getTypeLabel().isPresent())
                .map(VarPatternAdmin::var)
                .collect(Collectors.toSet());
    }

    private Set<Var> getSpecificRolePlayers() {
        return getRoleVarMap().entries().stream()
                .filter(e -> !Schema.MetaSchema.isMetaLabel(e.getKey().getLabel()))
                .map(Map.Entry::getValue)
                .collect(toSet());
    }

    @Override
    public Set<TypeAtom> getSpecificTypeConstraints() {
        Set<Var> mappedVars = getSpecificRolePlayers();
        return getTypeConstraints()
                .filter(t -> mappedVars.contains(t.getVarName()))
                .filter(t -> Objects.nonNull(t.getSchemaConcept()))
                .collect(toSet());
    }

    @Override
    public Stream<Predicate> getInnerPredicates(){
        return Stream.concat(
                super.getInnerPredicates(),
                getRelationPlayers().stream()
                        .map(RelationPlayer::getRole)
                        .flatMap(CommonUtil::optionalToStream)
                        .filter(vp -> vp.var().isUserDefinedName())
                        .map(vp -> new Pair<>(vp.var(), vp.getTypeLabel().orElse(null)))
                        .filter(p -> Objects.nonNull(p.getValue()))
                        .map(p -> new IdPredicate(p.getKey(), p.getValue(), getParentQuery()))
        );
    }

    /**
     * attempt to infer role types of this relation and return a fresh relationship with inferred role types
     * @return either this if nothing/no roles can be inferred or fresh relation with inferred role types
     */
    private RelationshipAtom inferRoles(Answer sub){
        //return if all roles known and non-meta
        List<Role> explicitRoles = getExplicitRoles().collect(Collectors.toList());
        Map<Var, Type> varTypeMap = getParentQuery().getVarTypeMap();
        boolean allRolesMeta = explicitRoles.stream().filter(role -> Schema.MetaSchema.isMetaLabel(role.getLabel())).count() == getRelationPlayers().size();
        boolean roleRecomputationViable = allRolesMeta && (!sub.isEmpty() || !Sets.intersection(varTypeMap.keySet(), getRolePlayers()).isEmpty());
        if (explicitRoles.size() == getRelationPlayers().size() && !roleRecomputationViable) return this;

        GraknTx graph = getParentQuery().tx();
        Role metaRole = graph.admin().getMetaRole();
        List<RelationPlayer> allocatedRelationPlayers = new ArrayList<>();
        RelationshipType relType = getSchemaConcept() != null? getSchemaConcept().asRelationshipType() : null;

        //explicit role types from castings
        List<RelationPlayer> inferredRelationPlayer = new ArrayList<>();
        getRelationPlayers().forEach(rp -> {
            Var varName = rp.getRolePlayer().var();
            VarPatternAdmin rolePattern = rp.getRole().orElse(null);
            if (rolePattern != null) {
<<<<<<< HEAD
                Label roleLabel = rolePattern.getTypeLabel().orElse(null);
                //allocate if variable role or if label non meta
                if (roleLabel == null || !Schema.MetaSchema.isMetaLabel(roleLabel)) {
                    rolePlayerMappings.add(new Pair<>(varName, rolePattern));
                    allocatedRelationPlayers.add(rp);
                }
=======
                inferredRelationPlayer.add(RelationPlayer.of(rolePattern, varName.admin()));
                allocatedRelationPlayers.add(rp);
>>>>>>> 36653b2d
            }
        });

        //remaining roles
        //role types can repeat so no matter what has been allocated still the full spectrum of possibilities is present
        //TODO make restrictions based on cardinality constraints
        Set<Role> possibleRoles = relType != null?
                relType.relates().collect(toSet()) :
                inferPossibleRelationTypes(sub).stream().flatMap(RelationshipType::relates).collect(toSet());

        //possible role types for each casting based on its type
        Map<RelationPlayer, Set<Role>> mappings = new HashMap<>();
        //types deduced from substitution
        inferEntityTypes(sub).forEach(p -> varTypeMap.put(p.getKey(), p.getValue()));

        getRelationPlayers().stream()
                .filter(rp -> !allocatedRelationPlayers.contains(rp))
                .forEach(rp -> {
                    Var varName = rp.getRolePlayer().var();
                    Type type = varTypeMap.get(varName);
                    mappings.put(rp, top(type != null? compatibleRoles(type, possibleRoles) : possibleRoles));
                });


        //allocate all unambiguous mappings
        mappings.entrySet().stream()
                .filter(entry -> entry.getValue().size() == 1)
                .forEach(entry -> {
                    RelationPlayer rp = entry.getKey();
                    Var varName = rp.getRolePlayer().var();
                    Role role = Iterables.getOnlyElement(entry.getValue());
                    VarPatternAdmin rolePattern = Graql.var().label(role.getLabel()).admin();
                    inferredRelationPlayer.add(RelationPlayer.of(rolePattern, varName.admin()));
                    allocatedRelationPlayers.add(rp);
                });

        //fill in unallocated roles with metarole
        getRelationPlayers().stream()
                .filter(rp -> !allocatedRelationPlayers.contains(rp))
                .forEach(rp -> {
                    Var varName = rp.getRolePlayer().var();
                    VarPatternAdmin rolePattern = rp.getRole().orElse(null);
                    rolePattern = rolePattern != null ?
                            rolePattern.var().label(metaRole.getLabel()).admin() :
                            Graql.var().label(metaRole.getLabel()).admin();
                    inferredRelationPlayer.add(RelationPlayer.of(rolePattern, varName.admin()));
                });

<<<<<<< HEAD
        PatternAdmin newPattern = constructRelationVarPattern(getVarName(), getPredicateVariable(), rolePlayerMappings);
        return new RelationshipAtom(newPattern.asVarPattern(), getPredicateVariable(), getTypePredicate(), possibleRelations, getParentQuery());
=======
        VarPatternAdmin newPattern = relationPattern(getVarName(), inferredRelationPlayer).asVarPattern();
        return new RelationshipAtom(newPattern.isa(getPredicateVariable()).admin(), getPredicateVariable(), getTypePredicate(), getParentQuery());
>>>>>>> 36653b2d
    }

    /**
     * @return map containing roleType - (rolePlayer var - rolePlayer type) pairs
     */
    private Multimap<Role, Var> computeRoleVarMap() {
        Multimap<Role, Var> roleMap = ArrayListMultimap.create();

        GraknTx graph = getParentQuery().tx();
        getRelationPlayers().forEach(c -> {
            Var varName = c.getRolePlayer().var();
            VarPatternAdmin role = c.getRole().orElse(null);
            if (role != null) {
                //try directly
                Label typeLabel = role.getTypeLabel().orElse(null);
                Role roleType = typeLabel != null ? graph.getRole(typeLabel.getValue()) : null;
                //try indirectly
                if (roleType == null && role.var().isUserDefinedName()) {
                    IdPredicate rolePredicate = getIdPredicate(role.var());
                    if (rolePredicate != null) roleType = graph.getConcept(rolePredicate.getPredicate());
                }
                if (roleType != null) roleMap.put(roleType, varName);
            }
        });
        return roleMap;
    }

    public Multimap<Role, Var> getRoleVarMap() {
        if (roleVarMap == null){
            roleVarMap = computeRoleVarMap();
        }
        return roleVarMap;
    }

    private Multimap<Role, RelationPlayer> getRoleRelationPlayerMap(){
        Multimap<Role, RelationPlayer> roleRelationPlayerMap = ArrayListMultimap.create();
        Multimap<Role, Var> roleVarMap = getRoleVarMap();
        List<RelationPlayer> relationPlayers = getRelationPlayers();
        roleVarMap.asMap().entrySet()
                .forEach(e -> {
                    Role role = e.getKey();
                    Label roleLabel = role.getLabel();
                    relationPlayers.stream()
                            .filter(rp -> rp.getRole().isPresent())
                            .forEach(rp -> {
                                VarPatternAdmin roleTypeVar = rp.getRole().orElse(null);
                                Label rl = roleTypeVar != null ? roleTypeVar.getTypeLabel().orElse(null) : null;
                                if (roleLabel != null && roleLabel.equals(rl)) {
                                    roleRelationPlayerMap.put(role, rp);
                                }
                            });
                });
        return roleRelationPlayerMap;
    }

    private Set<List<Pair<RelationPlayer, RelationPlayer>>> getRelationPlayerMappings(RelationshipAtom parentAtom) {
        return getRelationPlayerMappings(parentAtom, false);
    }

    /**
     * @param parentAtom reference atom defining the mapping
     * @return set of possible COMPLETE mappings between this (child) and parent relation players
     */
    private Set<List<Pair<RelationPlayer, RelationPlayer>>> getRelationPlayerMappings(RelationshipAtom parentAtom, boolean exact) {
        Multimap<Role, RelationPlayer> childRoleRPMap = this.getRoleRelationPlayerMap();
        Map<Var, Type> childVarTypeMap = this.getParentQuery().getVarTypeMap();
        Map<Var, Type> parentVarTypeMap = parentAtom.getParentQuery().getVarTypeMap();


        //establish compatible castings for each parent casting
        List<Set<Pair<RelationPlayer, RelationPlayer>>> compatibleMappingsPerParentRP = new ArrayList<>();
        ReasonerQueryImpl childQuery = (ReasonerQueryImpl) getParentQuery();
        Set<Role> childRoles = childRoleRPMap.keySet();
        parentAtom.getRelationPlayers().stream()
                .filter(prp -> prp.getRole().isPresent())
                .forEach(prp -> {
                    VarPatternAdmin parentRolePattern = prp.getRole().orElse(null);
                    if (parentRolePattern == null){
                        throw GraqlQueryException.rolePatternAbsent(this);
                    }
                    Label parentRoleLabel = parentRolePattern.getTypeLabel().orElse(null);

                    if (parentRoleLabel != null) {
                        Var parentRolePlayer = prp.getRolePlayer().var();
                        Type parentType = parentVarTypeMap.get(parentRolePlayer);

                        Set<Role> compatibleChildRoles = compatibleRoles(
                                tx().getSchemaConcept(parentRoleLabel),
                                parentType,
                                childRoles);

                        List<RelationPlayer> compatibleRelationPlayers = new ArrayList<>();
                        compatibleChildRoles.stream()
                                .filter(childRoleRPMap::containsKey)
                                .forEach(role -> {
                                    childRoleRPMap.get(role).stream()
                                            //check for inter-type compatibility
                                            .filter(crp -> {
                                                Var childVar = crp.getRolePlayer().var();
                                                Type childType = childVarTypeMap.get(childVar);
                                                if (exact) return childQuery.isTypeRoleCompatible(childVar, parentType) && !areDisjointTypes(parentType, childType);
                                                else return childQuery.isTypeRoleCompatible(childVar, parentType)
                                                        && (childType == null || !areDisjointTypes(parentType, childType));
                                            })
                                            //check for substitution compatibility
                                            .filter(crp ->
                                                    predicatesCompatible(
                                                            parentAtom.getIdPredicate(prp.getRolePlayer().var()),
                                                            this.getIdPredicate(crp.getRolePlayer().var()),
                                                            exact)
                                            )
                                            //check for value predicate compatibility
                                            .filter(crp ->
                                                    predicatesCompatible(
                                                            parentAtom.getPredicate(prp.getRolePlayer().var(), ValuePredicate.class),
                                                            this.getPredicate(crp.getRolePlayer().var(), ValuePredicate.class),
                                                            exact)
                                            )
                                            .forEach(compatibleRelationPlayers::add);
                                });
                        if (!compatibleRelationPlayers.isEmpty()) {
                            compatibleMappingsPerParentRP.add(
                                    compatibleRelationPlayers.stream()
                                            .map(crp -> new Pair<>(crp, prp))
                                            .collect(Collectors.toSet())
                            );
                        }
                    } else {
                        compatibleMappingsPerParentRP.add(
                                getRelationPlayers().stream()
                                        .map(crp -> new Pair<>(crp, prp))
                                        .collect(Collectors.toSet())
                        );
                    }
                });

        return Sets.cartesianProduct(compatibleMappingsPerParentRP).stream()
                .filter(list -> !list.isEmpty())
                //check the same child rp is not mapped to multiple parent rps
                .filter(list -> {
                    List<RelationPlayer> listChildRps = list.stream().map(Pair::getKey).collect(Collectors.toList());
                    //NB: this preserves cardinality instead of removing all occuring instances which is what we want
                    return ReasonerUtils.subtract(listChildRps, this.getRelationPlayers()).isEmpty();
                })
                //check all parent rps mapped
                .filter(list -> {
                    List<RelationPlayer> listParentRps = list.stream().map(Pair::getValue).collect(Collectors.toList());
                    return listParentRps.containsAll(parentAtom.getRelationPlayers());
                })
                .collect(toSet());
    }

    @Override
    public Unifier getUnifier(Atom pAtom){
        return getMultiUnifier(pAtom, true).getUnifier();
    }

    @Override
    public MultiUnifier getMultiUnifier(Atom pAtom, boolean exact) {
        if (this.equals(pAtom))  return new MultiUnifierImpl();

        Unifier baseUnifier = super.getUnifier(pAtom);
        Set<Unifier> unifiers = new HashSet<>();
        if (pAtom.isRelation()) {
            assert(pAtom instanceof RelationshipAtom); // This is safe due to the check above
            RelationshipAtom parentAtom = (RelationshipAtom) pAtom;

            boolean unifyRoleVariables = parentAtom.getRelationPlayers().stream()
                    .map(RelationPlayer::getRole)
                    .flatMap(CommonUtil::optionalToStream)
                    .filter(rp -> rp.var().isUserDefinedName())
                    .findFirst().isPresent();
            getRelationPlayerMappings(parentAtom, exact)
                    .forEach(mappings -> {
                        Unifier unifier = new UnifierImpl(baseUnifier);
                        mappings.forEach(rpm -> {
                            //add role player mapping
                            unifier.addMapping(rpm.getKey().getRolePlayer().var(), rpm.getValue().getRolePlayer().var());

                            //add role var mapping if needed
                            VarPattern childRolePattern = rpm.getKey().getRole().orElse(null);
                            VarPattern parentRolePattern = rpm.getValue().getRole().orElse(null);
                            if (parentRolePattern != null && childRolePattern != null && unifyRoleVariables){
                                unifier.addMapping(childRolePattern.admin().var(), parentRolePattern.admin().var());
                            }

                        });
                        unifiers.add(unifier);
                    });
        } else {
            unifiers.add(baseUnifier);
        }
        return new MultiUnifierImpl(unifiers);
    }

    /**
     * if any {@link Role} variable of the parent is user defined rewrite ALL {@link Role} variables to user defined (otherwise unification is problematic)
     * @param parentAtom parent atom that triggers rewrite
     * @return new relation atom with user defined {@link Role} variables if necessary or this
     */
    private RelationshipAtom rewriteWithVariableRoles(Atom parentAtom){
        if (!parentAtom.requiresRoleExpansion()) return this;

        VarPattern relVar = getPattern().asVarPattern().getProperty(IsaProperty.class)
                .map(prop -> getVarName().isa(prop.type())).orElse(getVarName());

        for (RelationPlayer rp: getRelationPlayers()) {
            VarPatternAdmin rolePattern = rp.getRole().orElse(null);
            if (rolePattern != null) {
                Var roleVar = rolePattern.var();
                Label roleLabel = rolePattern.getTypeLabel().orElse(null);
                relVar = relVar.rel(roleVar.asUserDefined().label(roleLabel), rp.getRolePlayer());
            } else {
                relVar = relVar.rel(rp.getRolePlayer());
            }
        }
        return new RelationshipAtom(relVar.admin(), getPredicateVariable(), getTypePredicate(), getParentQuery());
    }

    /**
     * @param parentAtom parent atom that triggers rewrite
     * @return new relation atom with user defined name if necessary or this
     */
    private RelationshipAtom rewriteWithRelationVariable(Atom parentAtom){
        if (!parentAtom.getVarName().isUserDefinedName()) return this;

        VarPattern newVar = Graql.var().asUserDefined();
        VarPattern relVar = getPattern().asVarPattern().getProperty(IsaProperty.class)
                .map(prop -> newVar.isa(prop.type()))
                .orElse(newVar);

        for (RelationPlayer c: getRelationPlayers()) {
            VarPatternAdmin roleType = c.getRole().orElse(null);
            if (roleType != null) {
                relVar = relVar.rel(roleType, c.getRolePlayer());
            } else {
                relVar = relVar.rel(c.getRolePlayer());
            }
        }
        return new RelationshipAtom(relVar.admin(), getPredicateVariable(), getTypePredicate(), getParentQuery());
    }

    @Override
    public Atom rewriteToUserDefined(Atom parentAtom){
        return this
                .rewriteWithRelationVariable(parentAtom)
                .rewriteWithVariableRoles(parentAtom);
    }
}<|MERGE_RESOLUTION|>--- conflicted
+++ resolved
@@ -610,17 +610,12 @@
             Var varName = rp.getRolePlayer().var();
             VarPatternAdmin rolePattern = rp.getRole().orElse(null);
             if (rolePattern != null) {
-<<<<<<< HEAD
                 Label roleLabel = rolePattern.getTypeLabel().orElse(null);
                 //allocate if variable role or if label non meta
                 if (roleLabel == null || !Schema.MetaSchema.isMetaLabel(roleLabel)) {
-                    rolePlayerMappings.add(new Pair<>(varName, rolePattern));
+                    inferredRelationPlayer.add(RelationPlayer.of(rolePattern, varName.admin()));
                     allocatedRelationPlayers.add(rp);
                 }
-=======
-                inferredRelationPlayer.add(RelationPlayer.of(rolePattern, varName.admin()));
-                allocatedRelationPlayers.add(rp);
->>>>>>> 36653b2d
             }
         });
 
@@ -669,13 +664,10 @@
                     inferredRelationPlayer.add(RelationPlayer.of(rolePattern, varName.admin()));
                 });
 
-<<<<<<< HEAD
-        PatternAdmin newPattern = constructRelationVarPattern(getVarName(), getPredicateVariable(), rolePlayerMappings);
-        return new RelationshipAtom(newPattern.asVarPattern(), getPredicateVariable(), getTypePredicate(), possibleRelations, getParentQuery());
-=======
-        VarPatternAdmin newPattern = relationPattern(getVarName(), inferredRelationPlayer).asVarPattern();
-        return new RelationshipAtom(newPattern.isa(getPredicateVariable()).admin(), getPredicateVariable(), getTypePredicate(), getParentQuery());
->>>>>>> 36653b2d
+        VarPatternAdmin newPattern = relationPattern(getVarName(), inferredRelationPlayer)
+                .asVarPattern()
+                .isa(getPredicateVariable()).admin();
+        return new RelationshipAtom(newPattern, getPredicateVariable(), getTypePredicate(), possibleRelations, getParentQuery());
     }
 
     /**

/*
 * Grakn - A Distributed Semantic Database
 * Copyright (C) 2016  Grakn Labs Limited
 *
 * Grakn is free software: you can redistribute it and/or modify
 * it under the terms of the GNU General Public License as published by
 * the Free Software Foundation, either version 3 of the License, or
 * (at your option) any later version.
 *
 * Grakn is distributed in the hope that it will be useful,
 * but WITHOUT ANY WARRANTY; without even the implied warranty of
 * MERCHANTABILITY or FITNESS FOR A PARTICULAR PURPOSE.  See the
 * GNU General Public License for more details.
 *
 * You should have received a copy of the GNU General Public License
 * along with Grakn. If not, see <http://www.gnu.org/licenses/gpl.txt>.
 */
package ai.grakn.graql.internal.reasoner.atom.binary;

import ai.grakn.GraknTx;
import ai.grakn.concept.Concept;
import ai.grakn.concept.EntityType;
import ai.grakn.concept.Label;
import ai.grakn.concept.RelationshipType;
import ai.grakn.concept.Role;
import ai.grakn.concept.SchemaConcept;
import ai.grakn.concept.Type;
import ai.grakn.exception.GraqlQueryException;
import ai.grakn.graql.Graql;
import ai.grakn.graql.Pattern;
import ai.grakn.graql.Var;
import ai.grakn.graql.VarPattern;
import ai.grakn.graql.admin.Answer;
import ai.grakn.graql.admin.Atomic;
import ai.grakn.graql.admin.MultiUnifier;
import ai.grakn.graql.admin.ReasonerQuery;
import ai.grakn.graql.admin.RelationPlayer;
import ai.grakn.graql.admin.Unifier;
import ai.grakn.graql.admin.UnifierComparison;
import ai.grakn.graql.admin.VarPatternAdmin;
import ai.grakn.graql.internal.pattern.property.IsaProperty;
import ai.grakn.graql.internal.pattern.property.RelationshipProperty;
import ai.grakn.graql.internal.query.QueryAnswer;
import ai.grakn.graql.internal.reasoner.MultiUnifierImpl;
import ai.grakn.graql.internal.reasoner.ResolutionPlan;
import ai.grakn.graql.internal.reasoner.UnifierImpl;
import ai.grakn.graql.internal.reasoner.UnifierType;
import ai.grakn.graql.internal.reasoner.atom.Atom;
import ai.grakn.graql.internal.reasoner.atom.binary.type.IsaAtom;
import ai.grakn.graql.internal.reasoner.atom.predicate.IdPredicate;
import ai.grakn.graql.internal.reasoner.atom.predicate.Predicate;
import ai.grakn.graql.internal.reasoner.atom.predicate.ValuePredicate;
import ai.grakn.graql.internal.reasoner.query.ReasonerQueryImpl;
import ai.grakn.graql.internal.reasoner.utils.ReasonerUtils;
import ai.grakn.graql.internal.reasoner.utils.conversion.RoleConverter;
import ai.grakn.graql.internal.reasoner.utils.conversion.TypeConverter;
import ai.grakn.util.CommonUtil;
import ai.grakn.util.ErrorMessage;
import ai.grakn.util.Schema;
import com.google.common.collect.ArrayListMultimap;
import com.google.common.collect.HashMultimap;
import com.google.common.collect.ImmutableList;
import com.google.common.collect.ImmutableMultimap;
import com.google.common.collect.ImmutableSet;
import com.google.common.collect.Iterables;
import com.google.common.collect.Multimap;
import com.google.common.collect.Sets;
import ai.grakn.graql.internal.reasoner.utils.Pair;

import java.util.Iterator;
import javax.annotation.Nullable;
import java.util.ArrayList;
import java.util.Collection;
import java.util.Comparator;
import java.util.HashMap;
import java.util.HashSet;
import java.util.List;
import java.util.Map;
import java.util.Objects;
import java.util.Set;
import java.util.stream.Collectors;
import java.util.stream.Stream;

import static ai.grakn.graql.internal.reasoner.utils.ReasonerUtils.compatibleRelationTypesWithRoles;
import static ai.grakn.graql.internal.reasoner.utils.ReasonerUtils.supers;
import static ai.grakn.graql.internal.reasoner.utils.ReasonerUtils.multimapIntersection;
import static ai.grakn.graql.internal.reasoner.utils.ReasonerUtils.compatibleRoles;
import static ai.grakn.graql.internal.reasoner.utils.ReasonerUtils.top;
import static java.util.stream.Collectors.toSet;

/**
 *
 * <p>
 * Atom implementation defining a relation atom corresponding to a combined {@link RelationshipProperty}
 * and (optional) {@link IsaProperty}. The relation atom is a {@link TypeAtom} with relationship players.
 * </p>
 *
 * @author Kasper Piskorski
 *
 */
public class RelationshipAtom extends IsaAtom {

    private int hashCode = 0;
    private ImmutableMultimap<Role, Var> roleVarMap = null;
    private ImmutableMultimap<Role, Type> roleTypeMap = null;
    private ImmutableMultimap<Role, String> roleConceptIdMap = null;
    private ImmutableList<RelationshipType> possibleRelations = null;
    private final ImmutableList<RelationPlayer> relationPlayers;
    private final ImmutableSet<Label> roleLabels;

    public RelationshipAtom(VarPattern pattern, Var predicateVar, @Nullable IdPredicate predicate, ReasonerQuery par) {
        super(pattern, predicateVar, predicate, par);
        List<RelationPlayer> rps = new ArrayList<>();
        getPattern().admin()
                .getProperty(RelationshipProperty.class)
                .ifPresent(prop -> prop.relationPlayers().forEach(rps::add));
        this.relationPlayers = ImmutableList.copyOf(rps);
        this.roleLabels = ImmutableSet.<Label>builder().addAll(
                relationPlayers.stream()
                        .map(RelationPlayer::getRole)
                        .flatMap(CommonUtil::optionalToStream)
                        .map(VarPatternAdmin::getTypeLabel)
                        .flatMap(CommonUtil::optionalToStream)
                        .iterator()
        ).build();
    }

    private RelationshipAtom(VarPatternAdmin pattern, Var predicateVar, @Nullable IdPredicate predicate, ImmutableList<RelationshipType> possibleRelations, ReasonerQuery par) {
        this(pattern, predicateVar, predicate, par);
        this.possibleRelations = possibleRelations;
    }

    private RelationshipAtom(RelationshipAtom a) {
        super(a);
        this.relationPlayers = a.relationPlayers;
        this.roleLabels = a.roleLabels;
        this.roleVarMap = a.roleVarMap;
        this.possibleRelations = a.possibleRelations;
    }

    @Override
    public RelationshipAtom toRelationshipAtom(){ return this;}

    @Override
    public String toString(){
        String typeString = getSchemaConcept() != null?
                getSchemaConcept().getLabel().getValue() :
<<<<<<< HEAD
                "{" + inferPossibleRelationTypes(new QueryAnswer()).stream().map(t -> t.getLabel().getValue()).collect(Collectors.joining(", ")) + "}";
=======
                "{" + inferPossibleRelationTypes(new QueryAnswer()).stream().map(rt -> rt.getLabel().getValue()).collect(Collectors.joining(", ")) + "}";
>>>>>>> 3065b681
        String relationString = (isUserDefined()? getVarName() + " ": "") +
                typeString +
                getRelationPlayers().toString();
        return relationString + getPredicates(Predicate.class).map(Predicate::toString).collect(Collectors.joining(""));
    }

    private ImmutableSet<Label> getRoleLabels() { return roleLabels;}
    private ImmutableList<RelationPlayer> getRelationPlayers() { return relationPlayers;}

    /**
     * @return set constituting the role player var names
     */
    public Set<Var> getRolePlayers() {
        return getRelationPlayers().stream().map(c -> c.getRolePlayer().var()).collect(toSet());
    }

    /**
     * @return set of user defined role variables if any
     */
    private Set<Var> getRoleVariables(){
        return getRelationPlayers().stream()
                .map(RelationPlayer::getRole)
                .flatMap(CommonUtil::optionalToStream)
                .map(VarPatternAdmin::var)
                .filter(Var::isUserDefinedName)
                .collect(Collectors.toSet());
    }

    @Override
    public Atomic copy() {
        return new RelationshipAtom(this);
    }

    @Override
    public Pattern getCombinedPattern(){
        if (getPredicateVariable().isUserDefinedName()) return super.getCombinedPattern();
        return getSchemaConcept() != null? relationPattern().isa(getSchemaConcept().getLabel().getValue()) : relationPattern();
    }

    private VarPattern relationPattern() {
        return relationPattern(getVarName(), getRelationPlayers());
    }

    /**
     * construct a $varName (rolemap) isa $typeVariable relation
<<<<<<< HEAD
     * @param varName            variable name
     * @param relationPlayers list of rolePlayer-roleType mappings
     * @return corresponding {@link VarPatternAdmin}
     */
    private VarPattern relationPattern(Var varName, ImmutableList<RelationPlayer> relationPlayers) {
        VarPattern var = varName;
        for (RelationPlayer rp : relationPlayers) {
            VarPatternAdmin rolePattern = rp.getRole().orElse(null);
            var = rolePattern != null? var.rel(rolePattern, rp.getRolePlayer()) : var.rel(rp.getRolePlayer());
=======
     * @param varName variable name
     * @return corresponding {@link VarPatternAdmin}
     */
    private VarPatternAdmin relationPattern(Var varName, List<RelationPlayer> relationPlayers) {
        VarPattern var = varName;
        for (RelationPlayer rp : relationPlayers) {
            VarPattern rolePattern = rp.getRole().orElse(null);
            var = rolePattern == null? var.rel(rp.getRolePlayer()) : var.rel(rolePattern, rp.getRolePlayer());
>>>>>>> 3065b681
        }
        return var.admin();
    }


    @Override
    public boolean equals(Object obj) {
        if (obj == null || this.getClass() != obj.getClass()) return false;
        if (obj == this) return true;
        RelationshipAtom a2 = (RelationshipAtom) obj;
        return Objects.equals(this.getTypeId(), a2.getTypeId())
                && getVarNames().equals(a2.getVarNames())
                && getRelationPlayers().equals(a2.getRelationPlayers());
    }

    @Override
    public int hashCode() {
        if (hashCode == 0) {
            hashCode = 1;
            hashCode = hashCode * 37 + (getTypeId() != null ? getTypeId().hashCode() : 0);
            hashCode = hashCode * 37 + getVarNames().hashCode();
        }
        return hashCode;
    }

    private boolean isBaseEquivalent(Object obj){
        if (obj == null || this.getClass() != obj.getClass()) return false;
        if (obj == this) return true;
        RelationshipAtom a2 = (RelationshipAtom) obj;
        return (isUserDefined() == a2.isUserDefined())
                && Objects.equals(this.getTypeId(), a2.getTypeId())
                //check relation players equivalent
                && getRolePlayers().size() == a2.getRolePlayers().size()
                && getRelationPlayers().size() == a2.getRelationPlayers().size()
                && getRoleLabels().equals(a2.getRoleLabels())
                //check role-type bindings
                && getRoleTypeMap().equals(a2.getRoleTypeMap());
    }

    private int baseHashCode(){
        int baseHashCode = 1;
        baseHashCode = baseHashCode * 37 + (this.getTypeId() != null ? this.getTypeId().hashCode() : 0);
        baseHashCode = baseHashCode * 37 + this.getRoleTypeMap().hashCode();
        baseHashCode = baseHashCode * 37 + this.getRoleLabels().hashCode();
        return baseHashCode;
    }

    @Override
    public boolean isAlphaEquivalent(Object obj) {
        if (!isBaseEquivalent(obj)) return false;
        RelationshipAtom a2 = (RelationshipAtom) obj;
        //check id predicate bindings
        return getRoleConceptIdMap().equals(a2.getRoleConceptIdMap());
    }

    @Override
    public int alphaEquivalenceHashCode() {
        int equivalenceHashCode = baseHashCode();
        equivalenceHashCode = equivalenceHashCode * 37 + this.getRoleConceptIdMap().hashCode();
        return equivalenceHashCode;
    }

    @Override
    public boolean isStructurallyEquivalent(Object obj) {
        if (!isBaseEquivalent(obj)) return false;
        RelationshipAtom a2 = (RelationshipAtom) obj;
        // check bindings
        return getRoleConceptIdMap().keySet().equals(a2.getRoleConceptIdMap().keySet());
    }

    @Override
    public int structuralEquivalenceHashCode() {
        int equivalenceHashCode = baseHashCode();
        equivalenceHashCode = equivalenceHashCode * 37 + this.getRoleConceptIdMap().keySet().hashCode();
        return equivalenceHashCode;
    }

    @Override
    public boolean isRelation() {
        return true;
    }

    @Override
    public boolean isSelectable() {
        return true;
    }

    @Override
    public boolean isType() {
        return getSchemaConcept() != null;
    }

    @Override
    public boolean requiresMaterialisation() {
        return isUserDefined();
    }

    @Override
    public boolean requiresRoleExpansion() {
        return !getRoleVariables().isEmpty();
    }

    @Override
    public boolean isAllowedToFormRuleHead(){
        //can form a rule head if specified type, type is not implicit and all relation players have a specified/non-implicit/unambiguously inferrable role type
        return getSchemaConcept() != null
                && !getSchemaConcept().asType().isImplicit()
                && !hasMetaRoles()
                && !hasImplicitRoles();
    }

    /**
     * @return true if any of the relation's roles are meta roles
     */
    private boolean hasMetaRoles(){
        return roleLabels.stream().filter(Schema.MetaSchema::isMetaLabel).findFirst().isPresent();
    }

    /**
     * @return true if any of the relation's roles are implicit roles
     */
    private boolean hasImplicitRoles(){
        return getRoleVarMap().keySet().stream().filter(SchemaConcept::isImplicit).findFirst().isPresent();
    }

    @Override
    public Set<String> validateOntologically() {
        Set<String> errors = new HashSet<>();
        SchemaConcept type = getSchemaConcept();
        if (type != null && !type.isRelationshipType()){
            errors.add(ErrorMessage.VALIDATION_RULE_INVALID_RELATION_TYPE.getMessage(type.getLabel()));
            return errors;
        }

        //check role-tyoe compatibility
        Map<Var, Type> varTypeMap = getParentQuery().getVarTypeMap();
        for (Map.Entry<Role, Collection<Var>> e : getRoleVarMap().asMap().entrySet() ){
            Role role = e.getKey();
            if (!Schema.MetaSchema.isMetaLabel(role.getLabel())) {
                //check whether this role can be played in this relation
                if (type != null && type.asRelationshipType().relates().noneMatch(r -> r.equals(role))) {
                    errors.add(ErrorMessage.VALIDATION_RULE_ROLE_CANNOT_BE_PLAYED.getMessage(role.getLabel(), type.getLabel()));
                }

                //check whether the role player's type allows playing this role
                for (Var player : e.getValue()) {
                    Type playerType = varTypeMap.get(player);
                    if (playerType != null && playerType.plays().noneMatch(plays -> plays.equals(role))) {
                        errors.add(ErrorMessage.VALIDATION_RULE_TYPE_CANNOT_PLAY_ROLE.getMessage(playerType.getLabel(), role.getLabel(), type == null? "" : type.getLabel()));
                    }
                }
            }
        }
        return errors;
    }

    @Override
    public int computePriority(Set<Var> subbedVars) {
        int priority = super.computePriority(subbedVars);
        priority += ResolutionPlan.IS_RELATION_ATOM;
        return priority;
    }

    @Override
    public Stream<IdPredicate> getPartialSubstitutions() {
        Set<Var> rolePlayers = getRolePlayers();
        return getPredicates(IdPredicate.class)
                .filter(pred -> rolePlayers.contains(pred.getVarName()));
    }

    public Stream<IdPredicate> getRolePredicates(){
        return getRelationPlayers().stream()
                .map(RelationPlayer::getRole)
                .flatMap(CommonUtil::optionalToStream)
                .filter(var -> var.var().isUserDefinedName())
                .filter(vp -> vp.getTypeLabel().isPresent())
                .map(vp -> {
                    Label label = vp.getTypeLabel().orElse(null);
                    return new IdPredicate(vp.var(), tx().getRole(label.getValue()), getParentQuery());
                });
    }

    /**
     * @return map of pairs role type - Id predicate describing the role player playing this role (substitution)
     */
    private Multimap<Role, String> getRoleConceptIdMap() {
        if (roleConceptIdMap == null) {
            ImmutableMultimap.Builder<Role, String> builder = ImmutableMultimap.builder();

            Map<Var, IdPredicate> varSubMap = getPartialSubstitutions()
                    .collect(Collectors.toMap(Atomic::getVarName, pred -> pred));
            Multimap<Role, Var> roleMap = getRoleVarMap();

            roleMap.entries().stream()
                    .filter(e -> varSubMap.containsKey(e.getValue()))
                    .sorted(Comparator.comparing(e -> varSubMap.get(e.getValue()).getPredicateValue()))
                    .forEach(e -> builder.put(e.getKey(), varSubMap.get(e.getValue()).getPredicateValue()));
            this.roleConceptIdMap = builder.build();
        }
        return roleConceptIdMap;
    }

    private Multimap<Role, Type> getRoleTypeMap() {
        if (roleTypeMap == null) {
            ImmutableMultimap.Builder<Role, Type> builder = ImmutableMultimap.builder();
            Multimap<Role, Var> roleMap = getRoleVarMap();
            Map<Var, Type> varTypeMap = getParentQuery().getVarTypeMap();

            roleMap.entries().stream()
                    .filter(e -> varTypeMap.containsKey(e.getValue()))
                    .sorted(Comparator.comparing(e -> varTypeMap.get(e.getValue()).getLabel()))
                    .forEach(e -> builder.put(e.getKey(), varTypeMap.get(e.getValue())));
            this.roleTypeMap = builder.build();
        }
        return roleTypeMap;
    }
<<<<<<< HEAD
=======

    @Override
    public boolean isRuleApplicableViaAtom(Atom ruleAtom) {
        if(ruleAtom.isResource()) return isRuleApplicableViaAtom(ruleAtom.toRelationshipAtom());
        //findbugs complains about cast without it
        if (!(ruleAtom instanceof RelationshipAtom)) return false;

        RelationshipAtom headAtom = (RelationshipAtom) ruleAtom;
        RelationshipAtom atomWithType = this.addType(headAtom.getSchemaConcept()).inferRoles(new QueryAnswer());

        //rule head atom is applicable if it is unifiable
        return headAtom.getRelationPlayers().size() >= atomWithType.getRelationPlayers().size()
                && !headAtom.getRelationPlayerMappings(atomWithType).isEmpty();
    }
>>>>>>> 3065b681

    private Stream<Role> getExplicitRoles() {
        ReasonerQueryImpl parent = (ReasonerQueryImpl) getParentQuery();
        GraknTx graph = parent.tx();

        return getRelationPlayers().stream()
                .map(RelationPlayer::getRole)
                .flatMap(CommonUtil::optionalToStream)
                .map(VarPatternAdmin::getTypeLabel)
                .flatMap(CommonUtil::optionalToStream)
                .map(graph::<Role>getSchemaConcept);
    }
    
    @Override
    public boolean isRuleApplicableViaAtom(Atom ruleAtom) {
        if(ruleAtom.isResource()) return isRuleApplicableViaAtom(ruleAtom.toRelationshipAtom());
        //findbugs complains about cast without it
        if (!(ruleAtom instanceof RelationshipAtom)) return false;
        
        RelationshipAtom headAtom = (RelationshipAtom) ruleAtom;
        RelationshipAtom atomWithType = this.addType(headAtom.getSchemaConcept()).inferRoles(new QueryAnswer());

        //rule head atom is applicable if it is unifiable
        return headAtom.getRelationPlayers().size() >= atomWithType.getRelationPlayers().size()
                && !headAtom.getRelationPlayerMappings(atomWithType).isEmpty();
    }

    @Override
    public RelationshipAtom addType(SchemaConcept type) {
        Pair<VarPattern, IdPredicate> typedPair = getTypedPair(type);
        return new RelationshipAtom(typedPair.getKey(), typedPair.getValue().getVarName(), typedPair.getValue(), this.getParentQuery());
    }

    /**
     * infer {@link RelationshipType}s that this {@link RelationshipAtom} can potentially have
     * NB: {@link EntityType}s and link {@link Role}s are treated separately as they behave differently:
     * {@link EntityType}s only play the explicitly defined {@link Role}s (not the relevant part of the hierarchy of the specified {@link Role}) and the {@link Role} inherited from parent
     * @return list of {@link RelationshipType}s this atom can have ordered by the number of compatible {@link Role}s
     */
    private Set<Type> inferPossibleEntityTypes(Answer sub){
        return inferPossibleRelationConfigurations(sub).asMap().entrySet().stream()
                .flatMap(e -> {
                    Set<Role> rs = e.getKey().relates().collect(toSet());
                    rs.removeAll(e.getValue());
                    return rs.stream().flatMap(Role::playedByTypes);
                }).collect(Collectors.toSet());
    }

    /**
     * @param sub partial answer
     * @return a map of relationships and corresponding roles that could be played by this atom
     */
    private Multimap<RelationshipType, Role> inferPossibleRelationConfigurations(Answer sub){
        Set<Role> roles = getExplicitRoles().filter(r -> !Schema.MetaSchema.isMetaLabel(r.getLabel())).collect(toSet());
        Map<Var, Type> varTypeMap = getParentQuery().getVarTypeMap(sub);
        Set<Type> types = getRolePlayers().stream().filter(varTypeMap::containsKey).map(varTypeMap::get).collect(toSet());

        if (roles.isEmpty() && types.isEmpty()){
            RelationshipType metaRelationType = tx().admin().getMetaRelationType();
            Multimap<RelationshipType, Role> compatibleTypes = HashMultimap.create();
            metaRelationType.subs()
                    .filter(rt -> !rt.equals(metaRelationType))
                    .forEach(rt -> compatibleTypes.putAll(rt, rt.relates().collect(toSet())));
            return compatibleTypes;
        }

        //intersect relation types from roles and types
        Multimap<RelationshipType, Role> compatibleTypes;

        Multimap<RelationshipType, Role> compatibleTypesFromRoles = compatibleRelationTypesWithRoles(roles, new RoleConverter());
        Multimap<RelationshipType, Role> compatibleTypesFromTypes = compatibleRelationTypesWithRoles(types, new TypeConverter());

        if (roles.isEmpty()){
            compatibleTypes = compatibleTypesFromTypes;
        }
        //no types from roles -> roles correspond to mutually exclusive relations
        else if(compatibleTypesFromRoles.isEmpty() || types.isEmpty()){
            compatibleTypes = compatibleTypesFromRoles;
        } else {
            compatibleTypes = multimapIntersection(compatibleTypesFromTypes, compatibleTypesFromRoles);
        }
        return compatibleTypes;
    }

    /**
     * infer {@link RelationshipType}s that this {@link RelationshipAtom} can potentially have
     * NB: {@link EntityType}s and link {@link Role}s are treated separately as they behave differently:
     * {@link EntityType}s only play the explicitly defined {@link Role}s (not the relevant part of the hierarchy of the specified {@link Role}) and the {@link Role} inherited from parent
     * @return list of {@link RelationshipType}s this atom can have ordered by the number of compatible {@link Role}s
     */
    public ImmutableList<RelationshipType> inferPossibleRelationTypes(Answer sub) {
        if (getSchemaConcept() != null) return ImmutableList.of(getSchemaConcept().asRelationshipType());
        if (possibleRelations == null) {
            Multimap<RelationshipType, Role> compatibleConfigurations = inferPossibleRelationConfigurations(sub);
            Set<Var> untypedRoleplayers = Sets.difference(getRolePlayers(), getParentQuery().getVarTypeMap().keySet());
            Set<RelationshipAtom> untypedNeighbours = getNeighbours(RelationshipAtom.class)
                    .filter(at -> !Sets.intersection(at.getVarNames(), untypedRoleplayers).isEmpty())
                    .collect(toSet());

            ImmutableList.Builder<RelationshipType> builder = ImmutableList.builder();
            //sort the types in order to prioritise relations with higher chance of yielding answers
            compatibleConfigurations.asMap().entrySet().stream()
                    //sort by number of allowed roles
                    .sorted(Comparator.comparing(e -> -e.getValue().size()))
                    .sorted(Comparator.comparing(e -> e.getKey().relates().count() != getRelationPlayers().size()))
                    .sorted(Comparator.comparing(e -> e.getKey().isImplicit()))
                    //sort by number of types untyped role players can have
                    .map(e -> {
                        if (untypedNeighbours.isEmpty()) return new Pair<>(e.getKey(), 0L);

                        Iterator<RelationshipAtom> neighbourIterator = untypedNeighbours.iterator();
                        Set<Type> typesFromNeighbour = neighbourIterator.next().inferPossibleEntityTypes(sub);
                        while(neighbourIterator.hasNext()){
                            typesFromNeighbour = Sets.intersection(typesFromNeighbour, neighbourIterator.next().inferPossibleEntityTypes(sub));
                        }

                        Set<Role> rs = e.getKey().relates().collect(toSet());
                        rs.removeAll(e.getValue());
                        return new Pair<>(
                                e.getKey(),
                                rs.stream().flatMap(Role::playedByTypes).filter(typesFromNeighbour::contains).count()
                        );

                    })
                    .sorted(Comparator.comparing(p -> -p.getValue()))
                    .map(Pair::getKey)
                    //all supers are also compatible
                    .filter(t -> Sets.intersection(supers(t), compatibleConfigurations.keySet()).isEmpty())
                    .forEach(builder::add);
            this.possibleRelations = builder.build();
        }
        return possibleRelations;
    }

    /**
     * attempt to infer the relation type of this relationship
     * @param sub extra instance information to aid entity type inference
     * @return either this if relation type can't be inferred or a fresh relationship with inferred relationship type
     */
    private RelationshipAtom inferRelationshipType(Answer sub){
        if (getTypePredicate() != null) return this;

        if (sub.containsKey(getPredicateVariable())){
            Concept typeConcept = sub.get(getPredicateVariable());
            if (typeConcept.isRelationshipType()) return addType(sub.get(getPredicateVariable()).asType());
        }

        List<RelationshipType> relationshipTypes = inferPossibleRelationTypes(sub);
        if (relationshipTypes.size() == 1) return addType(Iterables.getOnlyElement(relationshipTypes));
        return this;
    }

    @Override
    public RelationshipAtom inferTypes(Answer sub) {
        return this
                .inferRelationshipType(sub)
                .inferRoles(sub);
    }

    @Override
    public List<Atom> atomOptions(Answer sub) {
        return this.inferPossibleRelationTypes(sub).stream()
                .map(this::addType)
                .map(at -> at.inferRoles(sub))
                //order by number of distinct roles
                .sorted(Comparator.comparing(at -> -at.getRoleLabels().size()))
                .sorted(Comparator.comparing(Atom::isRuleResolvable))
                .collect(Collectors.toList());
    }

    @Override
    public Set<Var> getVarNames() {
        Set<Var> vars = super.getVarNames();
        getRolePlayers().forEach(vars::add);
        getRoleVariables().forEach(vars::add);
        return vars;
    }

    @Override
    public Set<Var> getRoleExpansionVariables(){
        return getRelationPlayers().stream()
                .map(RelationPlayer::getRole)
                .flatMap(CommonUtil::optionalToStream)
                .filter(p -> p.var().isUserDefinedName())
                .filter(p -> !p.getTypeLabel().isPresent())
                .map(VarPatternAdmin::var)
                .collect(Collectors.toSet());
    }

    private Set<Var> getSpecificRolePlayers() {
        return getRoleVarMap().entries().stream()
                .filter(e -> !Schema.MetaSchema.isMetaLabel(e.getKey().getLabel()))
                .map(Map.Entry::getValue)
                .collect(toSet());
    }

    @Override
    public Set<TypeAtom> getSpecificTypeConstraints() {
        Set<Var> mappedVars = getSpecificRolePlayers();
        return getTypeConstraints()
                .filter(t -> mappedVars.contains(t.getVarName()))
                .filter(t -> Objects.nonNull(t.getSchemaConcept()))
                .collect(toSet());
    }

    @Override
    public Stream<Predicate> getInnerPredicates(){
        return Stream.concat(
                super.getInnerPredicates(),
                getRelationPlayers().stream()
                        .map(RelationPlayer::getRole)
                        .flatMap(CommonUtil::optionalToStream)
                        .filter(vp -> vp.var().isUserDefinedName())
                        .map(vp -> new Pair<>(vp.var(), vp.getTypeLabel().orElse(null)))
                        .filter(p -> Objects.nonNull(p.getValue()))
                        .map(p -> new IdPredicate(p.getKey(), p.getValue(), getParentQuery()))
        );
    }

    /**
     * attempt to infer role types of this relation and return a fresh relationship with inferred role types
     * @return either this if nothing/no roles can be inferred or fresh relation with inferred role types
     */
    private RelationshipAtom inferRoles(Answer sub){
        //return if all roles known and non-meta
        List<Role> explicitRoles = getExplicitRoles().collect(Collectors.toList());
        Map<Var, Type> varTypeMap = getParentQuery().getVarTypeMap(sub);
        boolean allRolesMeta = explicitRoles.stream().allMatch(role ->
                Schema.MetaSchema.isMetaLabel(role.getLabel())
        );
        boolean roleRecomputationViable = allRolesMeta && (!sub.isEmpty() || !Sets.intersection(varTypeMap.keySet(), getRolePlayers()).isEmpty());
        if (explicitRoles.size() == getRelationPlayers().size() && !roleRecomputationViable) return this;

        GraknTx graph = getParentQuery().tx();
        Role metaRole = graph.admin().getMetaRole();
        List<RelationPlayer> allocatedRelationPlayers = new ArrayList<>();
        RelationshipType relType = getSchemaConcept() != null? getSchemaConcept().asRelationshipType() : null;

        //explicit role types from castings
<<<<<<< HEAD
        List<RelationPlayer> inferredRelationPlayers = new ArrayList<>();
=======
        List<RelationPlayer> inferredRelationPlayer = new ArrayList<>();
>>>>>>> 3065b681
        getRelationPlayers().forEach(rp -> {
            Var varName = rp.getRolePlayer().var();
            VarPatternAdmin rolePattern = rp.getRole().orElse(null);
            if (rolePattern != null) {
<<<<<<< HEAD
                inferredRelationPlayers.add(RelationPlayer.of(rolePattern, varName.admin()));
                allocatedRelationPlayers.add(rp);
=======
                Label roleLabel = rolePattern.getTypeLabel().orElse(null);
                //allocate if variable role or if label non meta
                if (roleLabel == null || !Schema.MetaSchema.isMetaLabel(roleLabel)) {
                    inferredRelationPlayer.add(RelationPlayer.of(rolePattern, varName.admin()));
                    allocatedRelationPlayers.add(rp);
                }
>>>>>>> 3065b681
            }
        });

        //remaining roles
        //role types can repeat so no matter what has been allocated still the full spectrum of possibilities is present
        //TODO make restrictions based on cardinality constraints
        Set<Role> possibleRoles = relType != null?
                relType.relates().collect(toSet()) :
                inferPossibleRelationTypes(sub).stream().flatMap(RelationshipType::relates).collect(toSet());

        //possible role types for each casting based on its type
        Map<RelationPlayer, Set<Role>> mappings = new HashMap<>();
        getRelationPlayers().stream()
                .filter(rp -> !allocatedRelationPlayers.contains(rp))
                .forEach(rp -> {
                    Var varName = rp.getRolePlayer().var();
                    Type type = varTypeMap.get(varName);
                    mappings.put(rp, top(type != null? compatibleRoles(type, possibleRoles) : possibleRoles));
                });


        //allocate all unambiguous mappings
        mappings.entrySet().stream()
                .filter(entry -> entry.getValue().size() == 1)
                .forEach(entry -> {
                    RelationPlayer rp = entry.getKey();
                    Var varName = rp.getRolePlayer().var();
                    Role role = Iterables.getOnlyElement(entry.getValue());
                    VarPatternAdmin rolePattern = Graql.var().label(role.getLabel()).admin();
<<<<<<< HEAD
                    inferredRelationPlayers.add(RelationPlayer.of(rolePattern, varName.admin()));
=======
                    inferredRelationPlayer.add(RelationPlayer.of(rolePattern, varName.admin()));
>>>>>>> 3065b681
                    allocatedRelationPlayers.add(rp);
                });

        //fill in unallocated roles with metarole
        getRelationPlayers().stream()
                .filter(rp -> !allocatedRelationPlayers.contains(rp))
                .forEach(rp -> {
                    Var varName = rp.getRolePlayer().var();
                    VarPatternAdmin rolePattern = rp.getRole().orElse(null);
<<<<<<< HEAD
                    rolePattern = rolePattern != null?
                            rolePattern.var().asUserDefined().label(metaRole.getLabel()).admin() :
                            Graql.var().label(metaRole.getLabel()).admin();
                    inferredRelationPlayers.add(RelationPlayer.of(rolePattern, varName.admin()));
                });

        VarPatternAdmin newRelationPattern = relationPattern(getVarName(), ImmutableList.copyOf(inferredRelationPlayers)).admin();
        return new RelationshipAtom(newRelationPattern.isa(getPredicateVariable()), getPredicateVariable(), getTypePredicate(), getParentQuery());
=======
                    rolePattern = rolePattern != null ?
                            rolePattern.var().label(metaRole.getLabel()).admin() :
                            Graql.var().label(metaRole.getLabel()).admin();
                    inferredRelationPlayer.add(RelationPlayer.of(rolePattern, varName.admin()));
                });

        VarPatternAdmin newPattern = relationPattern(getVarName(), inferredRelationPlayer)
                .asVarPattern()
                .isa(getPredicateVariable()).admin();
        return new RelationshipAtom(newPattern, getPredicateVariable(), getTypePredicate(), possibleRelations, getParentQuery());
>>>>>>> 3065b681
    }

    /**
     * @return map containing roleType - (rolePlayer var - rolePlayer type) pairs
     */
    public Multimap<Role, Var> getRoleVarMap() {
        if (roleVarMap == null){
            ImmutableMultimap.Builder<Role, Var> builder = ImmutableMultimap.builder();

            GraknTx graph = getParentQuery().tx();
            getRelationPlayers().forEach(c -> {
                Var varName = c.getRolePlayer().var();
                VarPatternAdmin role = c.getRole().orElse(null);
                if (role != null) {
                    //try directly
                    Label typeLabel = role.getTypeLabel().orElse(null);
                    Role roleType = typeLabel != null ? graph.getRole(typeLabel.getValue()) : null;
                    //try indirectly
                    if (roleType == null && role.var().isUserDefinedName()) {
                        IdPredicate rolePredicate = getIdPredicate(role.var());
                        if (rolePredicate != null) roleType = graph.getConcept(rolePredicate.getPredicate());
                    }
                    if (roleType != null) builder.put(roleType, varName);
                }
            });
            this.roleVarMap = builder.build();
        }
        return roleVarMap;
    }

    private Multimap<Role, RelationPlayer> getRoleRelationPlayerMap(){
        Multimap<Role, RelationPlayer> roleRelationPlayerMap = ArrayListMultimap.create();
        Multimap<Role, Var> roleVarMap = getRoleVarMap();
        List<RelationPlayer> relationPlayers = getRelationPlayers();
        roleVarMap.asMap().entrySet()
                .forEach(e -> {
                    Role role = e.getKey();
                    Label roleLabel = role.getLabel();
                    relationPlayers.stream()
                            .filter(rp -> rp.getRole().isPresent())
                            .forEach(rp -> {
                                VarPatternAdmin roleTypeVar = rp.getRole().orElse(null);
                                Label rl = roleTypeVar != null ? roleTypeVar.getTypeLabel().orElse(null) : null;
                                if (roleLabel != null && roleLabel.equals(rl)) {
                                    roleRelationPlayerMap.put(role, rp);
                                }
                            });
                });
        return roleRelationPlayerMap;
    }

    private Set<List<Pair<RelationPlayer, RelationPlayer>>> getRelationPlayerMappings(RelationshipAtom parentAtom) {
        return getRelationPlayerMappings(parentAtom, UnifierType.RULE);
    }

    /**
     * @param parentAtom reference atom defining the mapping
     * @param matchType type of match to be performed
     * @return set of possible COMPLETE mappings between this (child) and parent relation players
     */
    private Set<List<Pair<RelationPlayer, RelationPlayer>>> getRelationPlayerMappings(RelationshipAtom parentAtom, UnifierComparison matchType) {
        Multimap<Role, RelationPlayer> childRoleRPMap = this.getRoleRelationPlayerMap();
        Map<Var, Type> childVarTypeMap = this.getParentQuery().getVarTypeMap();
        Map<Var, Type> parentVarTypeMap = parentAtom.getParentQuery().getVarTypeMap();

        //establish compatible castings for each parent casting
        List<Set<Pair<RelationPlayer, RelationPlayer>>> compatibleMappingsPerParentRP = new ArrayList<>();
        ReasonerQueryImpl childQuery = (ReasonerQueryImpl) getParentQuery();
        Set<Role> childRoles = childRoleRPMap.keySet();
        parentAtom.getRelationPlayers().stream()
                .filter(prp -> prp.getRole().isPresent())
                .forEach(prp -> {
                    VarPatternAdmin parentRolePattern = prp.getRole().orElse(null);
                    if (parentRolePattern == null){
                        throw GraqlQueryException.rolePatternAbsent(this);
                    }
                    Label parentRoleLabel = parentRolePattern.getTypeLabel().orElse(null);

                    if (parentRoleLabel != null) {
                        Var parentRolePlayer = prp.getRolePlayer().var();
                        Type parentType = parentVarTypeMap.get(parentRolePlayer);

                        Set<Role> compatibleRoles = compatibleRoles(
                                tx().getSchemaConcept(parentRoleLabel),
                                parentType,
                                childRoles);

                        List<RelationPlayer> compatibleRelationPlayers = new ArrayList<>();
                        compatibleRoles.stream()
                                .filter(childRoleRPMap::containsKey)
                                .forEach(role -> {
                                    childRoleRPMap.get(role).stream()
                                            //check for inter-type compatibility
                                            .filter(crp -> {
                                                Var childVar = crp.getRolePlayer().var();
                                                Type childType = childVarTypeMap.get(childVar);
                                                return matchType.typePlayability(childQuery, childVar, parentType)
                                                        && matchType.typeCompatibility(parentType, childType);
                                            })
                                            //check for substitution compatibility
                                            .filter(crp -> {
                                                IdPredicate parentId = parentAtom.getIdPredicate(prp.getRolePlayer().var());
                                                IdPredicate childId = this.getIdPredicate(crp.getRolePlayer().var());
                                                return matchType.atomicCompatibility(parentId, childId);
                                            })
                                            //check for value predicate compatibility
                                            .filter(crp -> {
                                                ValuePredicate parentVP = parentAtom.getPredicate(prp.getRolePlayer().var(), ValuePredicate.class);
                                                ValuePredicate childVP = this.getPredicate(crp.getRolePlayer().var(), ValuePredicate.class);
                                                return matchType.atomicCompatibility(parentVP, childVP);
                                            })
                                            .forEach(compatibleRelationPlayers::add);
                                });
                        if (!compatibleRelationPlayers.isEmpty()) {
                            compatibleMappingsPerParentRP.add(
                                    compatibleRelationPlayers.stream()
                                            .map(crp -> new Pair<>(crp, prp))
                                            .collect(Collectors.toSet())
                            );
                        }
                    } else {
                        compatibleMappingsPerParentRP.add(
                                getRelationPlayers().stream()
                                        .map(crp -> new Pair<>(crp, prp))
                                        .collect(Collectors.toSet())
                        );
                    }
                });

        return Sets.cartesianProduct(compatibleMappingsPerParentRP).stream()
                .filter(list -> !list.isEmpty())
                //check the same child rp is not mapped to multiple parent rps
                .filter(list -> {
                    List<RelationPlayer> listChildRps = list.stream().map(Pair::getKey).collect(Collectors.toList());
                    //NB: this preserves cardinality instead of removing all occuring instances which is what we want
                    return ReasonerUtils.subtract(listChildRps, this.getRelationPlayers()).isEmpty();
                })
                //check all parent rps mapped
                .filter(list -> {
                    List<RelationPlayer> listParentRps = list.stream().map(Pair::getValue).collect(Collectors.toList());
                    return listParentRps.containsAll(parentAtom.getRelationPlayers());
                })
                .collect(toSet());
    }

    @Override
    public Unifier getUnifier(Atom pAtom){
        return getMultiUnifier(pAtom, UnifierType.EXACT).getUnifier();
    }

    @Override
    public MultiUnifier getMultiUnifier(Atom pAtom, UnifierComparison unifierType) {
        if (this.equals(pAtom))  return new MultiUnifierImpl();

        Unifier baseUnifier = super.getUnifier(pAtom);
        Set<Unifier> unifiers = new HashSet<>();
        if (pAtom.isRelation()) {
            assert(pAtom instanceof RelationshipAtom); // This is safe due to the check above
            RelationshipAtom parentAtom = (RelationshipAtom) pAtom;

            boolean unifyRoleVariables = parentAtom.getRelationPlayers().stream()
                    .map(RelationPlayer::getRole)
                    .flatMap(CommonUtil::optionalToStream)
                    .filter(rp -> rp.var().isUserDefinedName())
                    .findFirst().isPresent();
            getRelationPlayerMappings(parentAtom, unifierType)
                    .forEach(mappingList -> {
                        Multimap<Var, Var> varMappings = HashMultimap.create();
                        mappingList.forEach(rpm -> {
                            //add role player mapping
                            varMappings.put(rpm.getKey().getRolePlayer().var(), rpm.getValue().getRolePlayer().var());

                            //add role var mapping if needed
                            VarPattern childRolePattern = rpm.getKey().getRole().orElse(null);
                            VarPattern parentRolePattern = rpm.getValue().getRole().orElse(null);
                            if (parentRolePattern != null && childRolePattern != null && unifyRoleVariables){
                                varMappings.put(childRolePattern.admin().var(), parentRolePattern.admin().var());
                            }

                        });
                        unifiers.add(baseUnifier.merge(new UnifierImpl(varMappings)));
                    });
        } else {
            unifiers.add(baseUnifier);
        }
        return new MultiUnifierImpl(unifiers);
    }

    /**
     * if any {@link Role} variable of the parent is user defined rewrite ALL {@link Role} variables to user defined (otherwise unification is problematic)
     * @param parentAtom parent atom that triggers rewrite
     * @return new relation atom with user defined {@link Role} variables if necessary or this
     */
    private RelationshipAtom rewriteWithVariableRoles(Atom parentAtom){
        if (!parentAtom.requiresRoleExpansion()) return this;

        VarPattern relVar = getPattern().admin().getProperty(IsaProperty.class)
                .map(prop -> getVarName().isa(prop.type())).orElse(getVarName());

        for (RelationPlayer rp: getRelationPlayers()) {
            VarPatternAdmin rolePattern = rp.getRole().orElse(null);
            if (rolePattern != null) {
                Var roleVar = rolePattern.var();
                Label roleLabel = rolePattern.getTypeLabel().orElse(null);
                relVar = relVar.rel(roleVar.asUserDefined().label(roleLabel), rp.getRolePlayer());
            } else {
                relVar = relVar.rel(rp.getRolePlayer());
            }
        }
        return new RelationshipAtom(relVar.admin(), getPredicateVariable(), getTypePredicate(), getParentQuery());
    }

    /**
     * @param parentAtom parent atom that triggers rewrite
     * @return new relation atom with user defined name if necessary or this
     */
    private RelationshipAtom rewriteWithRelationVariable(Atom parentAtom){
        if (!parentAtom.getVarName().isUserDefinedName()) return this;

        VarPattern newVar = Graql.var().asUserDefined();
        VarPattern relVar = getPattern().admin().getProperty(IsaProperty.class)
                .map(prop -> newVar.isa(prop.type()))
                .orElse(newVar);

        for (RelationPlayer c: getRelationPlayers()) {
            VarPatternAdmin roleType = c.getRole().orElse(null);
            if (roleType != null) {
                relVar = relVar.rel(roleType, c.getRolePlayer());
            } else {
                relVar = relVar.rel(c.getRolePlayer());
            }
        }
        return new RelationshipAtom(relVar.admin(), getPredicateVariable(), getTypePredicate(), getParentQuery());
    }

    /**
     *
     * @param parentAtom
     * @return
     */
    private RelationshipAtom rewriteWithTypeVariable(Atom parentAtom){
        if (!parentAtom.getPredicateVariable().isUserDefinedName()) return this;
        return new RelationshipAtom(getPattern(), getPredicateVariable().asUserDefined(), getTypePredicate(), getParentQuery());
    }

    @Override
    public Atom rewriteToUserDefined(Atom parentAtom){
        return this
                .rewriteWithTypeVariable(parentAtom)
                .rewriteWithRelationVariable(parentAtom)
                .rewriteWithVariableRoles(parentAtom);
    }
}<|MERGE_RESOLUTION|>--- conflicted
+++ resolved
@@ -145,11 +145,7 @@
     public String toString(){
         String typeString = getSchemaConcept() != null?
                 getSchemaConcept().getLabel().getValue() :
-<<<<<<< HEAD
-                "{" + inferPossibleRelationTypes(new QueryAnswer()).stream().map(t -> t.getLabel().getValue()).collect(Collectors.joining(", ")) + "}";
-=======
                 "{" + inferPossibleRelationTypes(new QueryAnswer()).stream().map(rt -> rt.getLabel().getValue()).collect(Collectors.joining(", ")) + "}";
->>>>>>> 3065b681
         String relationString = (isUserDefined()? getVarName() + " ": "") +
                 typeString +
                 getRelationPlayers().toString();
@@ -195,26 +191,15 @@
 
     /**
      * construct a $varName (rolemap) isa $typeVariable relation
-<<<<<<< HEAD
      * @param varName            variable name
      * @param relationPlayers list of rolePlayer-roleType mappings
      * @return corresponding {@link VarPatternAdmin}
      */
-    private VarPattern relationPattern(Var varName, ImmutableList<RelationPlayer> relationPlayers) {
+    private VarPattern relationPattern(Var varName, List<RelationPlayer> relationPlayers) {
         VarPattern var = varName;
         for (RelationPlayer rp : relationPlayers) {
             VarPatternAdmin rolePattern = rp.getRole().orElse(null);
             var = rolePattern != null? var.rel(rolePattern, rp.getRolePlayer()) : var.rel(rp.getRolePlayer());
-=======
-     * @param varName variable name
-     * @return corresponding {@link VarPatternAdmin}
-     */
-    private VarPatternAdmin relationPattern(Var varName, List<RelationPlayer> relationPlayers) {
-        VarPattern var = varName;
-        for (RelationPlayer rp : relationPlayers) {
-            VarPattern rolePattern = rp.getRole().orElse(null);
-            var = rolePattern == null? var.rel(rp.getRolePlayer()) : var.rel(rolePattern, rp.getRolePlayer());
->>>>>>> 3065b681
         }
         return var.admin();
     }
@@ -431,23 +416,6 @@
         }
         return roleTypeMap;
     }
-<<<<<<< HEAD
-=======
-
-    @Override
-    public boolean isRuleApplicableViaAtom(Atom ruleAtom) {
-        if(ruleAtom.isResource()) return isRuleApplicableViaAtom(ruleAtom.toRelationshipAtom());
-        //findbugs complains about cast without it
-        if (!(ruleAtom instanceof RelationshipAtom)) return false;
-
-        RelationshipAtom headAtom = (RelationshipAtom) ruleAtom;
-        RelationshipAtom atomWithType = this.addType(headAtom.getSchemaConcept()).inferRoles(new QueryAnswer());
-
-        //rule head atom is applicable if it is unifiable
-        return headAtom.getRelationPlayers().size() >= atomWithType.getRelationPlayers().size()
-                && !headAtom.getRelationPlayerMappings(atomWithType).isEmpty();
-    }
->>>>>>> 3065b681
 
     private Stream<Role> getExplicitRoles() {
         ReasonerQueryImpl parent = (ReasonerQueryImpl) getParentQuery();
@@ -687,26 +655,17 @@
         RelationshipType relType = getSchemaConcept() != null? getSchemaConcept().asRelationshipType() : null;
 
         //explicit role types from castings
-<<<<<<< HEAD
         List<RelationPlayer> inferredRelationPlayers = new ArrayList<>();
-=======
-        List<RelationPlayer> inferredRelationPlayer = new ArrayList<>();
->>>>>>> 3065b681
         getRelationPlayers().forEach(rp -> {
             Var varName = rp.getRolePlayer().var();
             VarPatternAdmin rolePattern = rp.getRole().orElse(null);
             if (rolePattern != null) {
-<<<<<<< HEAD
-                inferredRelationPlayers.add(RelationPlayer.of(rolePattern, varName.admin()));
-                allocatedRelationPlayers.add(rp);
-=======
                 Label roleLabel = rolePattern.getTypeLabel().orElse(null);
                 //allocate if variable role or if label non meta
                 if (roleLabel == null || !Schema.MetaSchema.isMetaLabel(roleLabel)) {
-                    inferredRelationPlayer.add(RelationPlayer.of(rolePattern, varName.admin()));
+                    inferredRelationPlayers.add(RelationPlayer.of(rolePattern, varName.admin()));
                     allocatedRelationPlayers.add(rp);
                 }
->>>>>>> 3065b681
             }
         });
 
@@ -736,11 +695,7 @@
                     Var varName = rp.getRolePlayer().var();
                     Role role = Iterables.getOnlyElement(entry.getValue());
                     VarPatternAdmin rolePattern = Graql.var().label(role.getLabel()).admin();
-<<<<<<< HEAD
                     inferredRelationPlayers.add(RelationPlayer.of(rolePattern, varName.admin()));
-=======
-                    inferredRelationPlayer.add(RelationPlayer.of(rolePattern, varName.admin()));
->>>>>>> 3065b681
                     allocatedRelationPlayers.add(rp);
                 });
 
@@ -750,27 +705,16 @@
                 .forEach(rp -> {
                     Var varName = rp.getRolePlayer().var();
                     VarPatternAdmin rolePattern = rp.getRole().orElse(null);
-<<<<<<< HEAD
-                    rolePattern = rolePattern != null?
-                            rolePattern.var().asUserDefined().label(metaRole.getLabel()).admin() :
+
+                    rolePattern = rolePattern != null ?
+                            rolePattern.var().label(metaRole.getLabel()).admin() :
                             Graql.var().label(metaRole.getLabel()).admin();
                     inferredRelationPlayers.add(RelationPlayer.of(rolePattern, varName.admin()));
                 });
 
-        VarPatternAdmin newRelationPattern = relationPattern(getVarName(), ImmutableList.copyOf(inferredRelationPlayers)).admin();
-        return new RelationshipAtom(newRelationPattern.isa(getPredicateVariable()), getPredicateVariable(), getTypePredicate(), getParentQuery());
-=======
-                    rolePattern = rolePattern != null ?
-                            rolePattern.var().label(metaRole.getLabel()).admin() :
-                            Graql.var().label(metaRole.getLabel()).admin();
-                    inferredRelationPlayer.add(RelationPlayer.of(rolePattern, varName.admin()));
-                });
-
-        VarPatternAdmin newPattern = relationPattern(getVarName(), inferredRelationPlayer)
-                .asVarPattern()
+        VarPatternAdmin newPattern = relationPattern(getVarName(), inferredRelationPlayers)
                 .isa(getPredicateVariable()).admin();
         return new RelationshipAtom(newPattern, getPredicateVariable(), getTypePredicate(), possibleRelations, getParentQuery());
->>>>>>> 3065b681
     }
 
     /**

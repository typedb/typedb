--- conflicted
+++ resolved
@@ -260,9 +260,8 @@
             return errors;
         }
 
-        //check roles are ok
-        Map<Var, SchemaConcept> varSchemaConceptMap = getParentQuery().getVarSchemaConceptMap();
-
+        //check role-tyoe compatibility
+        Map<Var, Type> varSchemaConceptMap = getParentQuery().getVarTypeMap();
         for (Map.Entry<Role, Collection<Var>> e : getRoleVarMap().asMap().entrySet() ){
             Role role = e.getKey();
             if (!Schema.MetaSchema.isMetaLabel(role.getLabel())) {
@@ -332,7 +331,7 @@
         if (roleTypeMap == null) {
             roleTypeMap = ArrayListMultimap.create();
             Multimap<Role, Var> roleMap = getRoleVarMap();
-            Map<Var, SchemaConcept> varTypeMap = getParentQuery().getVarSchemaConceptMap();
+            Map<Var, Type> varTypeMap = getParentQuery().getVarTypeMap();
 
             roleMap.entries().stream()
                     .filter(e -> varTypeMap.containsKey(e.getValue()))
@@ -345,12 +344,8 @@
     @Override
     public boolean isRuleApplicableViaAtom(Atom ruleAtom) {
         if(ruleAtom.isResource()) return isRuleApplicableViaAtom(ruleAtom.toRelationshipAtom());
-<<<<<<< HEAD
-        if (!ruleAtom.isRelation()) return false;
-=======
         //findbugs complains about cast without it
         if (!(ruleAtom instanceof RelationshipAtom)) return false;
->>>>>>> fda550ba
         
         RelationshipAtom headAtom = (RelationshipAtom) ruleAtom;
         RelationshipAtom atomWithType = this.addType(headAtom.getSchemaConcept()).inferRoles(new QueryAnswer());
@@ -413,7 +408,7 @@
         //Answer mergedSub = this.getParentQuery().getSubstitution().merge(sub);
 
         Set<Var> subbedVars = Sets.intersection(getRolePlayers(), sub.vars());
-        Set<Var> untypedVars = Sets.difference(subbedVars, getParentQuery().getVarSchemaConceptMap().keySet());
+        Set<Var> untypedVars = Sets.difference(subbedVars, getParentQuery().getVarTypeMap().keySet());
         return untypedVars.stream()
                 .map(v -> new Pair<>(v, sub.get(v)))
                 .filter(p -> p.getValue().isThing())
@@ -434,7 +429,7 @@
         Multimap<RelationshipType, Role> compatibleTypesFromRoles = getCompatibleRelationTypesWithRoles(getExplicitRoleTypes(), new RoleTypeConverter());
 
         //look at entity types
-        Map<Var, SchemaConcept> varTypeMap = getParentQuery().getVarSchemaConceptMap();
+        Map<Var, Type> varTypeMap = getParentQuery().getVarTypeMap();
 
         //explicit types
         Set<SchemaConcept> types = getRolePlayers().stream()
@@ -582,7 +577,7 @@
 
         //possible role types for each casting based on its type
         Map<RelationPlayer, Set<Role>> mappings = new HashMap<>();
-        Map<Var, SchemaConcept> varSchemaConceptMap = getParentQuery().getVarSchemaConceptMap();
+        Map<Var, Type> varSchemaConceptMap = getParentQuery().getVarTypeMap();
 
         //types deduced from substitution
         inferEntityTypes(sub).forEach(p -> varSchemaConceptMap.put(p.getKey(), p.getValue()));
@@ -699,8 +694,8 @@
      */
     private Set<List<Pair<RelationPlayer, RelationPlayer>>> getRelationPlayerMappings(RelationshipAtom parentAtom, boolean exact) {
         Multimap<Role, RelationPlayer> childRoleRPMap = getRoleRelationPlayerMap();
-        Map<Var, SchemaConcept> parentVarSchemaConceptMap = parentAtom.getParentQuery().getVarSchemaConceptMap();
-        Map<Var, SchemaConcept> childVarSchemaConceptMap = this.getParentQuery().getVarSchemaConceptMap();
+        Map<Var, Type> parentVarSchemaConceptMap = parentAtom.getParentQuery().getVarTypeMap();
+        Map<Var, Type> childVarSchemaConceptMap = this.getParentQuery().getVarTypeMap();
 
         //establish compatible castings for each parent casting
         List<Set<Pair<RelationPlayer, RelationPlayer>>> compatibleMappingsPerParentRP = new ArrayList<>();

/*
 * Grakn - A Distributed Semantic Database
 * Copyright (C) 2016  Grakn Labs Limited
 *
 * Grakn is free software: you can redistribute it and/or modify
 * it under the terms of the GNU General Public License as published by
 * the Free Software Foundation, either version 3 of the License, or
 * (at your option) any later version.
 *
 * Grakn is distributed in the hope that it will be useful,
 * but WITHOUT ANY WARRANTY; without even the implied warranty of
 * MERCHANTABILITY or FITNESS FOR A PARTICULAR PURPOSE.  See the
 * GNU General Public License for more details.
 *
 * You should have received a copy of the GNU General Public License
 * along with Grakn. If not, see <http://www.gnu.org/licenses/gpl.txt>.
 */

package ai.grakn.graql.internal.reasoner.query;

import ai.grakn.graql.admin.Answer;
import ai.grakn.graql.admin.ReasonerQuery;
import ai.grakn.graql.internal.query.QueryAnswer;
import ai.grakn.graql.internal.reasoner.cache.QueryCache;
import ai.grakn.graql.internal.reasoner.explanation.LookupExplanation;
import ai.grakn.graql.internal.reasoner.iterator.ReasonerQueryIterator;
import java.util.Iterator;
import java.util.LinkedList;
import java.util.Set;
import java.util.stream.Collectors;
import org.slf4j.Logger;
import org.slf4j.LoggerFactory;

/**
 *
 * <p>
 * Tuple-at-a-time iterator for {@link ReasonerQueryImpl}, wraps around a {@link ReasonerQueryImplCumulativeIterator}.
 * For a starting conjunctive query Q it constructs a resolution plan by decomposing it to atomic queries {@link ReasonerAtomicQuery}
 * ordering them by their resolution priority. The ordered list is then passed to {@link ReasonerQueryImplCumulativeIterator}
 * which takes care of substitution propagation leading to a final answer.
 * </p>
 *
 * @author Kasper Piskorski
 *
 */
class ReasonerQueryImplIterator extends ReasonerQueryIterator {

    private final Iterator<Answer> queryIterator;
    private static final Logger LOG = LoggerFactory.getLogger(ReasonerQueryImpl.class);

    ReasonerQueryImplIterator(ReasonerQueryImpl q,
                              Answer sub,
                              Set<ReasonerAtomicQuery> subGoals,
                              QueryCache<ReasonerAtomicQuery> cache){

        ReasonerQueryImpl query = new ReasonerQueryImpl(q);
        query.addSubstitution(sub);

        LOG.trace("CQ: " + query);

<<<<<<< HEAD
        this.queryIterator = getQueryIterator(q, subGoals, cache);
    }

    private Iterator<Answer> getQueryIterator(ReasonerQueryImpl query,
                                      Set<ReasonerAtomicQuery> subGoals,
                                      QueryCache<ReasonerAtomicQuery> cache){
        if (query.isRuleResolvable()){
            return query.getMatchQuery().stream()
                    .map(at -> at.explain(new LookupExplanation(query)))
                    .iterator();
        }

        LinkedList<ReasonerAtomicQuery> queries = query.getResolutionPlan();

        LOG.trace("CQ plan:\n" + queries.stream()
                .map(ReasonerQuery::toString)
                .collect(Collectors.joining("\n"))
        );
        return new ReasonerQueryImplCumulativeIterator(new QueryAnswer(), queries, subGoals, cache);
=======
        LinkedList<ReasonerAtomicQuery> queries = query.getResolutionPlan();

        LOG.trace("CQ plan:\n" + queries.stream()
                .map(aq -> aq.getAtom().toString() + (aq.isRuleResolvable()? "*" : ""))
                .collect(Collectors.joining("\n"))
        );
        queryIterator = new ReasonerQueryImplCumulativeIterator(new QueryAnswer(), queries, subGoals, cache);
>>>>>>> 9b28fd0a
    }


    @Override
    public boolean hasNext() {
        return queryIterator.hasNext();
    }

    @Override
    public Answer next() {
        return queryIterator.next();
    }
}<|MERGE_RESOLUTION|>--- conflicted
+++ resolved
@@ -58,27 +58,6 @@
 
         LOG.trace("CQ: " + query);
 
-<<<<<<< HEAD
-        this.queryIterator = getQueryIterator(q, subGoals, cache);
-    }
-
-    private Iterator<Answer> getQueryIterator(ReasonerQueryImpl query,
-                                      Set<ReasonerAtomicQuery> subGoals,
-                                      QueryCache<ReasonerAtomicQuery> cache){
-        if (query.isRuleResolvable()){
-            return query.getMatchQuery().stream()
-                    .map(at -> at.explain(new LookupExplanation(query)))
-                    .iterator();
-        }
-
-        LinkedList<ReasonerAtomicQuery> queries = query.getResolutionPlan();
-
-        LOG.trace("CQ plan:\n" + queries.stream()
-                .map(ReasonerQuery::toString)
-                .collect(Collectors.joining("\n"))
-        );
-        return new ReasonerQueryImplCumulativeIterator(new QueryAnswer(), queries, subGoals, cache);
-=======
         LinkedList<ReasonerAtomicQuery> queries = query.getResolutionPlan();
 
         LOG.trace("CQ plan:\n" + queries.stream()
@@ -86,7 +65,6 @@
                 .collect(Collectors.joining("\n"))
         );
         queryIterator = new ReasonerQueryImplCumulativeIterator(new QueryAnswer(), queries, subGoals, cache);
->>>>>>> 9b28fd0a
     }
 
 

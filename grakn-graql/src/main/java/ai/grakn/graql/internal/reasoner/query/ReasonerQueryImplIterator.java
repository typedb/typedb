/*
 * Grakn - A Distributed Semantic Database
 * Copyright (C) 2016  Grakn Labs Limited
 *
 * Grakn is free software: you can redistribute it and/or modify
 * it under the terms of the GNU General Public License as published by
 * the Free Software Foundation, either version 3 of the License, or
 * (at your option) any later version.
 *
 * Grakn is distributed in the hope that it will be useful,
 * but WITHOUT ANY WARRANTY; without even the implied warranty of
 * MERCHANTABILITY or FITNESS FOR A PARTICULAR PURPOSE.  See the
 * GNU General Public License for more details.
 *
 * You should have received a copy of the GNU General Public License
 * along with Grakn. If not, see <http://www.gnu.org/licenses/gpl.txt>.
 */

package ai.grakn.graql.internal.reasoner.query;

import ai.grakn.graql.admin.Answer;
import ai.grakn.graql.internal.query.QueryAnswer;
import ai.grakn.graql.internal.reasoner.atom.AtomicBase;
import ai.grakn.graql.internal.reasoner.cache.QueryCache;
import ai.grakn.graql.internal.reasoner.iterator.ReasonerQueryIterator;
<<<<<<< HEAD
import com.google.common.collect.Iterators;
import com.google.common.collect.Lists;
import java.util.Collections;
import java.util.Iterator;
import java.util.LinkedList;
import java.util.List;
import java.util.Set;
import java.util.stream.Collectors;
import java.util.stream.Stream;
import javafx.util.Pair;
=======
import java.util.Iterator;
import java.util.LinkedList;
import java.util.Set;
import java.util.stream.Collectors;
>>>>>>> 0beaf8e5
import org.slf4j.Logger;
import org.slf4j.LoggerFactory;

/**
 *
 * <p>
 * Tuple-at-a-time iterator for {@link ReasonerQueryImpl}, wraps around a {@link ReasonerQueryImplCumulativeIterator}.
 * For a starting conjunctive query Q it constructs a resolution plan by decomposing it to atomic queries {@link ReasonerAtomicQuery}
 * ordering them by their resolution priority. The ordered list is then passed to {@link ReasonerQueryImplCumulativeIterator}
 * which takes care of substitution propagation leading to a final answer.
 * </p>
 *
 * @author Kasper Piskorski
 *
 */
class ReasonerQueryImplIterator extends ReasonerQueryIterator {

    private final Iterator<Answer> queryIterator;
    private static final Logger LOG = LoggerFactory.getLogger(ReasonerQueryImpl.class);

    ReasonerQueryImplIterator(ReasonerQueryImpl q,
                              Answer sub,
                              Set<ReasonerAtomicQuery> subGoals,
                              QueryCache<ReasonerAtomicQuery> cache){

        ReasonerQueryImpl query = new ReasonerQueryImpl(q);
        query.addSubstitution(sub);
<<<<<<< HEAD

        LOG.trace("CQ: " + query);
        //LOG.trace("CQ plan: " + query.getResolutionPlan());

        LinkedList<ReasonerAtomicQuery> queries = query.getResolutionPlan();
        this.queryIterator = new ReasonerAtomicQueryCumulativeIterator(new QueryAnswer(), queries, subGoals, cache);
=======

        LinkedList<ReasonerAtomicQuery> queries = query.getResolutionPlan();

        LOG.trace("CQ: " + query);
        LOG.trace("CQ plan: " + queries.stream()
                .map(ReasonerAtomicQuery::getAtom)
                .map(AtomicBase::toString)
                .collect(Collectors.joining("\n"))
        );

        this.queryIterator = new ReasonerQueryImplCumulativeIterator(new QueryAnswer(), queries, subGoals, cache);
>>>>>>> 0beaf8e5
    }

    @Override
    public boolean hasNext() {
        return queryIterator.hasNext();
    }

    @Override
    public Answer next() {
        return queryIterator.next();
    }
}<|MERGE_RESOLUTION|>--- conflicted
+++ resolved
@@ -23,23 +23,10 @@
 import ai.grakn.graql.internal.reasoner.atom.AtomicBase;
 import ai.grakn.graql.internal.reasoner.cache.QueryCache;
 import ai.grakn.graql.internal.reasoner.iterator.ReasonerQueryIterator;
-<<<<<<< HEAD
-import com.google.common.collect.Iterators;
-import com.google.common.collect.Lists;
-import java.util.Collections;
-import java.util.Iterator;
-import java.util.LinkedList;
-import java.util.List;
-import java.util.Set;
-import java.util.stream.Collectors;
-import java.util.stream.Stream;
-import javafx.util.Pair;
-=======
 import java.util.Iterator;
 import java.util.LinkedList;
 import java.util.Set;
 import java.util.stream.Collectors;
->>>>>>> 0beaf8e5
 import org.slf4j.Logger;
 import org.slf4j.LoggerFactory;
 
@@ -67,14 +54,6 @@
 
         ReasonerQueryImpl query = new ReasonerQueryImpl(q);
         query.addSubstitution(sub);
-<<<<<<< HEAD
-
-        LOG.trace("CQ: " + query);
-        //LOG.trace("CQ plan: " + query.getResolutionPlan());
-
-        LinkedList<ReasonerAtomicQuery> queries = query.getResolutionPlan();
-        this.queryIterator = new ReasonerAtomicQueryCumulativeIterator(new QueryAnswer(), queries, subGoals, cache);
-=======
 
         LinkedList<ReasonerAtomicQuery> queries = query.getResolutionPlan();
 
@@ -86,7 +65,6 @@
         );
 
         this.queryIterator = new ReasonerQueryImplCumulativeIterator(new QueryAnswer(), queries, subGoals, cache);
->>>>>>> 0beaf8e5
     }
 
     @Override

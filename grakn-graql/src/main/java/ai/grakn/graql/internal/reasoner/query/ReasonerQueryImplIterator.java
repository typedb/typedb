/*
 * Grakn - A Distributed Semantic Database
 * Copyright (C) 2016  Grakn Labs Limited
 *
 * Grakn is free software: you can redistribute it and/or modify
 * it under the terms of the GNU General Public License as published by
 * the Free Software Foundation, either version 3 of the License, or
 * (at your option) any later version.
 *
 * Grakn is distributed in the hope that it will be useful,
 * but WITHOUT ANY WARRANTY; without even the implied warranty of
 * MERCHANTABILITY or FITNESS FOR A PARTICULAR PURPOSE.  See the
 * GNU General Public License for more details.
 *
 * You should have received a copy of the GNU General Public License
 * along with Grakn. If not, see <http://www.gnu.org/licenses/gpl.txt>.
 */

package ai.grakn.graql.internal.reasoner.query;

import ai.grakn.graql.admin.Answer;
import ai.grakn.graql.internal.query.QueryAnswer;
import ai.grakn.graql.internal.reasoner.atom.Atom;
import ai.grakn.graql.internal.reasoner.cache.QueryCache;
import ai.grakn.graql.internal.reasoner.iterator.ReasonerQueryIterator;
import java.util.Collections;
import java.util.Iterator;
import java.util.Set;
import org.slf4j.Logger;
import org.slf4j.LoggerFactory;

/**
 *
 * <p>
 * Tuple-at-a-time iterator for {@link ReasonerQueryImpl}.
 * For a starting query Q it removes the top (highest priority) atom A, constructs a corresponding atomic query
 * AQ and uses it to feed the the remaining query Q' = Q\AQ with partial substitutions. The behaviour proceeds
 * in recursive fashion.
 * </p>
 *
 * @author Kasper Piskorski
 *
 */
class ReasonerQueryImplIterator extends ReasonerQueryIterator {

    private Answer partialSub = new QueryAnswer();
    private final ReasonerQueryImpl queryPrime;

    private final QueryCache<ReasonerAtomicQuery> cache;
    private final Set<ReasonerAtomicQuery> subGoals;

    private final Iterator<Answer> atomicQueryIterator;
    private Iterator<Answer> queryIterator = Collections.emptyIterator();

    private static final Logger LOG = LoggerFactory.getLogger(ReasonerQueryImpl.class);

    ReasonerQueryImplIterator(ReasonerQueryImpl q,
                              Answer sub,
                              Set<ReasonerAtomicQuery> subGoals,
                              QueryCache<ReasonerAtomicQuery> cache){
        this.subGoals = subGoals;
        this.cache = cache;

        //get prioritised atom and construct atomic query from it
        ReasonerQueryImpl query = new ReasonerQueryImpl(q);
        query.addSubstitution(sub);
        Atom topAtom = query.getTopAtom();
<<<<<<< HEAD

        LOG.debug("CQ: " + query);
        LOG.debug("CQ delta: " + sub);

=======

        LOG.trace("CQ: " + query);
        LOG.trace("CQ delta: " + sub);
        LOG.trace("CQ plan: " + query.getResolutionPlan());
        
>>>>>>> 748a6762
        this.atomicQueryIterator = new ReasonerAtomicQuery(topAtom).iterator(new QueryAnswer(), subGoals, cache);
        this.queryPrime = ReasonerQueries.prime(query, topAtom);
    }

    @Override
    public boolean hasNext() {
        if (queryIterator.hasNext()) return true;
<<<<<<< HEAD
        else {
            if (atomicQueryIterator.hasNext()) {
                partialSub = atomicQueryIterator.next();
                queryIterator = queryPrime.iterator(partialSub, subGoals, cache);
                return hasNext();
            }
            else return false;
=======

        if (atomicQueryIterator.hasNext()) {
            partialSub = atomicQueryIterator.next();
            queryIterator = queryPrime.iterator(partialSub, subGoals, cache);
            return hasNext();
>>>>>>> 748a6762
        }
        else return false;
    }

    @Override
    public Answer next() {
        Answer sub = queryIterator.next();
        sub = sub.merge(partialSub, true);
        return sub;
    }
}<|MERGE_RESOLUTION|>--- conflicted
+++ resolved
@@ -65,18 +65,11 @@
         ReasonerQueryImpl query = new ReasonerQueryImpl(q);
         query.addSubstitution(sub);
         Atom topAtom = query.getTopAtom();
-<<<<<<< HEAD
-
-        LOG.debug("CQ: " + query);
-        LOG.debug("CQ delta: " + sub);
-
-=======
 
         LOG.trace("CQ: " + query);
         LOG.trace("CQ delta: " + sub);
         LOG.trace("CQ plan: " + query.getResolutionPlan());
-        
->>>>>>> 748a6762
+
         this.atomicQueryIterator = new ReasonerAtomicQuery(topAtom).iterator(new QueryAnswer(), subGoals, cache);
         this.queryPrime = ReasonerQueries.prime(query, topAtom);
     }
@@ -84,21 +77,11 @@
     @Override
     public boolean hasNext() {
         if (queryIterator.hasNext()) return true;
-<<<<<<< HEAD
-        else {
-            if (atomicQueryIterator.hasNext()) {
-                partialSub = atomicQueryIterator.next();
-                queryIterator = queryPrime.iterator(partialSub, subGoals, cache);
-                return hasNext();
-            }
-            else return false;
-=======
 
         if (atomicQueryIterator.hasNext()) {
             partialSub = atomicQueryIterator.next();
             queryIterator = queryPrime.iterator(partialSub, subGoals, cache);
             return hasNext();
->>>>>>> 748a6762
         }
         else return false;
     }

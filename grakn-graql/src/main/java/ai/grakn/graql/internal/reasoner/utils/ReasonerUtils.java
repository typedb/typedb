--- conflicted
+++ resolved
@@ -311,11 +311,7 @@
      * @param graph graph for the rule to be inserted
      * @return rule instance
      */
-<<<<<<< HEAD
-    public static Rule createTransitiveRule(RelationshipType relType, Label fromRoleLabel, Label toRoleLabel, GraknGraph graph){
-=======
-    public static Rule createTransitiveRule(RelationType relType, Label fromRoleLabel, Label toRoleLabel, GraknTx graph){
->>>>>>> b5d98d80
+    public static Rule createTransitiveRule(RelationshipType relType, Label fromRoleLabel, Label toRoleLabel, GraknTx graph){
         if (!CommonUtil.containsOnly(relType.relates(), 2)) throw GraqlQueryException.ruleCreationArityMismatch();
 
         VarPatternAdmin startVar = var().isa(Graql.label(relType.getLabel())).rel(Graql.label(fromRoleLabel), "x").rel(Graql.label(toRoleLabel), "z").admin();
@@ -333,11 +329,7 @@
      * @param graph graph for the rule to be inserted
      * @return rule instance
      */
-<<<<<<< HEAD
-    public static Rule createReflexiveRule(RelationshipType relType, Label fromRoleLabel, Label toRoleLabel, GraknGraph graph){
-=======
-    public static Rule createReflexiveRule(RelationType relType, Label fromRoleLabel, Label toRoleLabel, GraknTx graph){
->>>>>>> b5d98d80
+    public static Rule createReflexiveRule(RelationshipType relType, Label fromRoleLabel, Label toRoleLabel, GraknTx graph){
         if (!CommonUtil.containsOnly(relType.relates(), 2)) throw GraqlQueryException.ruleCreationArityMismatch();
 
         VarPattern body = var().isa(Graql.label(relType.getLabel())).rel(Graql.label(fromRoleLabel), "x").rel(Graql.label(toRoleLabel), "y");
@@ -353,13 +345,8 @@
      * @param graph graph for the rule to be inserted
      * @return rule instance
      */
-<<<<<<< HEAD
     public static Rule createSubPropertyRule(RelationshipType parent, RelationshipType child, Map<Label, Label> roleMappings,
-                                             GraknGraph graph){
-=======
-    public static Rule createSubPropertyRule(RelationType parent, RelationType child, Map<Label, Label> roleMappings,
                                              GraknTx graph){
->>>>>>> b5d98d80
         final long parentArity = parent.relates().count();
         final long childArity = child.relates().count();
         if (parentArity != childArity || parentArity != roleMappings.size()) {
@@ -385,13 +372,8 @@
      * @param graph graph for the rule to be inserted
      * @return rule instance
      */
-<<<<<<< HEAD
     public static Rule createPropertyChainRule(RelationshipType relation, Label fromRoleLabel, Label toRoleLabel,
-                                               LinkedHashMap<RelationshipType, Pair<Label, Label>> chain, GraknGraph graph){
-=======
-    public static Rule createPropertyChainRule(RelationType relation, Label fromRoleLabel, Label toRoleLabel,
-                                               LinkedHashMap<RelationType, Pair<Label, Label>> chain, GraknTx graph){
->>>>>>> b5d98d80
+                                               LinkedHashMap<RelationshipType, Pair<Label, Label>> chain, GraknTx graph){
         Stack<Var> varNames = new Stack<>();
         varNames.push(var("x"));
         Set<VarPatternAdmin> bodyVars = new HashSet<>();

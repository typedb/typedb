--- conflicted
+++ resolved
@@ -43,11 +43,7 @@
 
     private final Iterator<ResolutionState> subGoalIterator;
 
-<<<<<<< HEAD
-    public AtomicStateProducer(ReasonerAtomicQuery query, ConceptMap sub, Unifier u, QueryStateBase parent, Set<ReasonerAtomicQuery> subGoals, QueryCache<ReasonerAtomicQuery> cache) {
-=======
-    public AtomicStateProducer(ReasonerAtomicQuery query, Answer sub, Unifier u, QueryStateBase parent, Set<ReasonerAtomicQuery> subGoals, SimpleQueryCache<ReasonerAtomicQuery> cache) {
->>>>>>> d0cf5ba0
+    public AtomicStateProducer(ReasonerAtomicQuery query, ConceptMap sub, Unifier u, QueryStateBase parent, Set<ReasonerAtomicQuery> subGoals, SimpleQueryCache<ReasonerAtomicQuery> cache) {
         super(sub, u, parent, subGoals, cache);
 
         if(query.getAtom().getSchemaConcept() == null){

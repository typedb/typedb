/*
 * Grakn - A Distributed Semantic Database
 * Copyright (C) 2016  Grakn Labs Limited
 *
 * Grakn is free software: you can redistribute it and/or modify
 * it under the terms of the GNU General Public License as published by
 * the Free Software Foundation, either version 3 of the License, or
 * (at your option) any later version.
 *
 * Grakn is distributed in the hope that it will be useful,
 * but WITHOUT ANY WARRANTY; without even the implied warranty of
 * MERCHANTABILITY or FITNESS FOR A PARTICULAR PURPOSE.  See the
 * GNU General Public License for more details.
 *
 * You should have received a copy of the GNU General Public License
 * along with Grakn. If not, see <http://www.gnu.org/licenses/gpl.txt>.
 */

package ai.grakn.graql.internal.reasoner.rule;

import ai.grakn.GraknGraph;
import ai.grakn.concept.Rule;
<<<<<<< HEAD
import ai.grakn.graql.QueryBuilder;
=======
>>>>>>> 2a62b07f
import ai.grakn.graql.internal.reasoner.atom.Atom;
import ai.grakn.graql.internal.reasoner.atom.Atomic;
import ai.grakn.graql.internal.reasoner.atom.binary.Binary;
import ai.grakn.graql.internal.reasoner.atom.predicate.Predicate;
import ai.grakn.graql.internal.reasoner.query.AtomicQuery;
import ai.grakn.graql.internal.reasoner.query.Query;
import javafx.util.Pair;

import java.util.HashSet;
import java.util.Map;
import java.util.Set;
import java.util.stream.Collectors;

import static ai.grakn.graql.Graql.match;

public class InferenceRule {

    private final Query body;
    private final AtomicQuery head;

    public InferenceRule(Rule rule, GraknGraph graph){
<<<<<<< HEAD
        QueryBuilder qb = graph.graql();
        body = new Query(qb.setInference(false).match(rule.getLHS()), graph);
        head = new AtomicQuery(qb.setInference(false).match(rule.getRHS()), graph);
=======
        body = new Query(match(rule.getLHS()), graph);
        head = new AtomicQuery(match(rule.getRHS()), graph);
>>>>>>> 2a62b07f
    }

    public Query getBody(){return body;}
    public AtomicQuery getHead(){return head;}

    /**
     * @return a conclusion atom which parent contains all atoms in the rule
     */
    public Atom getRuleConclusionAtom() {
        Query ruleQuery = new Query(head);
        Atom atom = ruleQuery.selectAtoms().iterator().next();
        body.getAtoms().forEach(at -> ruleQuery.addAtom(at.clone()));
        return atom;
    }

    private void propagateConstraints(Atom parentAtom){
        if(parentAtom.isRelation() || parentAtom.isResource()) {
            Set<Atom> types = parentAtom.getTypeConstraints().stream()
                    .filter(type -> !body.containsEquivalentAtom(type))
                    .collect(Collectors.toSet());
            Set<Predicate> predicates = new HashSet<>();
            //predicates obtained from types
            types.stream().map(type -> (Binary) type)
                    .filter(type -> type.getPredicate() != null)
                    .map(Binary::getPredicate)
                    .forEach(predicates::add);
            //direct predicates
            predicates.addAll(parentAtom.getPredicates());

            head.addAtomConstraints(predicates);
            body.addAtomConstraints(predicates);
            head.addAtomConstraints(types);
            body.addAtomConstraints(types);
        }
        head.selectAppend(parentAtom.getParentQuery().getSelectedNames());
    }

    private void rewriteHead(Atom parentAtom){
        Atom childAtom = head.getAtom();
        Pair<Atom, Map<String, String>> rewrite = childAtom.rewrite(parentAtom, head);
        Atom newAtom = rewrite.getKey();
        if (newAtom != childAtom){
            head.removeAtom(childAtom);
            head.addAtom(newAtom);
            unify(rewrite.getValue());
        }
    }

    private void unify(Map<String, String> unifiers){
        //do alpha-conversion
        head.unify(unifiers);
        body.unify(unifiers);
    }

    /**
     * propagate variables to child via a relation atom (atom variables are bound)
     * @param parentAtom   parent atom (atom) being resolved (subgoal)
     */
    private void unifyViaAtom(Atom parentAtom) {
        Atomic childAtom = getRuleConclusionAtom();
        Map<String, String> unifiers = childAtom.getUnifiers(parentAtom);
        unify(unifiers);
    }

    /**
     * make child query consistent by performing variable IdPredicate so that parent variables are propagated
     * @param parentAtom   parent atom (atom) being resolved (subgoal)
     */
   public void unify(Atom parentAtom) {
        rewriteHead(parentAtom);
        unifyViaAtom(parentAtom);
        propagateConstraints(parentAtom);
    }
}<|MERGE_RESOLUTION|>--- conflicted
+++ resolved
@@ -20,10 +20,6 @@
 
 import ai.grakn.GraknGraph;
 import ai.grakn.concept.Rule;
-<<<<<<< HEAD
-import ai.grakn.graql.QueryBuilder;
-=======
->>>>>>> 2a62b07f
 import ai.grakn.graql.internal.reasoner.atom.Atom;
 import ai.grakn.graql.internal.reasoner.atom.Atomic;
 import ai.grakn.graql.internal.reasoner.atom.binary.Binary;
@@ -45,14 +41,8 @@
     private final AtomicQuery head;
 
     public InferenceRule(Rule rule, GraknGraph graph){
-<<<<<<< HEAD
-        QueryBuilder qb = graph.graql();
-        body = new Query(qb.setInference(false).match(rule.getLHS()), graph);
-        head = new AtomicQuery(qb.setInference(false).match(rule.getRHS()), graph);
-=======
         body = new Query(match(rule.getLHS()), graph);
         head = new AtomicQuery(match(rule.getRHS()), graph);
->>>>>>> 2a62b07f
     }
 
     public Query getBody(){return body;}

/*
 * Grakn - A Distributed Semantic Database
 * Copyright (C) 2016  Grakn Labs Limited
 *
 * Grakn is free software: you can redistribute it and/or modify
 * it under the terms of the GNU General Public License as published by
 * the Free Software Foundation, either version 3 of the License, or
 * (at your option) any later version.
 *
 * Grakn is distributed in the hope that it will be useful,
 * but WITHOUT ANY WARRANTY; without even the implied warranty of
 * MERCHANTABILITY or FITNESS FOR A PARTICULAR PURPOSE.  See the
 * GNU General Public License for more details.
 *
 * You should have received a copy of the GNU General Public License
 * along with Grakn. If not, see <http://www.gnu.org/licenses/gpl.txt>.
 */

package ai.grakn.graql.internal.reasoner.rule;

import ai.grakn.GraknGraph;
import ai.grakn.concept.ConceptId;
import ai.grakn.concept.OntologyConcept;
import ai.grakn.concept.Rule;
import ai.grakn.exception.GraqlQueryException;
import ai.grakn.graql.admin.Atomic;
import ai.grakn.graql.admin.Conjunction;
import ai.grakn.graql.admin.PatternAdmin;
import ai.grakn.graql.admin.Unifier;
import ai.grakn.graql.admin.VarPatternAdmin;
import ai.grakn.graql.internal.pattern.Patterns;
import ai.grakn.graql.internal.reasoner.utils.ReasonerUtils;
import ai.grakn.graql.internal.reasoner.atom.Atom;
import ai.grakn.graql.internal.reasoner.atom.binary.Relation;
import ai.grakn.graql.internal.reasoner.atom.binary.Resource;
import ai.grakn.graql.internal.reasoner.atom.binary.TypeAtom;
import ai.grakn.graql.internal.reasoner.atom.predicate.ValuePredicate;
import ai.grakn.graql.internal.reasoner.query.ReasonerAtomicQuery;
import ai.grakn.graql.internal.reasoner.query.ReasonerQueries;
import ai.grakn.graql.internal.reasoner.query.ReasonerQueryImpl;
import com.google.common.collect.Sets;

import java.util.HashSet;
import java.util.Objects;
import java.util.Set;

import static java.util.stream.Collectors.toSet;

/**
 *
 * <p>
 * Class providing resolution and higher level facilities for {@link Rule} objects.
 * </p>
 *
 * @author Kasper Piskorski
 *
 */
public class InferenceRule {

    private final ConceptId ruleId;
    private final ReasonerQueryImpl body;
    private final ReasonerAtomicQuery head;

    private int priority = Integer.MAX_VALUE;

    public InferenceRule(Rule rule, GraknGraph graph){
        ruleId = rule.getId();
        //TODO simplify once changes propagated to rule objects
        body = ReasonerQueries.create(conjunction(rule.getLHS().admin()), graph);
        head = ReasonerQueries.atomic(conjunction(rule.getRHS().admin()), graph);

        //run time check for head atom validity
        if (!getHead().getAtom().isAllowedToFormRuleHead()){
            throw GraqlQueryException.disallowedAtomInRuleHead(this.getHead().getAtom().toString(), this.toString());
        }
    }

    public InferenceRule(InferenceRule r){
        this.ruleId = r.getRuleId();
        this.body = ReasonerQueries.create(r.getBody());
        this.head = ReasonerQueries.atomic(r.getHead());
    }

    @Override
    public String toString(){
        return  "\n" + this.body.toString() + "->" + this.head.toString() + "[" + resolutionPriority() +"]";
    }

    @Override
    public boolean equals(Object obj) {
        if (obj == null || this.getClass() != obj.getClass()) return false;
        InferenceRule rule = (InferenceRule) obj;
        return this.getBody().equals(rule.getBody())
                && this.getHead().equals(rule.getHead());
    }

    @Override
    public int hashCode() {
        int hashCode = 1;
        hashCode = hashCode * 37 + getBody().hashCode();
        hashCode = hashCode * 37 + getHead().hashCode();
        return hashCode;
    }

    /**
     * @return the priority with which the rule should be fired
     */
    public int resolutionPriority(){
        if (priority == Integer.MAX_VALUE) {
            priority = getBody().resolutionPriority();
        }
        return priority;
    }

    private static Conjunction<VarPatternAdmin> conjunction(PatternAdmin pattern){
        Set<VarPatternAdmin> vars = pattern
                .getDisjunctiveNormalForm().getPatterns()
                .stream().flatMap(p -> p.getPatterns().stream()).collect(toSet());
        return Patterns.conjunction(vars);
    }

    public ConceptId getRuleId(){ return ruleId;}

    /**
     * @return true if head and body do not share any variables
     */
    public boolean hasDisconnectedHead(){
        return Sets.intersection(body.getVarNames(), head.getVarNames()).isEmpty();
    }

    /**
     * rule requires materialisation in the context of resolving parentatom
     * if parent atom requires materialisation, head atom requires materialisation or if the head contains only fresh variables
     *
     * @return true if the rule needs to be materialised
     */
    public boolean requiresMaterialisation(Atom parentAtom){
        return parentAtom.requiresMaterialisation()
            || getHead().getAtom().requiresMaterialisation()
            || hasDisconnectedHead();}

    /**
     * @return body of the rule of the form head :- body
     */
    public ReasonerQueryImpl getBody(){ return body;}

    /**
     * @return head of the rule of the form head :- body
     */
    public ReasonerAtomicQuery getHead(){ return head;}

    /**
     * @return a conclusion atom which parent contains all atoms in the rule
     */
    public Atom getRuleConclusionAtom() {
        ReasonerAtomicQuery ruleQuery = ReasonerQueries.atomic(head);
        Atom atom = ruleQuery.getAtom();
        body.getAtoms().forEach(at -> ruleQuery.addAtomic(at.copy()));
        return atom;
    }

    /**
     * @param parentAtom atom containing constraints (parent)
     * @param unifier unifier unifying parent with the rule
     * @return rule with propagated constraints from parent
     */
    public InferenceRule propagateConstraints(Atom parentAtom, Unifier unifier){
        if (!parentAtom.isRelation() && !parentAtom.isResource()) return this;

        //only transfer value predicates if head has a user specified value variable
        Atom headAtom = head.getAtom();
        if(headAtom.isResource() && ((Resource) headAtom).getMultiPredicate().isEmpty()){
            Set<ValuePredicate> valuePredicates = parentAtom.getValuePredicates().stream()
                    .flatMap(vp -> vp.unify(unifier).stream())
                    .collect(toSet());
            head.addAtomConstraints(valuePredicates);
            body.addAtomConstraints(valuePredicates);
        }

        Set<TypeAtom> unifiedTypes = parentAtom.getTypeConstraints().stream()
                .flatMap(type -> type.unify(unifier).stream())
                .collect(toSet());

        //set rule body types to sub types of combined query+rule types
        Set<TypeAtom> ruleTypes = body.getTypeConstraints().stream().filter(t -> !t.isRelation()).collect(toSet());
        Set<TypeAtom> allTypes = Sets.union(unifiedTypes, ruleTypes);
        Set<TypeAtom> types = allTypes.stream()
                .filter(ta -> {
                    OntologyConcept ontologyConcept = ta.getOntologyConcept();
                    OntologyConcept subType = allTypes.stream()
                            .map(Atom::getOntologyConcept)
                            .filter(Objects::nonNull)
                            .filter(t -> ReasonerUtils.getSupers(t).contains(ontologyConcept))
                            .findFirst().orElse(null);
                    return ontologyConcept == null || subType == null;
                }).collect(toSet());

        ruleTypes.forEach(body::removeAtomic);
        body.addAtomConstraints(types);

        return this;
    }

    private InferenceRule rewriteHead(){
        Atom childAtom = head.getAtom();
        Atom newAtom = childAtom.rewriteToUserDefined();
        head.removeAtomic(childAtom);
        head.addAtomic(newAtom);
        return this;
    }

    private InferenceRule rewriteBody(){
        new HashSet<>(body.getAtoms()).stream()
                .filter(Atomic::isAtom).map(at -> (Atom) at)
                .filter(Atom::isRelation)
                .filter(at -> !at.isUserDefinedName())
                .filter(at -> Objects.nonNull(at.getOntologyConcept()))
                .filter(at -> at.getOntologyConcept().equals(head.getAtom().getOntologyConcept()))
                .forEach(at -> {
                    Atom rewrite = at.rewriteToUserDefined();
                    body.removeAtomic(at);
                    body.addAtomic(rewrite);
                    });
        return this;
    }

    /**
     * rewrite the rule to a form with user defined variables
     * @param parentAtom reference parent atom
     * @return rewritten rule
     */
    public InferenceRule rewriteToUserDefined(Atom parentAtom){
        return parentAtom.isUserDefinedName()? this.rewriteHead().rewriteBody() : this;
    }

    /**
     * @param parentAtom atom to unify the rule with
     * @return corresponding unifier
     */
    public Unifier getUnifier(Atom parentAtom) {
        Atom childAtom = getRuleConclusionAtom();
<<<<<<< HEAD
        if (parentAtom.getType() != null){
            return childAtom.getUnifier(parentAtom);
        }
        //case of match all relation atom
        else{
            Atom extendedParent = ((Relation) parentAtom)
                    .addType(childAtom.getType())
                    .inferTypes();
            return childAtom.getUnifier(extendedParent);
=======
        Unifier unifier = new UnifierImpl();
        if (parentAtom.getOntologyConcept() != null){
            unifier.merge(childAtom.getUnifier(parentAtom));
        }
        //case of match all relation atom
        else{
            Relation extendedParent = ((Relation) AtomicFactory
                    .create(parentAtom, parentAtom.getParentQuery()))
                    .addType(childAtom.getOntologyConcept());
            unifier.merge(childAtom.getUnifier(extendedParent));
>>>>>>> a879e243
        }
    }
}<|MERGE_RESOLUTION|>--- conflicted
+++ resolved
@@ -239,28 +239,15 @@
      */
     public Unifier getUnifier(Atom parentAtom) {
         Atom childAtom = getRuleConclusionAtom();
-<<<<<<< HEAD
-        if (parentAtom.getType() != null){
+        if (parentAtom.getOntologyConcept() != null){
             return childAtom.getUnifier(parentAtom);
         }
         //case of match all relation atom
         else{
             Atom extendedParent = ((Relation) parentAtom)
-                    .addType(childAtom.getType())
+                    .addType(childAtom.getOntologyConcept())
                     .inferTypes();
             return childAtom.getUnifier(extendedParent);
-=======
-        Unifier unifier = new UnifierImpl();
-        if (parentAtom.getOntologyConcept() != null){
-            unifier.merge(childAtom.getUnifier(parentAtom));
-        }
-        //case of match all relation atom
-        else{
-            Relation extendedParent = ((Relation) AtomicFactory
-                    .create(parentAtom, parentAtom.getParentQuery()))
-                    .addType(childAtom.getOntologyConcept());
-            unifier.merge(childAtom.getUnifier(extendedParent));
->>>>>>> a879e243
         }
     }
 }
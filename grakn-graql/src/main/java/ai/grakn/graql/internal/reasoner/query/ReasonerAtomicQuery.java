/*
 * Grakn - A Distributed Semantic Database
 * Copyright (C) 2016  Grakn Labs Limited
 *
 * Grakn is free software: you can redistribute it and/or modify
 * it under the terms of the GNU General Public License as published by
 * the Free Software Foundation, either version 3 of the License, or
 * (at your option) any later version.
 *
 * Grakn is distributed in the hope that it will be useful,
 * but WITHOUT ANY WARRANTY; without even the implied warranty of
 * MERCHANTABILITY or FITNESS FOR A PARTICULAR PURPOSE.  See the
 * GNU General Public License for more details.
 *
 * You should have received a copy of the GNU General Public License
 * along with Grakn. If not, see <http://www.gnu.org/licenses/gpl.txt>.
 */

package ai.grakn.graql.internal.reasoner.query;

import ai.grakn.GraknGraph;
import ai.grakn.concept.Concept;
import ai.grakn.graql.Graql;
import ai.grakn.graql.InsertQuery;
import ai.grakn.graql.VarName;
import ai.grakn.graql.admin.Answer;
import ai.grakn.graql.admin.AnswerExplanation;
import ai.grakn.graql.admin.Atomic;
import ai.grakn.graql.admin.Conjunction;
import ai.grakn.graql.admin.ReasonerQuery;
import ai.grakn.graql.admin.Unifier;
import ai.grakn.graql.admin.VarAdmin;
import ai.grakn.graql.internal.reasoner.atom.Atom;
import ai.grakn.graql.internal.reasoner.atom.AtomicFactory;
import ai.grakn.graql.internal.reasoner.atom.binary.Relation;
import ai.grakn.graql.internal.reasoner.atom.binary.TypeAtom;
import ai.grakn.graql.internal.reasoner.atom.predicate.IdPredicate;
import ai.grakn.graql.internal.reasoner.cache.Cache;
import ai.grakn.graql.internal.reasoner.cache.LazyQueryCache;
import ai.grakn.graql.internal.reasoner.cache.QueryCache;
import ai.grakn.graql.internal.reasoner.explanation.LookupExplanation;
import ai.grakn.graql.internal.reasoner.explanation.RuleExplanation;
import ai.grakn.graql.internal.reasoner.iterator.ReasonerQueryIterator;
import ai.grakn.graql.internal.reasoner.rule.InferenceRule;
import ai.grakn.util.ErrorMessage;
import com.google.common.collect.Sets;
import javafx.util.Pair;
import org.slf4j.Logger;
import org.slf4j.LoggerFactory;

import java.util.ArrayList;
import java.util.Collections;
import java.util.HashSet;
import java.util.Iterator;
import java.util.List;
import java.util.Map;
import java.util.Objects;
import java.util.Set;
import java.util.stream.Collectors;
import java.util.stream.Stream;
import java.util.stream.StreamSupport;

import static ai.grakn.graql.internal.reasoner.Utility.getListPermutations;
import static ai.grakn.graql.internal.reasoner.Utility.getUnifiersFromPermutations;
import static ai.grakn.graql.internal.reasoner.query.QueryAnswerStream.entityTypeFilter;
import static ai.grakn.graql.internal.reasoner.query.QueryAnswerStream.knownFilterWithInverse;
import static ai.grakn.graql.internal.reasoner.query.QueryAnswerStream.permuteFunction;
import static ai.grakn.graql.internal.reasoner.query.QueryAnswerStream.subFilter;
import static ai.grakn.graql.internal.reasoner.query.QueryAnswerStream.varFilterFunction;

/**
 *
 * <p>
 * Base reasoner atomic query. An atomic query is a query constrained to having at most one rule-resolvable atom
 * together with its accompanying constraints (predicates and types)
 * </p>
 *
 * @author Kasper Piskorski
 *
 */
public class ReasonerAtomicQuery extends ReasonerQueryImpl {

    private Atom atom;
    private static final Logger LOG = LoggerFactory.getLogger(ReasonerAtomicQuery.class);

    public ReasonerAtomicQuery(Conjunction<VarAdmin> pattern, GraknGraph graph) {
        super(pattern, graph);
        atom = selectAtoms().stream().findFirst().orElse(null);
    }

    public ReasonerAtomicQuery(ReasonerAtomicQuery query) {
        super(query);
        atom = selectAtoms().stream().findFirst().orElse(null);
    }

    public ReasonerAtomicQuery(Atom at) {
        super(at);
        atom = selectAtoms().stream().findFirst().orElse(null);
    }

    @Override
    public ReasonerQuery copy(){ return new ReasonerAtomicQuery(this);}

    @Override
    public boolean equals(Object obj) {
        return !(obj == null || this.getClass() != obj.getClass()) && super.equals(obj);
    }

    @Override
    public int hashCode() {
        return super.hashCode() + 37;
    }

    /**
     * @return the atom constituting this atomic query
     */
    public Atom getAtom() {
        return atom;
    }

    @Override
    public boolean addAtomic(Atomic at) {
        if (super.addAtomic(at)) {
            if (atom == null && at.isSelectable()) atom = (Atom) at;
            return true;
        } else return false;
    }

    @Override
    public boolean removeAtomic(Atomic at) {
        if (super.removeAtomic(at)) {
            if (at.equals(atom)) atom = null;
            return true;
        } else return false;
    }

    @Override
    public void unify(Unifier unifier) {
        super.unify(unifier);
        atom = selectAtoms().iterator().next();
    }

    @Override
    public Set<Atom> selectAtoms() {
        Set<Atom> selectedAtoms = super.selectAtoms();
        if (selectedAtoms.size() != 1) {
            throw new IllegalStateException(ErrorMessage.NON_ATOMIC_QUERY.getMessage(this.toString()));
        }
        return selectedAtoms;
    }

    @Override
    public Unifier getUnifier(ReasonerQuery p){
        if (p == this) return new UnifierImpl();
        ReasonerAtomicQuery parent = (ReasonerAtomicQuery) p;
        Unifier unifier = getAtom().getUnifier(parent.getAtom());
        //get type unifiers
        Set<Atomic> unified = new HashSet<>();
        getAtom().getTypeConstraints().forEach(type -> {
            Set<Atomic> toUnify = Sets.difference(parent.getEquivalentAtoms(type), unified);
            Atomic equiv = toUnify.stream().findFirst().orElse(null);
            //only apply if unambiguous
            if (equiv != null && toUnify.size() == 1){
                unifier.merge(type.getUnifier(equiv));
                unified.add(equiv);
            }
        });
        return unifier;
    }

    /**
     * resolve the query by performing either a db or memory lookup, depending on which is more appropriate
     * @param cache container of already performed query resolutions
     */
    public Stream<Answer> lookup(Cache<ReasonerAtomicQuery, ?> cache) {
        boolean queryVisited = cache.contains(this);
        return queryVisited ? cache.getAnswerStream(this) : DBlookup(cache);
    }

    private Pair<Stream<Answer>, Unifier> lookupWithUnifier(Cache<ReasonerAtomicQuery, ?> cache) {
        boolean queryVisited = cache.contains(this);
        return queryVisited ? cache.getAnswerStreamWithUnifier(this) : new Pair<>(DBlookup(), new UnifierImpl());
    }

    private Stream<Answer> DBlookup() {
        AnswerExplanation exp = new LookupExplanation(this);
        return getMatchQuery().admin().streamWithVarNames()
                .map(QueryAnswer::new)
                .map(a -> a.explain(exp));
    }

    /**
     * resolve the query by performing a db lookup with subsequent cache update
     */
    private Stream<Answer> DBlookup(Cache<ReasonerAtomicQuery, ?> cache) {
        return cache.record(this, DBlookup());
    }

    /**
     * execute insert on the query and return inserted answers
     */
    private Stream<Answer> insert() {
        InsertQuery insert = Graql.insert(getPattern().getVars()).withGraph(graph());
        return insert.stream()
                .map(m -> m.entrySet().stream().collect(Collectors.toMap(k -> VarName.of(k.getKey()), Map.Entry::getValue)))
                .map(QueryAnswer::new);
    }

    private Stream<Answer> materialiseDirect() {
        //check if unambiguous
        if (atom.isRelation()) {
            Relation relationAtom = (Relation) atom;
            if (relationAtom.hasMetaRoles()) {
                throw new IllegalStateException(ErrorMessage.MATERIALIZATION_ERROR.getMessage(this));
            }
        }
        return insert();
    }

    public Stream<Answer> materialise(Answer answer) {
        ReasonerAtomicQuery queryToMaterialise = new ReasonerAtomicQuery(this);
        queryToMaterialise.addSubstitution(answer);
        return queryToMaterialise.materialiseDirect()
                .map(ans -> ans.setExplanation(answer.getExplanation()));
    }

    private Set<Unifier> getPermutationUnifiers(Atom headAtom) {
        if (!(atom.isRelation() && headAtom.isRelation())) return new HashSet<>();

        //if atom is match all atom, add type from rule head and find unmapped roles
        Relation relAtom = atom.getValueVariable().getValue().isEmpty() ?
                ((Relation) AtomicFactory.create(atom, atom.getParentQuery())).addType(headAtom.getType()) :
                (Relation) atom;
        List<VarName> permuteVars = new ArrayList<>(relAtom.getUnmappedRolePlayers());

        List<List<VarName>> varPermutations = getListPermutations(new ArrayList<>(permuteVars)).stream()
                .filter(l -> !l.isEmpty()).collect(Collectors.toList());
        return getUnifiersFromPermutations(permuteVars, varPermutations);
    }

    @SuppressWarnings("unchecked")
    //Query type atoms -> Answer
    private Answer getIdPredicateAnswer(){
        Object result = this.getTypeConstraints().stream()
                .map(TypeAtom::getPredicate).filter(Objects::nonNull)
                .collect(Collectors.toMap(IdPredicate::getVarName, sub -> graph().getConcept(sub.getPredicate())));
        return new QueryAnswer((Map<VarName, Concept>)result);
    }

    private Stream<Answer> getIdPredicateAnswerStream(Stream<Answer> stream){
        Answer idPredicateAnswer = getIdPredicateAnswer();
        return stream.map(answer -> {
            AnswerExplanation exp = answer.getExplanation();
            return answer.merge(idPredicateAnswer).explain(exp);
        });
    }

    private Stream<Answer> getFilteredAnswerStream(Stream<Answer> answers, ReasonerAtomicQuery ruleHead){
        Set<VarName> vars = getVarNames();
        Set<Unifier> permutationUnifiers = getPermutationUnifiers(ruleHead.getAtom());
        Set<IdPredicate> unmappedIdPredicates = atom.getUnmappedIdPredicates();
        Set<TypeAtom> mappedTypeConstraints = atom.getMappedTypeConstraints();
        Set<TypeAtom> unmappedTypeConstraints = atom.getUnmappedTypeConstraints();
        return getIdPredicateAnswerStream(answers)
                .filter(a -> entityTypeFilter(a, mappedTypeConstraints))
                .flatMap(a -> varFilterFunction.apply(a, vars))
                .flatMap(a -> permuteFunction.apply(a, permutationUnifiers))
                .filter(a -> subFilter(a, unmappedIdPredicates))
                .filter(a -> entityTypeFilter(a, unmappedTypeConstraints));
    }

    /**
     * attempt query resolution via application of a specific rule
     * @param rule rule to apply to resolve the query
     * @param subGoals set of visited subqueries
     * @param cache collection of performed query resolutions
     * @param materialise materialisation flag
     * @return answers from rule resolution
     */
    private Stream<Answer> resolveViaRule(InferenceRule rule,
                                          Set<ReasonerAtomicQuery> subGoals,
                                          Cache<ReasonerAtomicQuery, ?> cache,
                                          Cache<ReasonerAtomicQuery, ?> dCache,
                                          boolean materialise,
                                          boolean explanation,
                                          boolean differentialJoin){
        Atom atom = this.getAtom();
        rule.unify(atom).propagateConstraints(atom);

        ReasonerQueryImpl ruleBody = rule.getBody();
        ReasonerAtomicQuery ruleHead = rule.getHead();
        Set<VarName> varsToRetain = rule.hasDisconnectedHead()? ruleBody.getVarNames() : ruleHead.getVarNames();

        subGoals.add(this);
        Stream<Answer> answers = ruleBody
                .computeJoin(subGoals, cache, dCache, materialise, explanation, differentialJoin)
                .flatMap(a -> varFilterFunction.apply(a, varsToRetain))
                .distinct()
                .map(ans -> ans.explain(new RuleExplanation(rule)));

        if (materialise || rule.requiresMaterialisation(atom)) {
            if (!cache.contains(ruleHead)) dCache.record(ruleHead, ruleHead.lookup(cache));
            //filter known to make sure no duplicates are inserted (put behaviour)
            Map<Pair<VarName, Concept>, Set<Answer>> known = cache.getInverseAnswerMap(ruleHead);
            Map<Pair<VarName, Concept>, Set<Answer>> dknown = dCache.getInverseAnswerMap(ruleHead);

            answers = answers
                    .filter(a -> knownFilterWithInverse(a, known))
                    .filter(a -> knownFilterWithInverse(a, dknown))
                    .flatMap(ruleHead::materialise);

            answers = dCache.record(ruleHead, answers);
        }
        //if query not exactly equal to the rule head, do some conversion
        return this.equals(ruleHead)? dCache.record(ruleHead, answers) : dCache.record(this, getFilteredAnswerStream(answers, ruleHead));
    }

    /**
     * resolves the query by performing lookups and rule resolution and returns a stream of new answers
     * @param subGoals visited subGoals (recursive queries)
     * @param cache global query cache
     * @param dCache differential query cache
     * @param materialise whether inferred information should be materialised
     * @return stream of differential answers
     */
    public Stream<Answer> answerStream(Set<ReasonerAtomicQuery> subGoals,
                                       Cache<ReasonerAtomicQuery, ?> cache,
                                       Cache<ReasonerAtomicQuery, ?> dCache,
                                       boolean materialise,
                                       boolean explanation,
                                       boolean differentialJoin){
        boolean queryAdmissible = !subGoals.contains(this);

        Stream<Answer> answerStream = cache.contains(this) ? Stream.empty() : dCache.record(this, lookup(cache));
        if(queryAdmissible) {
            Set<InferenceRule> rules = getAtom().getApplicableRules();
            for (InferenceRule rule : rules) {
                Stream<Answer> localStream = resolveViaRule(rule, subGoals, cache, dCache, materialise, explanation, differentialJoin);
                answerStream = Stream.concat(answerStream, localStream);
            }
        }

        return dCache.record(this, answerStream);
    }

    public Stream<Answer> resolve(boolean materialise, boolean explanation, LazyQueryCache<ReasonerAtomicQuery> cache, LazyQueryCache<ReasonerAtomicQuery> dCache) {
        if (!this.getAtom().isRuleResolvable()) {
            return this.getMatchQuery().admin().streamWithVarNames().map(QueryAnswer::new);
        } else {
            return new QueryAnswerIterator(materialise, explanation, cache, dCache).hasStream();
        }
    }


    public ReasonerQueryIterator iterator(Set<ReasonerAtomicQuery> subGoals, QueryCache<ReasonerAtomicQuery> cache){
        //TODO switch to iterative deepening for queries with no subs?
        return new ReasonerAtomicQueryIterator(subGoals, cache);
    }

    /**
     *
     * <p>
     * Iterator for query answers maintaining the iterative behaviour of QSQ scheme.
     * </p>
     *
     * @author Kasper Piskorski
     *
     */
    private class QueryAnswerIterator extends ReasonerQueryIterator {

        private int iter = 0;
        private long answers = 0;
        private final boolean materialise;
        private final boolean explanation;
        private final Set<ReasonerAtomicQuery> subGoals = new HashSet<>();

        private final LazyQueryCache<ReasonerAtomicQuery> cache;
        private final LazyQueryCache<ReasonerAtomicQuery> dCache;
        private Iterator<Answer> answerIterator;

        QueryAnswerIterator(boolean materialise, boolean explanation, LazyQueryCache<ReasonerAtomicQuery> cache, LazyQueryCache<ReasonerAtomicQuery> dCache){
            this.materialise = materialise;
            this.explanation = explanation;
            this.cache = cache;
            this.dCache = dCache;
            this.answerIterator = query().answerStream(subGoals, cache, dCache, materialise, explanation, iter != 0).iterator();
        }

        private ReasonerAtomicQuery query(){ return ReasonerAtomicQuery.this;}

        /**
         * @return stream constructed out of the answer iterator
         */
        @Override
        public Stream<Answer> hasStream(){
            Iterable<Answer> iterable = () -> this;
            return StreamSupport.stream(iterable.spliterator(), false).distinct().peek(ans -> answers++);
        }

        private void computeNext(){
            iter++;
            subGoals.clear();
            answerIterator = query().answerStream(subGoals, cache, dCache, materialise, explanation, iter != 0).iterator();
        }

        /**
         * check whether answers available, if answers not fully computed compute more answers
         * @return true if answers available
         */
        @Override
        public boolean hasNext() {
            if (answerIterator.hasNext()) return true;
                //iter finished
            else {
                updateCache();
                long dAns = differentialAnswerSize();
                if (dAns != 0 || iter == 0) {
                    LOG.debug("Atom: " + query().getAtom() + " iter: " + iter + " answers: " + answers + " dAns = " + dAns);
                    computeNext();
                    return answerIterator.hasNext();
                }
                else return false;
            }
        }

        private void updateCache(){
            dCache.remove(cache);
            cache.add(dCache);
            cache.reload();
        }

        /**
         * @return single answer to the query
         */
        @Override
        public Answer next() {
            return answerIterator.next();
        }

        private long differentialAnswerSize(){
            return dCache.answerSize(subGoals);
        }
    }

    /**
     * Tuple-at-a-time iterator for this atomic query.
     * Resolves the atomic query by:
     * 1) doing DB lookup
     * 2) applying a rule
     * 3) doing a lemma (previously derived answer) lookup
     */
    private class ReasonerAtomicQueryIterator extends ReasonerQueryIterator {

        private final QueryCache<ReasonerAtomicQuery> cache;
        private final Set<ReasonerAtomicQuery> subGoals;
        private final Iterator<InferenceRule> ruleIterator;
        private Iterator<Answer> queryIterator = Collections.emptyIterator();
        private Unifier cacheUnifier = new UnifierImpl();

        private InferenceRule currentRule = null;

        ReasonerAtomicQueryIterator(Set<ReasonerAtomicQuery> subGoals, QueryCache<ReasonerAtomicQuery> qc){
            this.subGoals = subGoals;
            this.cache = qc;

            boolean hasFullSubstitution = hasFullSubstitution();

            Pair<Stream<Answer>, Unifier> streamUnifierPair = lookupWithUnifier(cache);
            this.queryIterator = streamUnifierPair.getKey().iterator();
            this.cacheUnifier = streamUnifierPair.getValue().invert();

            //if this already has full substitution and exists in the db then do not resolve further
            if(subGoals.contains(ReasonerAtomicQuery.this)
                || (hasFullSubstitution && queryIterator.hasNext() ) ){
                this.ruleIterator = Collections.emptyIterator();
            }
            else {
                this.ruleIterator = getRuleIterator();
            }

            //mark as visited and hence not admissible
            if (ruleIterator.hasNext()) subGoals.add(ReasonerAtomicQuery.this);
        }

        private Iterator<InferenceRule> getRuleIterator(){
            Atom atom = getAtom();
            //list cause rules with permuted role types are alpha-equivalent
            List<InferenceRule> rules = getAtom().getApplicableRules().stream()
                    .map(rule -> rule.unify(atom))
                    .collect(Collectors.toList());
            if (atom.isRelation()
                    && !((Relation)atom).getUnmappedRolePlayers().isEmpty()) {
                rules = rules.stream()
                        .flatMap(rule -> {
                            Set<Unifier> permutationUnifiers = getPermutationUnifiers(rule.getHead().getAtom());
                            return permutationUnifiers.stream()
                                    .map(unifier -> new InferenceRule(rule).unify(unifier));
                        }).collect(Collectors.toList());
            }
            return rules.stream().map(rule -> rule.propagateConstraints(getAtom())).iterator();
        }

        @Override
        public boolean hasNext() {
            if (queryIterator.hasNext()) return true;
            else{
                if (ruleIterator.hasNext()) {
                    currentRule = ruleIterator.next();
<<<<<<< HEAD
                    LOG.debug("Created resolution plan for rule " + currentRule.getRuleId());
=======
                    LOG.debug("Created resolution plan for rule: " + currentRule.getHead().getAtom() + ", id: " + currentRule.getRuleId());
>>>>>>> e474383c
                    LOG.debug(currentRule.getBody().getResolutionPlan());
                    queryIterator = currentRule.getBody().iterator(new QueryAnswer(), subGoals, cache);
                    return hasNext();
                }
                else return false;
            }
        }

        @Override
        public Answer next() {
            Answer sub = queryIterator.next()
                    .merge(getIdPredicateAnswer())
                    .filterVars(getVarNames());
            if (currentRule != null) sub = sub.explain(new RuleExplanation(currentRule));
            return cache.recordAnswerWithUnifier(ReasonerAtomicQuery.this, sub, cacheUnifier);
        }

    }
}<|MERGE_RESOLUTION|>--- conflicted
+++ resolved
@@ -506,11 +506,8 @@
             else{
                 if (ruleIterator.hasNext()) {
                     currentRule = ruleIterator.next();
-<<<<<<< HEAD
                     LOG.debug("Created resolution plan for rule " + currentRule.getRuleId());
-=======
                     LOG.debug("Created resolution plan for rule: " + currentRule.getHead().getAtom() + ", id: " + currentRule.getRuleId());
->>>>>>> e474383c
                     LOG.debug(currentRule.getBody().getResolutionPlan());
                     queryIterator = currentRule.getBody().iterator(new QueryAnswer(), subGoals, cache);
                     return hasNext();

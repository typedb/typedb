--- conflicted
+++ resolved
@@ -303,22 +303,13 @@
      * @param materialise materialisation flag
      * @return answers from rule resolution
      */
-<<<<<<< HEAD
-    private Stream<Answer> resolveViaRule(Rule rl,
+    private Stream<Answer> resolveViaRule(InferenceRule rule,
                                           Set<ReasonerAtomicQuery> subGoals,
                                           Cache<ReasonerAtomicQuery, ?> cache,
                                           Cache<ReasonerAtomicQuery, ?> dCache,
                                           boolean materialise,
                                           boolean explanation,
                                           boolean differentialJoin){
-=======
-    private Stream<Map<VarName, Concept>> resolveViaRule(InferenceRule rule,
-                                                         Set<ReasonerAtomicQuery> subGoals,
-                                                         Cache<ReasonerAtomicQuery, ?> cache,
-                                                         Cache<ReasonerAtomicQuery, ?> dCache,
-                                                         boolean materialise,
-                                                         boolean differentialJoin){
->>>>>>> 443c7800
         Atom atom = this.getAtom();
         rule.unify(atom);
         ReasonerQueryImpl ruleBody = rule.getBody();
@@ -367,17 +358,9 @@
 
         Stream<Answer> answerStream = cache.contains(this)? Stream.empty() : dCache.record(this, lookup(cache));
         if(queryAdmissible) {
-<<<<<<< HEAD
-            Set<Rule> rules = getAtom().getApplicableRules();
-            Iterator<Rule> rIt = rules.iterator();
-            while(rIt.hasNext()){
-                Rule rule = rIt.next();
-                Stream<Answer> localStream = resolveViaRule(rule, subGoals, cache, dCache, materialise, explanation, differentialJoin);
-=======
             Set<InferenceRule> rules = getAtom().getApplicableRules();
             for (InferenceRule rule : rules) {
-                Stream<Map<VarName, Concept>> localStream = resolveViaRule(rule, subGoals, cache, dCache, materialise, differentialJoin);
->>>>>>> 443c7800
+                Stream<Answer> localStream = resolveViaRule(rule, subGoals, cache, dCache, materialise, explanation, differentialJoin);
                 answerStream = Stream.concat(answerStream, localStream);
             }
         }

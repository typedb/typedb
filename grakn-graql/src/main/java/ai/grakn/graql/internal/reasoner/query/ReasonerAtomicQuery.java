--- conflicted
+++ resolved
@@ -21,11 +21,6 @@
 import ai.grakn.GraknGraph;
 import ai.grakn.concept.Concept;
 import ai.grakn.graql.Graql;
-<<<<<<< HEAD
-import ai.grakn.graql.Var;
-=======
-import ai.grakn.graql.InsertQuery;
->>>>>>> e474383c
 import ai.grakn.graql.VarName;
 import ai.grakn.graql.admin.Answer;
 import ai.grakn.graql.admin.AnswerExplanation;
@@ -188,28 +183,16 @@
 
     private Stream<Answer> DBlookup() {
         AnswerExplanation exp = new LookupExplanation(this);
-<<<<<<< HEAD
-        Stream<Answer> dbStream = getMatchQuery().admin().stream()
-=======
-        return getMatchQuery().admin().streamWithVarNames()
->>>>>>> e474383c
-                .map(QueryAnswer::new)
-                .map(a -> a.explain(exp));
-    }
-
-    /**
-     * resolve the query by performing a db lookup with subsequent cache update
-     */
-<<<<<<< HEAD
-    public Stream<Answer> DBlookup() {
-        AnswerExplanation exp = new LookupExplanation(this);
         return getMatchQuery().admin().stream()
                 .map(QueryAnswer::new)
                 .map(a -> a.explain(exp));
-=======
+    }
+
+    /**
+     * resolve the query by performing a db lookup with subsequent cache update
+     */
     private Stream<Answer> DBlookup(Cache<ReasonerAtomicQuery, ?> cache) {
         return cache.record(this, DBlookup());
->>>>>>> e474383c
     }
 
     /**

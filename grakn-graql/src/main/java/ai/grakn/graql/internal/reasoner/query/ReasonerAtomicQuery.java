/*
 * Grakn - A Distributed Semantic Database
 * Copyright (C) 2016  Grakn Labs Limited
 *
 * Grakn is free software: you can redistribute it and/or modify
 * it under the terms of the GNU General Public License as published by
 * the Free Software Foundation, either version 3 of the License, or
 * (at your option) any later version.
 *
 * Grakn is distributed in the hope that it will be useful,
 * but WITHOUT ANY WARRANTY; without even the implied warranty of
 * MERCHANTABILITY or FITNESS FOR A PARTICULAR PURPOSE.  See the
 * GNU General Public License for more details.
 *
 * You should have received a copy of the GNU General Public License
 * along with Grakn. If not, see <http://www.gnu.org/licenses/gpl.txt>.
 */

package ai.grakn.graql.internal.reasoner.query;

import ai.grakn.GraknGraph;
import ai.grakn.concept.Concept;
import ai.grakn.concept.RelationType;
import ai.grakn.concept.RoleType;
import ai.grakn.concept.Rule;
import ai.grakn.graql.Graql;
import ai.grakn.graql.InsertQuery;
import ai.grakn.graql.Var;
import ai.grakn.graql.VarName;
import ai.grakn.graql.admin.Atomic;
import ai.grakn.graql.admin.Conjunction;
import ai.grakn.graql.admin.ReasonerQuery;
import ai.grakn.graql.admin.VarAdmin;
import ai.grakn.graql.internal.reasoner.Utility;
import ai.grakn.graql.internal.reasoner.atom.Atom;
import ai.grakn.graql.internal.reasoner.atom.AtomicFactory;
import ai.grakn.graql.internal.reasoner.atom.binary.Relation;
import ai.grakn.graql.internal.reasoner.atom.binary.TypeAtom;
import ai.grakn.graql.internal.reasoner.atom.predicate.IdPredicate;
import ai.grakn.graql.internal.reasoner.cache.Cache;
import ai.grakn.graql.internal.reasoner.cache.LazyQueryCache;
import ai.grakn.graql.internal.reasoner.iterator.LazyIterator;
import ai.grakn.graql.internal.reasoner.rule.InferenceRule;
import ai.grakn.util.ErrorMessage;
import com.google.common.collect.ImmutableSet;
import com.google.common.collect.Sets;

import java.util.ArrayList;
import java.util.List;
import java.util.Objects;

import java.util.HashMap;
import java.util.HashSet;
import java.util.Iterator;
import java.util.Map;
import java.util.Set;
import java.util.stream.Collectors;
import java.util.stream.Stream;
import java.util.stream.StreamSupport;
import org.slf4j.Logger;
import org.slf4j.LoggerFactory;

import static ai.grakn.graql.internal.reasoner.Utility.getListPermutations;
import static ai.grakn.graql.internal.reasoner.Utility.getUnifiersFromPermutations;
import static ai.grakn.graql.internal.reasoner.query.QueryAnswerStream.entityTypeFilter;
import static ai.grakn.graql.internal.reasoner.query.QueryAnswerStream.joinWithInverse;
import static ai.grakn.graql.internal.reasoner.query.QueryAnswerStream.knownFilter;
import static ai.grakn.graql.internal.reasoner.query.QueryAnswerStream.nonEqualsFilter;
import static ai.grakn.graql.internal.reasoner.query.QueryAnswerStream.permuteFunction;
import static ai.grakn.graql.internal.reasoner.query.QueryAnswerStream.subFilter;
import static ai.grakn.graql.internal.reasoner.query.QueryAnswerStream.varFilterFunction;

/**
 *
 * <p>
 * Base reasoner atomic query. An atomic query is a query constrained to having at most one rule-resolvable atom
 * together with its accompanying constraints (predicates and types)
 * </p>
 *
 * @author Kasper Piskorski
 *
 */
public class ReasonerAtomicQuery extends ReasonerQueryImpl {

    private Atom atom;

    private static final Logger LOG = LoggerFactory.getLogger(ReasonerAtomicQuery.class);

    public ReasonerAtomicQuery(Conjunction<VarAdmin> pattern, GraknGraph graph) {
        super(pattern, graph);
        atom = selectAtoms().iterator().next();
    }

    public ReasonerAtomicQuery(ReasonerAtomicQuery query) {
        super(query);
    }

    public ReasonerAtomicQuery(Atom at) {
        super(at);
        atom = selectAtoms().stream().findFirst().orElse(null);
    }

    @Override
    public boolean equals(Object obj) {
        return !(obj == null || this.getClass() != obj.getClass()) && super.equals(obj);
    }

    @Override
    public int hashCode() {
        return super.hashCode() + 37;
    }

    /**
     * @return the atom constituting this atomic query
     */
    public Atom getAtom() {
        return atom;
    }

    @Override
    public boolean addAtom(Atomic at) {
        if (super.addAtom(at)) {
            if (atom == null && at.isSelectable()) atom = (Atom) at;
            return true;
        } else return false;
    }

    @Override
    public boolean removeAtom(Atomic at) {
        if (super.removeAtom(at)) {
            if (atom != null & at.equals(atom)) atom = null;
            return true;
        } else return false;
    }

    @Override
    public void unify(Map<VarName, VarName> unifiers) {
        super.unify(unifiers);
        atom = selectAtoms().iterator().next();
    }

    @Override
    public Set<Atom> selectAtoms() {
        Set<Atom> selectedAtoms = super.selectAtoms();
        if (selectedAtoms.size() != 1) {
            throw new IllegalStateException(ErrorMessage.NON_ATOMIC_QUERY.getMessage(this.toString()));
        }
        return selectedAtoms;
    }

    @Override
    public Map<VarName, VarName> getUnifiers(ReasonerQuery p){
        if (p == this) return new HashMap<>();
        ReasonerAtomicQuery parent = (ReasonerAtomicQuery) p;
        Map<VarName, VarName> unifiers = getAtom().getUnifiers(parent.getAtom());
        //get type unifiers
        Set<Atomic> unified = new HashSet<>();
        getAtom().getTypeConstraints().forEach(type -> {
            Set<Atomic> toUnify = Sets.difference(parent.getEquivalentAtoms(type), unified);
            Atomic equiv = toUnify.stream().findFirst().orElse(null);
            if (equiv != null){
                type.getUnifiers(equiv).forEach(unifiers::putIfAbsent);
                unified.add(equiv);
            }
        });
        return unifiers;
    }

    private LazyIterator<Map<VarName, Concept>> lazyLookup(Cache<ReasonerAtomicQuery, ?> cache) {
        boolean queryVisited = cache.contains(this);
        return queryVisited ? cache.getAnswerIterator(this) : lazyDBlookup(cache);
    }
    private LazyIterator<Map<VarName, Concept>> lazyDBlookup(Cache<ReasonerAtomicQuery, ?> cache) {
        Stream<Map<VarName, Concept>> dbStream = getMatchQuery().admin().streamWithVarNames();
        return cache.recordRetrieveLazy(this, dbStream);
    }

    /**
     * resolve the query by performing either a db or memory lookup, depending on which is more appropriate
     *
     * @param cache container of already performed query resolutions
     */
    public Stream<Map<VarName, Concept>> lookup(Cache<ReasonerAtomicQuery, ?> cache) {
        boolean queryVisited = cache.contains(this);
        return queryVisited ? cache.getAnswerStream(this) : DBlookup(cache);
    }

    /**
     * resolve the query by performing a db lookup with subsequent cache update
     */
    private Stream<Map<VarName, Concept>> DBlookup(Cache<ReasonerAtomicQuery, ?> cache) {
        Stream<Map<VarName, Concept>> dbStream = getMatchQuery().admin().streamWithVarNames();
        cache.record(this, dbStream);
        return cache.getAnswerStream(this);
    }

    /**
     * resolve the query by performing a db lookup
     */
    public Stream<Map<VarName, Concept>> DBlookup() {
        return getMatchQuery().admin().streamWithVarNames();
    }

    /**
     * execute insert on the query and return inserted answers
     */
    private Stream<Map<VarName, Concept>> insert() {
        InsertQuery insert = Graql.insert(getPattern().getVars()).withGraph(graph());
        return insert.stream()
                .map(m ->
                        m.entrySet().stream()
                                .collect(Collectors.toMap(k -> VarName.of(k.getKey()), Map.Entry::getValue)));
    }

    private Stream<Map<VarName, Concept>> materialiseDirect() {
        //extrapolate if needed
        if (atom.isRelation()) {
            Relation relAtom = (Relation) atom;
            Set<VarName> rolePlayers = relAtom.getRolePlayers();
            if (relAtom.getRoleVarTypeMap().size() != rolePlayers.size()) {
                RelationType relType = (RelationType) relAtom.getType();
                Set<RoleType> roles = Sets.newHashSet(relType.hasRoles());
                Set<Map<VarName, Var>> roleMaps = new HashSet<>();
                Utility.computeRoleCombinations(rolePlayers, roles, new HashMap<>(), roleMaps);

                Stream<Map<VarName, Concept>> answerStream = Stream.empty();
                for (Map<VarName, Var> roleMap : roleMaps) {
                    Relation relationWithRoles = new Relation(relAtom.getVarName(), relAtom.getValueVariable(),
                            roleMap, relAtom.getPredicate(), this);
                    this.removeAtom(relAtom);
                    this.addAtom(relationWithRoles);
                    answerStream = Stream.concat(answerStream, insert());
                    this.removeAtom(relationWithRoles);
                    this.addAtom(relAtom);
                }
                return answerStream;
            } else {
                return insert();
            }
        } else {
            return insert();
        }
    }

    public Stream<Map<VarName, Concept>> materialise(Map<VarName, Concept> answer) {
        ReasonerAtomicQuery queryToMaterialise = new ReasonerAtomicQuery(this);
        Set<IdPredicate> subs = new HashSet<>();
        answer.forEach((var, con) -> subs.add(new IdPredicate(var, con, queryToMaterialise)));
        subs.forEach(queryToMaterialise::addAtom);
        return queryToMaterialise.materialiseDirect();
    }

    private Set<Map<VarName, VarName>> getPermutationUnifiers(Atom headAtom) {
        if (!(atom.isRelation() && headAtom.isRelation())) return new HashSet<>();
        List<VarName> permuteVars = new ArrayList<>();
        //if atom is match all atom, add type from rule head and find unmapped roles
        Relation relAtom = atom.getValueVariable().getValue().isEmpty() ?
                ((Relation) AtomicFactory.create(atom, atom.getParentQuery())).addType(headAtom.getType()) :
                (Relation) atom;
        relAtom.getUnmappedRolePlayers().forEach(permuteVars::add);

        List<List<VarName>> varPermutations = getListPermutations(new ArrayList<>(permuteVars)).stream()
                .filter(l -> !l.isEmpty()).collect(Collectors.toList());
        return getUnifiersFromPermutations(permuteVars, varPermutations);
    }

    private Stream<Map<VarName, Concept>> getIdPredicateAnswerStream(Stream<Map<VarName, Concept>> stream){
        Map<VarName, Concept> idPredicateAnswer = getIdPredicateAnswer();
        return stream.map(answer -> {
            answer.putAll(idPredicateAnswer);
            return answer;
        });
    }

<<<<<<< HEAD
    private QueryAnswers propagateIdPredicates(QueryAnswers answers){
        Object collected = this.getTypeConstraints().stream()
                .map(TypeAtom::getPredicate).filter(Objects::nonNull)
                .collect(Collectors.toMap(IdPredicate::getVarName, sub -> graph().getConcept(sub.getPredicate())));
        @SuppressWarnings("unchecked")
        Map<VarName, Concept> newAns = (Map<VarName, Concept>) collected;
        if (answers.isEmpty() || newAns.isEmpty()) return answers;
        return answers.join(new QueryAnswers(Sets.newHashSet(Collections.singletonList(newAns))));
=======
    private Map<VarName, Concept> getIdPredicateAnswer(){
        return this.getTypeConstraints().stream()
                .map(TypeAtom::getPredicate).filter(Objects::nonNull)
                .collect(Collectors.toMap(IdPredicate::getVarName, sub -> graph().getConcept(sub.getPredicate())));
>>>>>>> 51ff5a14
    }

    private Stream<Map<VarName, Concept>> fullJoin(List<ReasonerAtomicQuery> queries,
                                                   Set<ReasonerAtomicQuery> subGoals,
                                                   Cache<ReasonerAtomicQuery, ?> cache,
                                                   Cache<ReasonerAtomicQuery, ?> dCache,
                                                   boolean materialise){
        Iterator<ReasonerAtomicQuery> qit = queries.iterator();
        ReasonerAtomicQuery childAtomicQuery = qit.next();
        Stream<Map<VarName, Concept>> join = childAtomicQuery.answerStream(subGoals, cache, dCache, materialise, false);
        Set<VarName> joinedVars = childAtomicQuery.getVarNames();
        while(qit.hasNext()){
            childAtomicQuery = qit.next();
            Set<VarName> joinVars = Sets.intersection(joinedVars, childAtomicQuery.getVarNames());
            Stream<Map<VarName, Concept>> localSubs = childAtomicQuery.answerStream(subGoals, cache, dCache, materialise, false);
            join = joinWithInverse(
                    join,
                    localSubs,
                    cache.getInverseAnswerMap(childAtomicQuery, joinVars),
                    ImmutableSet.copyOf(joinVars));
            joinedVars.addAll(childAtomicQuery.getVarNames());
        }
        return join;
    }

    private Stream<Map<VarName, Concept>> differentialJoin(List<ReasonerAtomicQuery> queries,
                                                           Set<ReasonerAtomicQuery> subGoals,
                                                           Cache<ReasonerAtomicQuery, ?> cache,
                                                           Cache<ReasonerAtomicQuery, ?> dCache,
                                                           boolean materialise){
        Stream<Map<VarName, Concept>> join = Stream.empty();

        for(ReasonerAtomicQuery qi : queries){
            Stream<Map<VarName, Concept>> subs = qi.answerStream(subGoals, cache, dCache, materialise, true);
            Set<VarName> joinedVars = qi.getVarNames();
            for(ReasonerAtomicQuery qj : queries){
                if ( qj != qi ){
                    Set<VarName> joinVars = Sets.intersection(joinedVars, qj.getVarNames());
                    subs = joinWithInverse(
                            subs,
                            cache.getAnswerStream(qj),
                            cache.getInverseAnswerMap(qj, joinVars),
                            ImmutableSet.copyOf(joinVars));
                    joinedVars.addAll(qj.getVarNames());
                }
            }
            join = Stream.concat(join, subs);
        }
        return join.distinct();
    }

    private Stream<Map<VarName, Concept>> computeJoin(List<ReasonerAtomicQuery> queries,
                                                      Set<ReasonerAtomicQuery> subGoals,
                                                      Cache<ReasonerAtomicQuery, ?> cache,
                                                      Cache<ReasonerAtomicQuery, ?> dCache,
                                                      boolean materialise,
                                                      boolean differentialJoin) {
        if (differentialJoin){
            return differentialJoin(queries, subGoals, cache, dCache, materialise);
        } else {
            return fullJoin(queries, subGoals, cache, dCache, materialise);
        }
    }

    /**
     * attempt query resolution via application of a specific rule
     * @param rl rule through which to resolve the query
     * @param subGoals set of visited subqueries
     * @param cache collection of performed query resolutions
     * @param materialise materialisation flag
     * @return answers from rule resolution
     */
    private Stream<Map<VarName, Concept>> resolveViaRule(Rule rl,
                                                         Set<ReasonerAtomicQuery> subGoals,
                                                         Cache<ReasonerAtomicQuery, ?> cache,
                                                         Cache<ReasonerAtomicQuery, ?> dCache,
                                                         boolean materialise,
                                                         boolean differentialJoin){
        Atom atom = this.getAtom();
        InferenceRule rule = new InferenceRule(rl, graph());
        rule.unify(atom);
        ReasonerQueryImpl ruleBody = rule.getBody();
        ReasonerAtomicQuery ruleHead = rule.getHead();

        subGoals.add(this);
        Stream<Map<VarName, Concept>> subs = computeJoin(
                ruleBody.selectAtoms().stream().map(ReasonerAtomicQuery::new).collect(Collectors.toList()),
                subGoals,
                cache,
                dCache,
                materialise,
                differentialJoin);

        Stream<Map<VarName, Concept>> answers = subs
                .filter(a -> nonEqualsFilter(a, ruleBody.getFilters()))
                .flatMap(a -> varFilterFunction.apply(a, ruleHead.getVarNames()));

        if (materialise || ruleHead.getAtom().requiresMaterialisation()) {
            LazyIterator<Map<VarName, Concept>> known = ruleHead.lazyLookup(cache);
            LazyIterator<Map<VarName, Concept>> dknown = ruleHead.lazyLookup(dCache);
            Stream<Map<VarName, Concept>> newAnswers = answers.distinct()
                    .filter(a -> knownFilter(a, known.stream()))
                    .filter(a -> knownFilter(a, dknown.stream()))
                    .flatMap(ruleHead::materialise);

            answers = dCache.record(ruleHead, newAnswers)
                    .filter(a -> entityTypeFilter(a, atom.getMappedTypeConstraints()));
        }

        answers = getIdPredicateAnswerStream(answers)
                .flatMap(a -> varFilterFunction.apply(a, this.getVarNames()))
                .flatMap(a -> permuteFunction.apply(a, getPermutationUnifiers(ruleHead.getAtom())))
                .filter(a -> subFilter(a, atom.getUnmappedIdPredicates()))
                .filter(a -> entityTypeFilter(a, atom.getUnmappedTypeConstraints()));

        return dCache.record(this, answers);
    }

    /**
     * resolves the query by performing lookups and rule resolution and returns a stream of new answers
     * @param subGoals visited subGoals (recursive queries)
     * @param cache global query cache
     * @param dCache differential query cache
     * @param materialise whether inferred information should be materialised
     * @return stream of differential answers
     */
    public Stream<Map<VarName, Concept>> answerStream(Set<ReasonerAtomicQuery> subGoals,
                                                      Cache<ReasonerAtomicQuery, ?> cache,
                                                      Cache<ReasonerAtomicQuery, ?> dCache,
                                                      boolean materialise,
                                                      boolean differentialJoin){
        boolean queryAdmissible = !subGoals.contains(this);

        Stream<Map<VarName, Concept>> answerStream = cache.contains(this)? Stream.empty() : dCache.record(this, lookup(cache));
        if(queryAdmissible) {
            Set<Rule> rules = getAtom().getApplicableRules();
            Iterator<Rule> rIt = rules.iterator();
            while(rIt.hasNext()){
                Rule rule = rIt.next();
                Stream<Map<VarName, Concept>> localStream = resolveViaRule(rule, subGoals, cache, dCache, materialise, differentialJoin);
                answerStream = Stream.concat(answerStream, localStream);
            }
        }

        return dCache.record(this, answerStream);
    }

    @Override
    public Stream<Map<VarName, Concept>> resolve(boolean materialise) {
        if (!this.getAtom().isRuleResolvable()) {
            return this.getMatchQuery().admin().streamWithVarNames();
        } else {
            return new QueryAnswerIterator(materialise).hasStream();
        }
    }

    /**
     *
     * <p>
     * Iterator for query answers maintaining the iterative behaviour of QSQ scheme.
     * </p>
     *
     * @author Kasper Piskorski
     *
     */
    private class QueryAnswerIterator implements Iterator<Map<VarName, Concept>> {

        final private QueryAnswers answers = new QueryAnswers();

        private int iter = 0;
        private final boolean materialise;
        private final Set<ReasonerAtomicQuery> subGoals = new HashSet<>();
        private final LazyQueryCache<ReasonerAtomicQuery> cache = new LazyQueryCache<>();
        private final LazyQueryCache<ReasonerAtomicQuery> dCache = new LazyQueryCache<>();
        private Iterator<Map<VarName, Concept>> answerIterator;

        public QueryAnswerIterator(boolean materialise){
            this.materialise = materialise;
            this.answerIterator = query().answerStream(subGoals, cache, dCache, materialise, iter != 0).iterator();
        }

        private ReasonerAtomicQuery query(){ return ReasonerAtomicQuery.this;}

        /**
         * @return stream constructed out of the answer iterator
         */
        Stream<Map<VarName, Concept>> hasStream(){
            Iterable<Map<VarName, Concept>> iterable = () -> this;
            return StreamSupport.stream(iterable.spliterator(), false).distinct();
        }

        private void computeNext(){
            iter++;
            subGoals.clear();
            answerIterator = query().answerStream(subGoals, cache, dCache, materialise, iter != 0).iterator();
        }

        /**
         * check whether answers available, if answers not fully computed compute more answers
         * @return true if answers available
         */
        @Override
        public boolean hasNext() {
            if (answerIterator.hasNext()) return true;
                //iter finished
            else {
                updateCache();
                long dAns = differentialAnswerSize();
                if (dAns != 0 || iter == 0) {
                    LOG.debug("Atom: " + query().getAtom() + " iter: " + iter + " answers: " + answers.size() + " dAns = " + dAns);
                    computeNext();
                    return answerIterator.hasNext();
                }
                else return false;
            }
        }

        private void updateCache(){
            dCache.remove(cache);
            cache.add(dCache);
            cache.reload();
        }

        /**
         * @return single answer to the query
         */
        @Override
        public Map<VarName, Concept> next() {
            Map<VarName, Concept> answer = answerIterator.next();
            answers.add(answer);
            return answer;
        }

        private long differentialAnswerSize(){
            return dCache.answerSize(subGoals);
        }
    }
}<|MERGE_RESOLUTION|>--- conflicted
+++ resolved
@@ -272,21 +272,10 @@
         });
     }
 
-<<<<<<< HEAD
-    private QueryAnswers propagateIdPredicates(QueryAnswers answers){
-        Object collected = this.getTypeConstraints().stream()
-                .map(TypeAtom::getPredicate).filter(Objects::nonNull)
-                .collect(Collectors.toMap(IdPredicate::getVarName, sub -> graph().getConcept(sub.getPredicate())));
-        @SuppressWarnings("unchecked")
-        Map<VarName, Concept> newAns = (Map<VarName, Concept>) collected;
-        if (answers.isEmpty() || newAns.isEmpty()) return answers;
-        return answers.join(new QueryAnswers(Sets.newHashSet(Collections.singletonList(newAns))));
-=======
     private Map<VarName, Concept> getIdPredicateAnswer(){
         return this.getTypeConstraints().stream()
                 .map(TypeAtom::getPredicate).filter(Objects::nonNull)
                 .collect(Collectors.toMap(IdPredicate::getVarName, sub -> graph().getConcept(sub.getPredicate())));
->>>>>>> 51ff5a14
     }
 
     private Stream<Map<VarName, Concept>> fullJoin(List<ReasonerAtomicQuery> queries,

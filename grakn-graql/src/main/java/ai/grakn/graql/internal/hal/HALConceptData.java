--- conflicted
+++ resolved
@@ -232,11 +232,7 @@
 
         rel.allRolePlayers().forEach((roleType, instanceSet) -> {
             instanceSet.forEach(instance -> {
-<<<<<<< HEAD
-                // Relations attached to relations are handled in embedRelationsPlays method. che e' dove devo filtrare risorse
-=======
                 // Relations attached to relations are handled in embedRelationsPlaysRole method.
->>>>>>> 5fbf5f0f
                 // We filter out relations to resources.
                 if (instance != null && !instance.isRelation()) {
                     Representation roleResource = factory.newRepresentation(resourceLinkPrefix + instance.getId() + getURIParams(0))

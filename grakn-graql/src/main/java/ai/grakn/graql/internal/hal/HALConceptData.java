/*
 * Grakn - A Distributed Semantic Database
 * Copyright (C) 2016  Grakn Labs Limited
 *
 * Grakn is free software: you can redistribute it and/or modify
 * it under the terms of the GNU General Public License as published by
 * the Free Software Foundation, either version 3 of the License, or
 * (at your option) any later version.
 *
 * Grakn is distributed in the hope that it will be useful,
 * but WITHOUT ANY WARRANTY; without even the implied warranty of
 * MERCHANTABILITY or FITNESS FOR A PARTICULAR PURPOSE.  See the
 * GNU General Public License for more details.
 *
 * You should have received a copy of the GNU General Public License
 * along with Grakn. If not, see <http://www.gnu.org/licenses/gpl.txt>.
 */

package ai.grakn.graql.internal.hal;

import ai.grakn.concept.Concept;
import ai.grakn.concept.Entity;
import ai.grakn.concept.Instance;
import ai.grakn.concept.Relation;
import ai.grakn.concept.Resource;
import ai.grakn.concept.RoleType;
import ai.grakn.concept.Rule;
import ai.grakn.concept.Type;
import ai.grakn.concept.TypeLabel;
import ai.grakn.util.REST;
import ai.grakn.util.Schema;
import com.theoryinpractise.halbuilder.api.Representation;
import com.theoryinpractise.halbuilder.api.RepresentationFactory;
import com.theoryinpractise.halbuilder.standard.StandardRepresentationFactory;

import java.util.Map;
import java.util.Set;
import java.util.stream.Stream;

import static ai.grakn.graql.internal.hal.HALUtils.BASETYPE_PROPERTY;
import static ai.grakn.graql.internal.hal.HALUtils.DIRECTION_PROPERTY;
import static ai.grakn.graql.internal.hal.HALUtils.EXPLORE_CONCEPT_LINK;
import static ai.grakn.graql.internal.hal.HALUtils.ID_PROPERTY;
import static ai.grakn.graql.internal.hal.HALUtils.INBOUND_EDGE;
import static ai.grakn.graql.internal.hal.HALUtils.ISA_EDGE;
import static ai.grakn.graql.internal.hal.HALUtils.OUTBOUND_EDGE;
import static ai.grakn.graql.internal.hal.HALUtils.SUB_EDGE;
import static ai.grakn.graql.internal.hal.HALUtils.TYPE_PROPERTY;
import static ai.grakn.graql.internal.hal.HALUtils.VALUE_PROPERTY;
import static ai.grakn.graql.internal.hal.HALUtils.generateConceptState;
import static ai.grakn.util.REST.WebPath.Dashboard.EXPLORE;


/**
 * Class used to build the HAL representation of a given concept.
 * @author Marco Scoppetta
 */

public class HALConceptData {

    private final RepresentationFactory factory;

    private final Representation halResource;

    private final String resourceLinkPrefix;
    private final String keyspace;

    private final boolean embedType;
    private final Set<TypeLabel> typesInQuery;

    private final int offset;
    private final int limit;

<<<<<<< HEAD

    public HALConceptData(Concept concept, int separationDegree, boolean embedTypeParam, Set<TypeName> typesInQuery, String keyspace, int offset, int limit){
=======
    HALConceptData(Concept concept, int separationDegree, boolean embedTypeParam, Set<TypeLabel> typesInQuery, String keyspace, int offset, int limit) {
>>>>>>> 23ad3db3

        embedType = embedTypeParam;
        this.typesInQuery = typesInQuery;
        this.offset = offset;
        this.limit = limit;
        this.keyspace = keyspace;
        //building HAL concepts using: https://github.com/HalBuilder/halbuilder-core
        resourceLinkPrefix = REST.WebPath.Concept.CONCEPT;

        factory = new StandardRepresentationFactory();

        //If we will include embedded nodes and limit is >=0 we increase the offset to prepare URI for next request
        int uriOffset = (separationDegree > 0 && limit >= 0) ? (offset + limit) : offset;

        halResource = factory.newRepresentation(resourceLinkPrefix + concept.getId() + getURIParams(uriOffset));

        handleConcept(halResource, concept, separationDegree);

    }

    private String getURIParams(int offset) {
        // If limit -1, we don't append the limit parameter to the URI string
        String limitParam = (this.limit >= 0) ? "&"+REST.Request.Concept.LIMIT_EMBEDDED+"=" + this.limit : "";

        return "?"+REST.Request.KEYSPACE+"=" + this.keyspace + "&"+REST.Request.Concept.OFFSET_EMBEDDED+"=" + offset + limitParam;
    }


    private void handleConcept(Representation halResource, Concept concept, int separationDegree) {

        generateStateAndLinks(halResource, concept);

        if (embedType && concept.isInstance()) {
            Instance instance = concept.asInstance();
            if (typesInQuery.contains(instance.type().getLabel())
                    || (instance.type().superType() != null &&
                    typesInQuery.contains(instance.type().superType().getLabel()))) {
                embedType(halResource, instance);
            }
        }

        if (concept.isType() && concept.asType().superType() != null) {
            embedSuperType(halResource, concept.asType());
        }

        //If a match query contains an assertion we always embed the role players
        if (concept.isRelation() && separationDegree == 0) {
            generateRelationEmbedded(halResource, concept.asRelation(), 1);
        }

        if (concept.isRule()) {
            generateRuleLHS(halResource, concept.asRule());
            generateRuleRHS(halResource, concept.asRule());
        }

        if (separationDegree == 0) return;

        if (concept.isEntity()) {
            generateEntityEmbedded(halResource, concept.asEntity(), separationDegree);
        }

        if (concept.isRelation()) {
            generateRelationEmbedded(halResource, concept.asRelation(), separationDegree);
            //Only when double clicking on a specific relation we want to fetch also the other relations the current one plays a role into.
            embedRelationsPlays(halResource, concept.asRelation());
        }
        if (concept.isResource()) {
            generateOwnerInstances(halResource, concept.asResource(), separationDegree);
        }

        if (concept.isType()) {
            generateTypeEmbedded(halResource, concept.asType(), separationDegree);
        }

    }

    private void generateRuleRHS(Representation halResource, Rule rule) {
        Representation RHS = factory.newRepresentation(resourceLinkPrefix + "RHS-" + rule.getId() + getURIParams(0))
                .withProperty(DIRECTION_PROPERTY, OUTBOUND_EDGE)
                .withLink(EXPLORE_CONCEPT_LINK, EXPLORE)
                .withProperty(ID_PROPERTY, "RHS-" + rule.getId().getValue())
                .withProperty(TYPE_PROPERTY, "RHS")
                .withProperty(BASETYPE_PROPERTY, Schema.BaseType.RESOURCE_TYPE.name())
                .withProperty(VALUE_PROPERTY, rule.getRHS().admin().toString());
        halResource.withRepresentation("RHS", RHS);
    }

    private void generateRuleLHS(Representation halResource, Rule rule) {
        Representation LHS = factory.newRepresentation(resourceLinkPrefix + "LHS-" + rule.getId() + getURIParams(0))
                .withProperty(DIRECTION_PROPERTY, OUTBOUND_EDGE)
                .withLink(EXPLORE_CONCEPT_LINK, EXPLORE)
                .withProperty(ID_PROPERTY, "LHS-" + rule.getId().getValue())
                .withProperty(TYPE_PROPERTY, "LHS")
                .withProperty(BASETYPE_PROPERTY, Schema.BaseType.RESOURCE_TYPE.name())
                .withProperty(VALUE_PROPERTY, rule.getLHS().admin().toString());
        halResource.withRepresentation("LHS", LHS);
    }

    private void generateOwnerInstances(Representation halResource, Resource<?> conceptResource, int separationDegree) {
        final TypeLabel roleType = conceptResource.type().getLabel();
        Stream<Instance> ownersStream = conceptResource.ownerInstances().stream().skip(offset);
        if (limit >= 0) ownersStream = ownersStream.limit(limit);
        ownersStream.forEach(instance -> {
            Representation instanceResource = factory.newRepresentation(resourceLinkPrefix + instance.getId() + getURIParams(0))
                    .withProperty(DIRECTION_PROPERTY, INBOUND_EDGE);
            handleConcept(instanceResource, instance, separationDegree - 1);
            halResource.withRepresentation(roleType.getValue(), instanceResource);
        });
    }

    private void embedSuperType(Representation halResource, Type type) {
        Representation HALType = factory.newRepresentation(resourceLinkPrefix + type.superType().getId() + getURIParams(0))
                .withProperty(DIRECTION_PROPERTY, OUTBOUND_EDGE);
        generateStateAndLinks(HALType, type.superType());
        halResource.withRepresentation(SUB_EDGE, HALType);
    }

    private void embedType(Representation halResource, Instance instance) {

        Representation HALType = factory.newRepresentation(resourceLinkPrefix + instance.type().getId() + getURIParams(0))
                .withProperty(DIRECTION_PROPERTY, OUTBOUND_EDGE);

        generateStateAndLinks(HALType, instance.type());
        halResource.withRepresentation(ISA_EDGE, HALType);
    }

    private void generateStateAndLinks(Representation resource, Concept concept) {

        resource.withLink(EXPLORE_CONCEPT_LINK, EXPLORE + concept.getId() + getURIParams(0));
        generateConceptState(resource, concept);
    }

    // ======================================= _embedded ================================================//


    private void generateEntityEmbedded(Representation halResource, Entity entity, int separationDegree) {
        Stream<Relation> relationStream = entity.relations().stream();

        relationStream = relationStream.skip(offset);
        if (limit >= 0) relationStream = relationStream.limit(limit);


        relationStream.forEach(rel -> {
            embedRelationsNotConnectedToResources(halResource, entity, rel, separationDegree);
        });
    }

    private void attachRelation(Representation halResource, Concept rel, TypeLabel role, int separationDegree) {
        Representation relationResource = factory.newRepresentation(resourceLinkPrefix + rel.getId() + getURIParams(0))
                .withProperty(DIRECTION_PROPERTY, INBOUND_EDGE);
        handleConcept(relationResource, rel, separationDegree - 1);
        halResource.withRepresentation(role.getValue(), relationResource);
    }


    private void generateRelationEmbedded(Representation halResource, Relation rel, int separationDegree) {

        rel.allRolePlayers().forEach((roleType, instanceSet) -> {
            instanceSet.forEach(instance -> {
                // Relations attached to relations are handled in embedRelationsPlaysRole method.
                // We filter out relations to resources.
                if (instance != null && !instance.isRelation()) {
                    Representation roleResource = factory.newRepresentation(resourceLinkPrefix + instance.getId() + getURIParams(0))
                            .withProperty(DIRECTION_PROPERTY, OUTBOUND_EDGE);
                    handleConcept(roleResource, instance, separationDegree - 1);
                    halResource.withRepresentation(roleType.getLabel().getValue(), roleResource);
                }
            });
        });
    }

<<<<<<< HEAD
    private void embedRelationsNotConnectedToResources(Representation halResource, Concept concept, Relation relation, int separationDegree) {
        TypeName rolePlayedByCurrentConcept = null;
=======
    private void embedRelationsNotConnectedToResources(Representation halResource, Concept concept, Relation relation, int separationDegree){
        TypeLabel rolePlayedByCurrentConcept = null;
>>>>>>> 23ad3db3
        boolean isResource = false;
        for (Map.Entry<RoleType, Set<Instance>> entry : relation.allRolePlayers().entrySet()) {
            for (Instance instance : entry.getValue()) {
                //Some role players can be null
                if (instance != null) {
                    if (instance.isResource()) {
                        isResource = true;
                    } else if (instance.getId().equals(concept.getId())) {
                        rolePlayedByCurrentConcept = entry.getKey().getLabel();
                    }
                }
            }
        }
        if (!isResource) {
            attachRelation(halResource, relation, rolePlayedByCurrentConcept, separationDegree);
        }
    }

    private void embedRelationsPlays(Representation halResource, Relation rel) {
        rel.plays().forEach(roleTypeRel -> {
            rel.relations(roleTypeRel).forEach(relation -> {
                embedRelationsNotConnectedToResources(halResource, rel, relation, 1);
            });
        });
    }

    private void generateTypeEmbedded(Representation halResource, Type type, int separationDegree) {
        if (!type.getLabel().equals(Schema.MetaSchema.CONCEPT.getLabel())) {
            Stream<? extends Instance> instancesStream = type.instances().stream().filter(instance -> (!instance.isType() || !instance.asType().isImplicit())).skip(offset);
            if (limit >= 0) instancesStream = instancesStream.limit(limit);
            instancesStream.forEach(instance -> {
                Representation instanceResource = factory.newRepresentation(resourceLinkPrefix + instance.getId() + getURIParams(0))
                        .withProperty(DIRECTION_PROPERTY, INBOUND_EDGE);
                handleConcept(instanceResource, instance, separationDegree - 1);
                halResource.withRepresentation(ISA_EDGE, instanceResource);
            });
        }
        // We only limit the number of instances and not subtypes.
        type.subTypes().stream().filter(instance -> (!instance.getLabel().equals(type.getLabel()))).forEach(instance -> {
            Representation instanceResource = factory.newRepresentation(resourceLinkPrefix + instance.getId() + getURIParams(0))
                    .withProperty(DIRECTION_PROPERTY, INBOUND_EDGE);
            handleConcept(instanceResource, instance, separationDegree - 1);
            halResource.withRepresentation(SUB_EDGE, instanceResource);
        });
    }

    public String render() {
        return halResource.toString(RepresentationFactory.HAL_JSON);
    }

    public Representation getRepresentation() {
        return halResource;
    }
}<|MERGE_RESOLUTION|>--- conflicted
+++ resolved
@@ -71,12 +71,8 @@
     private final int offset;
     private final int limit;
 
-<<<<<<< HEAD
-
-    public HALConceptData(Concept concept, int separationDegree, boolean embedTypeParam, Set<TypeName> typesInQuery, String keyspace, int offset, int limit){
-=======
-    HALConceptData(Concept concept, int separationDegree, boolean embedTypeParam, Set<TypeLabel> typesInQuery, String keyspace, int offset, int limit) {
->>>>>>> 23ad3db3
+
+    public HALConceptData(Concept concept, int separationDegree, boolean embedTypeParam, Set<TypeLabel> typesInQuery, String keyspace, int offset, int limit){
 
         embedType = embedTypeParam;
         this.typesInQuery = typesInQuery;
@@ -248,13 +244,8 @@
         });
     }
 
-<<<<<<< HEAD
     private void embedRelationsNotConnectedToResources(Representation halResource, Concept concept, Relation relation, int separationDegree) {
-        TypeName rolePlayedByCurrentConcept = null;
-=======
-    private void embedRelationsNotConnectedToResources(Representation halResource, Concept concept, Relation relation, int separationDegree){
         TypeLabel rolePlayedByCurrentConcept = null;
->>>>>>> 23ad3db3
         boolean isResource = false;
         for (Map.Entry<RoleType, Set<Instance>> entry : relation.allRolePlayers().entrySet()) {
             for (Instance instance : entry.getValue()) {

/*
 * Grakn - A Distributed Semantic Database
 * Copyright (C) 2016  Grakn Labs Limited
 *
 * Grakn is free software: you can redistribute it and/or modify
 * it under the terms of the GNU General Public License as published by
 * the Free Software Foundation, either version 3 of the License, or
 * (at your option) any later version.
 *
 * Grakn is distributed in the hope that it will be useful,
 * but WITHOUT ANY WARRANTY; without even the implied warranty of
 * MERCHANTABILITY or FITNESS FOR A PARTICULAR PURPOSE.  See the
 * GNU General Public License for more details.
 *
 * You should have received a copy of the GNU General Public License
 * along with Grakn. If not, see <http://www.gnu.org/licenses/gpl.txt>.
 */

package ai.grakn.graql.internal.reasoner.query;

import ai.grakn.GraknTx;
import ai.grakn.concept.Concept;
import ai.grakn.concept.SchemaConcept;
import ai.grakn.exception.GraqlQueryException;
import ai.grakn.graql.GetQuery;
import ai.grakn.graql.Var;
import ai.grakn.graql.admin.Answer;
import ai.grakn.graql.admin.Atomic;
import ai.grakn.graql.admin.Conjunction;
import ai.grakn.graql.admin.PatternAdmin;
import ai.grakn.graql.admin.ReasonerQuery;
import ai.grakn.graql.admin.Unifier;
import ai.grakn.graql.admin.VarPatternAdmin;
import ai.grakn.graql.internal.pattern.Patterns;
import ai.grakn.graql.internal.query.QueryAnswer;
import ai.grakn.graql.internal.reasoner.ResolutionIterator;
import ai.grakn.graql.internal.reasoner.atom.Atom;
import ai.grakn.graql.internal.reasoner.atom.AtomicFactory;
import ai.grakn.graql.internal.reasoner.atom.binary.RelationshipAtom;
import ai.grakn.graql.internal.reasoner.atom.binary.TypeAtom;
import ai.grakn.graql.internal.reasoner.atom.predicate.IdPredicate;
import ai.grakn.graql.internal.reasoner.atom.predicate.NeqPredicate;
import ai.grakn.graql.internal.reasoner.cache.Cache;
import ai.grakn.graql.internal.reasoner.cache.LazyQueryCache;
import ai.grakn.graql.internal.reasoner.cache.QueryCache;
import ai.grakn.graql.internal.reasoner.rule.InferenceRule;
import ai.grakn.graql.internal.reasoner.rule.RuleUtil;
import ai.grakn.graql.internal.reasoner.state.ConjunctiveState;
import ai.grakn.graql.internal.reasoner.state.QueryState;
import com.google.common.collect.ImmutableSet;
import com.google.common.collect.Lists;
import com.google.common.collect.Sets;

import javax.annotation.Nullable;
import java.util.Collections;
import java.util.HashMap;
import java.util.HashSet;
import java.util.Iterator;
import java.util.LinkedHashSet;
import java.util.LinkedList;
import java.util.List;
import java.util.Map;
import java.util.Objects;
import java.util.Set;
import java.util.SortedSet;
import java.util.TreeSet;
import java.util.function.Function;
import java.util.stream.Collectors;
import java.util.stream.Stream;

import static ai.grakn.graql.internal.reasoner.query.QueryAnswerStream.join;
import static ai.grakn.graql.internal.reasoner.query.QueryAnswerStream.joinWithInverse;
import static ai.grakn.graql.internal.reasoner.query.QueryAnswerStream.nonEqualsFilter;

/**
 *
 * <p>
 * Base reasoner query providing resolution and atom handling facilities for conjunctive graql queries.
 * </p>
 *
 * @author Kasper Piskorski
 *
 */
public class ReasonerQueryImpl implements ReasonerQuery {

    private final GraknTx tx;
    private final ImmutableSet<Atomic> atomSet;
    private Answer substitution = null;

    ReasonerQueryImpl(Conjunction<VarPatternAdmin> pattern, GraknTx tx) {
        this.tx = tx;
        this.atomSet = ImmutableSet.<Atomic>builder()
                .addAll(AtomicFactory.createAtoms(pattern, this).iterator())
                .build();
    }

    ReasonerQueryImpl(List<Atom> atoms, GraknTx tx){
        this.tx = tx;
        this.atomSet =  ImmutableSet.<Atomic>builder()
                .addAll(atoms.stream()
                        .flatMap(at -> Stream.concat(Stream.of(at), at.getNonSelectableConstraints()))
                        .map(at -> AtomicFactory.create(at, this)).iterator())
                .build();
    }

    ReasonerQueryImpl(Set<Atomic> atoms, GraknTx tx){
        this.tx = tx;
        this.atomSet = ImmutableSet.<Atomic>builder()
                .addAll(atoms.stream().map(at -> AtomicFactory.create(at, this)).iterator())
                .build();
    }

    ReasonerQueryImpl(Atom atom) {
        this(Collections.singletonList(atom), atom.getParentQuery().tx());
    }

    ReasonerQueryImpl(ReasonerQueryImpl q) {
        this.tx = q.tx;
        this.atomSet =  ImmutableSet.<Atomic>builder()
                .addAll(q.getAtoms().stream().map(at -> AtomicFactory.create(at, this)).iterator())
                .build();
    }

    /**
     * @return corresponding reasoner query with inferred types
     */
    public ReasonerQueryImpl inferTypes() {
        return new ReasonerQueryImpl(getAtoms().stream().map(Atomic::inferTypes).collect(Collectors.toSet()), tx());
    }

    /**
     * @return corresponding positive query (with neq predicates removed)
     */
    public ReasonerQueryImpl positive(){
        return new ReasonerQueryImpl(getAtoms().stream().filter(at -> !(at instanceof NeqPredicate)).collect(Collectors.toSet()), tx());
    }

    @Override
    public String toString(){
        return "{\n" +
                getAtoms(Atom.class)
                        .filter(Atomic::isSelectable)
                        .map(Atomic::toString)
                        .collect(Collectors.joining(";\n")) +
                "\n}\n";
    }

    @Override
    public ReasonerQuery copy() {
        return new ReasonerQueryImpl(this);
    }

    //alpha-equivalence equality
    @Override
    public boolean equals(Object obj) {
        if (obj == null || this.getClass() != obj.getClass()) return false;
        if (obj == this) return true;
        ReasonerQueryImpl a2 = (ReasonerQueryImpl) obj;
        return this.isEquivalent(a2);
    }

    @Override
    public int hashCode() {
        int hashCode = 1;
        SortedSet<Integer> hashes = new TreeSet<>();
        getAtoms().forEach(atom -> hashes.add(atom.equivalenceHashCode()));
        for (Integer hash : hashes) hashCode = hashCode * 37 + hash;
        return hashCode;
    }

    /**
     * @param q query to be compared with
     * @return true if two queries are alpha-equivalent
     */
    public boolean isEquivalent(ReasonerQueryImpl q) {
        if(getAtoms().size() != q.getAtoms().size()) return false;
        Set<Atom> atoms = getAtoms(Atom.class).collect(Collectors.toSet());
        for (Atom atom : atoms){
            if(!q.containsEquivalentAtom(atom)){
                return false;
            }
        }
        return true;
    }

    /**
     * @param atom in question
     * @return true if query contains an equivalent atom
     */
    private boolean containsEquivalentAtom(Atom atom) {
        return !getEquivalentAtoms(atom).isEmpty();
    }

    Set<Atom> getEquivalentAtoms(Atom atom) {
        return getAtoms(Atom.class)
                .filter(at -> at.isEquivalent(atom))
                .collect(Collectors.toSet());
    }

    @Override
    public GraknTx tx() {
        return tx;
    }

    @Override
    public Conjunction<PatternAdmin> getPattern() {
        Set<PatternAdmin> patterns = new HashSet<>();
        atomSet.stream()
                .map(Atomic::getCombinedPattern)
                .flatMap(p -> p.varPatterns().stream())
                .forEach(patterns::add);
        return Patterns.conjunction(patterns);
    }

    @Override
    public Set<String> validateOntologically() {
        return getAtoms().stream()
                .flatMap(at -> at.validateOntologically().stream())
                .collect(Collectors.toSet());
    }

    /**
     * @return true if any of the atoms constituting the query can be resolved through a rule
     */
    @Override
    public boolean isRuleResolvable() {
        for (Atom atom : selectAtoms()) {
            if (atom.isRuleResolvable()) {
                return true;
            }
        }
        return false;
    }

    private boolean isTransitive() {
        return getAtoms(Atom.class).filter(this::containsEquivalentAtom).count() == 2;
    }

    /**
     * @return true if this query is atomic
     */
    boolean isAtomic() {
        return atomSet.stream().filter(Atomic::isSelectable).count() == 1;
    }

    /**
     * @return atom set defining this reasoner query
     */
    @Override
    public Set<Atomic> getAtoms() { return atomSet;}

    /**
     * @param type the class of {@link Atomic} to return
     * @param <T> the type of {@link Atomic} to return
     * @return stream of atoms of specified type defined in this query
     */
    @Override
    public <T extends Atomic> Stream<T> getAtoms(Class<T> type) {
        return atomSet.stream().filter(type::isInstance).map(type::cast);}

    /**
     * @return set of variables appearing in this query
     */
    @Override
    public Set<Var> getVarNames() {
        Set<Var> vars = new HashSet<>();
        atomSet.forEach(atom -> vars.addAll(atom.getVarNames()));
        return vars;
    }

    @Override
    public Unifier getUnifier(ReasonerQuery parent) {
        throw GraqlQueryException.getUnifierOfNonAtomicQuery();
    }

    /**
     * @return corresponding {@link GetQuery}
     */
    @Override
    public GetQuery getQuery() {
        return tx.graql().infer(false).match(getPattern()).get();
    }

    /**
     * @return map of variable name - type pairs
     */
    @Override
    public Map<Var, SchemaConcept> getVarSchemaConceptMap() {
        Map<Var, SchemaConcept> typeMap = new HashMap<>();
        getAtoms(TypeAtom.class)
                .filter(at -> Objects.nonNull(at.getSchemaConcept()))
                .forEach(atom -> typeMap.putIfAbsent(atom.getVarName(), atom.getSchemaConcept()));
        return typeMap;
    }

    /**
     * @param var variable name
     * @return id predicate for the specified var name if any
     */
    @Nullable
    public IdPredicate getIdPredicate(Var var) {
        return getAtoms(IdPredicate.class)
                .filter(sub -> sub.getVarName().equals(var))
                .findFirst().orElse(null);
    }

    /**
     * atom selection function
     * @return selected atoms
     */
    public Set<Atom> selectAtoms() {
        Set<Atom> atomsToSelect = getAtoms(Atom.class)
                .filter(Atomic::isSelectable)
                .collect(Collectors.toSet());
        if (atomsToSelect.size() <= 2) return atomsToSelect;

        Set<Atom> orderedSelection = new LinkedHashSet<>();

        Atom atom = atomsToSelect.stream()
                .filter(at -> at.getNeighbours(Atom.class).findFirst().isPresent())
                .findFirst().orElse(null);
        while(!atomsToSelect.isEmpty() && atom != null) {
            orderedSelection.add(atom);
            atomsToSelect.remove(atom);
            atom = atom.getNeighbours(Atom.class)
                    .filter(atomsToSelect::contains)
                    .findFirst().orElse(null);
        }
        //if disjoint select at random
        if (!atomsToSelect.isEmpty()) atomsToSelect.forEach(orderedSelection::add);

        if (orderedSelection.isEmpty()) {
            throw GraqlQueryException.noAtomsSelected(this);
        }
        return orderedSelection;
    }

    /**
     * @return substitution obtained from all id predicates (including internal) in the query
     */
    public Answer getSubstitution(){
<<<<<<< HEAD
        if (substitution == null) {
            Set<IdPredicate> predicates = getAtoms(TypeAtom.class)
                    .map(TypeAtom::getTypePredicate)
                    .filter(Objects::nonNull)
                    .collect(Collectors.toSet());
            getAtoms(IdPredicate.class).forEach(predicates::add);

            // the mapping function is declared separately to please the Eclipse compiler
            Function<IdPredicate, Concept> f = p -> tx().getConcept(p.getPredicate());
            substitution = new QueryAnswer(predicates.stream().collect(Collectors.toMap(IdPredicate::getVarName, f)));
        }
        return substitution;
=======
        Set<IdPredicate> predicates = getAtoms(TypeAtom.class)
                .map(TypeAtom::getTypePredicate)
                .filter(Objects::nonNull)
                .collect(Collectors.toSet());
        getAtoms(IdPredicate.class).forEach(predicates::add);

        // the mapping function is declared separately to please the Eclipse compiler
        Function<IdPredicate, Concept> f = p -> tx().getConcept(p.getPredicate());

        return new QueryAnswer(predicates.stream().collect(Collectors.toMap(IdPredicate::getVarName, f)));
    }

    public Answer getRoleSubstitution(){
        Answer answer = new QueryAnswer();
        getAtoms(RelationshipAtom.class)
                .flatMap(RelationshipAtom::getRolePredicates)
                .forEach(p -> answer.put(p.getVarName(), tx().getConcept(p.getPredicate())));
        return answer;
>>>>>>> 3777d3ce
    }

    /**
     * @return true if this query is a ground query
     */
    public boolean isGround(){
        return getSubstitution().vars().containsAll(getVarNames());
    }

    private Stream<Answer> fullJoin(Set<ReasonerAtomicQuery> subGoals,
                                    Cache<ReasonerAtomicQuery, ?> cache,
                                    Cache<ReasonerAtomicQuery, ?> dCache){
        List<ReasonerAtomicQuery> queries = selectAtoms().stream().map(ReasonerAtomicQuery::new).collect(Collectors.toList());
        Iterator<ReasonerAtomicQuery> qit = queries.iterator();
        ReasonerAtomicQuery childAtomicQuery = qit.next();
        Stream<Answer> join = childAtomicQuery.answerStream(subGoals, cache, dCache, false);
        Set<Var> joinedVars = childAtomicQuery.getVarNames();
        while(qit.hasNext()){
            childAtomicQuery = qit.next();
            Set<Var> joinVars = Sets.intersection(joinedVars, childAtomicQuery.getVarNames());
            Stream<Answer> localSubs = childAtomicQuery.answerStream(subGoals, cache, dCache, false);
            join = join(join, localSubs, ImmutableSet.copyOf(joinVars));
            joinedVars.addAll(childAtomicQuery.getVarNames());
        }
        return join;
    }

    private Stream<Answer> differentialJoin(Set<ReasonerAtomicQuery> subGoals,
                                            Cache<ReasonerAtomicQuery, ?> cache,
                                            Cache<ReasonerAtomicQuery, ?> dCache
                                            ){
        Stream<Answer> join = Stream.empty();
        List<ReasonerAtomicQuery> queries = selectAtoms().stream().map(ReasonerAtomicQuery::new).collect(Collectors.toList());
        Set<ReasonerAtomicQuery> uniqueQueries = queries.stream().collect(Collectors.toSet());
        //only do one join for transitive queries
        List<ReasonerAtomicQuery> queriesToJoin  = isTransitive()? Lists.newArrayList(uniqueQueries) : queries;

        for(ReasonerAtomicQuery qi : queriesToJoin){
            Stream<Answer> subs = qi.answerStream(subGoals, cache, dCache, true);
            Set<Var> joinedVars = qi.getVarNames();
            for(ReasonerAtomicQuery qj : queries){
                if ( qj != qi ){
                    Set<Var> joinVars = Sets.intersection(joinedVars, qj.getVarNames());
                    subs = joinWithInverse(
                            subs,
                            cache.getAnswerStream(qj),
                            cache.getInverseAnswerMap(qj, joinVars),
                            ImmutableSet.copyOf(joinVars));
                    joinedVars.addAll(qj.getVarNames());
                }
            }
            join = Stream.concat(join, subs);
        }
        return join;
    }

    Stream<Answer> computeJoin(Set<ReasonerAtomicQuery> subGoals,
                               Cache<ReasonerAtomicQuery, ?> cache,
                               Cache<ReasonerAtomicQuery, ?> dCache,
                               boolean differentialJoin) {

        //handling neq predicates by using complement
        Set<NeqPredicate> neqPredicates = getAtoms(NeqPredicate.class).collect(Collectors.toSet());
        ReasonerQueryImpl positive = neqPredicates.isEmpty()? this : this.positive();

        Stream<Answer> join = differentialJoin?
                positive.differentialJoin(subGoals, cache, dCache) :
                positive.fullJoin(subGoals, cache, dCache);

        return join.filter(a -> nonEqualsFilter(a, neqPredicates));
    }

    @Override
    public Stream<Answer> resolve(boolean materialise) {
        if (materialise) {
            return resolveAndMaterialise(new LazyQueryCache<>(), new LazyQueryCache<>());
        } else {
            return new ResolutionIterator(this).hasStream();
        }
    }

    /**
     * resolves the query and materialises answers, explanations are not provided
     * @return stream of answers
     */
    Stream<Answer> resolveAndMaterialise(LazyQueryCache<ReasonerAtomicQuery> cache, LazyQueryCache<ReasonerAtomicQuery> dCache) {

        //handling neq predicates by using complement
        Set<NeqPredicate> neqPredicates = getAtoms(NeqPredicate.class).collect(Collectors.toSet());
        ReasonerQueryImpl positive = neqPredicates.isEmpty()? this : this.positive();

        Iterator<Atom> atIt = positive.selectAtoms().iterator();
        ReasonerAtomicQuery atomicQuery = new ReasonerAtomicQuery(atIt.next());
        Stream<Answer> answerStream = atomicQuery.resolveAndMaterialise(cache, dCache);
        Set<Var> joinedVars = atomicQuery.getVarNames();

        while (atIt.hasNext()) {
            atomicQuery = new ReasonerAtomicQuery(atIt.next());
            Stream<Answer> subAnswerStream = atomicQuery.resolveAndMaterialise(cache, dCache);
            Set<Var> joinVars = Sets.intersection(joinedVars, atomicQuery.getVarNames());
            answerStream = join(answerStream, subAnswerStream, ImmutableSet.copyOf(joinVars));
            joinedVars.addAll(atomicQuery.getVarNames());
        }

        Set<Var> vars = this.getVarNames();
        return answerStream
                .filter(a -> nonEqualsFilter(a, neqPredicates))
                .map(a -> a.project(vars));
    }

    /**
     * @param sub partial substitution
     * @param u unifier with parent state
     * @param parent parent state
     * @param subGoals set of visited sub goals
     * @param cache query cache
     * @return resolution subGoal formed from this query
     */
    public QueryState subGoal(Answer sub, Unifier u, QueryState parent, Set<ReasonerAtomicQuery> subGoals, QueryCache<ReasonerAtomicQuery> cache){
        return new ConjunctiveState(this, sub, u, parent, subGoals, cache);
    }

    /**
     * @param sub partial substitution
     * @param u unifier with parent state
     * @param parent parent state
     * @param subGoals set of visited sub goals
     * @param cache query cache
     * @return resolution subGoals formed from this query obtained by expanding the inferred types contained in the query
     */
    public LinkedList<QueryState> subGoals(Answer sub, Unifier u, QueryState parent, Set<ReasonerAtomicQuery> subGoals, QueryCache<ReasonerAtomicQuery> cache){
        return getQueryStream(sub)
                .map(q -> q.subGoal(sub, u, parent, subGoals, cache))
                .collect(Collectors.toCollection(LinkedList::new));
    }

    /**
     * @return stream of queries obtained by inserting all inferred possible types (if ambiguous)
     */
    Stream<ReasonerQueryImpl> getQueryStream(Answer sub){
        List<Set<Atom>> atomOptions = getAtoms(Atom.class)
                .map(at -> {
                    if (at.isRelation() && at.getSchemaConcept() == null) {
                        RelationshipAtom rel = (RelationshipAtom) at;
                        Set<Atom> possibleRels = new HashSet<>();
                        rel.inferPossibleRelationTypes(sub).stream()
                                .map(rel::addType)
                                .forEach(possibleRels::add);
                        return possibleRels;
                    } else {
                        return Collections.singleton(at);
                    }
                })
                .collect(Collectors.toList());

        if (atomOptions.stream().mapToInt(Set::size).sum() == atomOptions.size()) {
            return Stream.of(this);
        }

        return Sets.cartesianProduct(atomOptions).stream()
                .map(atomList -> ReasonerQueries.create(atomList, tx()));
    }

    /**
     * reiteration might be required if rule graph contains loops with negative flux
     * or there exists a rule which head satisfies body
     * @return true if because of the rule graph form, the resolution of this query may require reiteration
     */
    public boolean requiresReiteration() {
        Set<InferenceRule> dependentRules = RuleUtil.getDependentRules(this);
        return RuleUtil.subGraphHasLoops(dependentRules, tx())
               || RuleUtil.subGraphHasRulesWithHeadSatisfyingBody(dependentRules);
    }
}<|MERGE_RESOLUTION|>--- conflicted
+++ resolved
@@ -339,7 +339,6 @@
      * @return substitution obtained from all id predicates (including internal) in the query
      */
     public Answer getSubstitution(){
-<<<<<<< HEAD
         if (substitution == null) {
             Set<IdPredicate> predicates = getAtoms(TypeAtom.class)
                     .map(TypeAtom::getTypePredicate)
@@ -352,17 +351,6 @@
             substitution = new QueryAnswer(predicates.stream().collect(Collectors.toMap(IdPredicate::getVarName, f)));
         }
         return substitution;
-=======
-        Set<IdPredicate> predicates = getAtoms(TypeAtom.class)
-                .map(TypeAtom::getTypePredicate)
-                .filter(Objects::nonNull)
-                .collect(Collectors.toSet());
-        getAtoms(IdPredicate.class).forEach(predicates::add);
-
-        // the mapping function is declared separately to please the Eclipse compiler
-        Function<IdPredicate, Concept> f = p -> tx().getConcept(p.getPredicate());
-
-        return new QueryAnswer(predicates.stream().collect(Collectors.toMap(IdPredicate::getVarName, f)));
     }
 
     public Answer getRoleSubstitution(){
@@ -371,7 +359,6 @@
                 .flatMap(RelationshipAtom::getRolePredicates)
                 .forEach(p -> answer.put(p.getVarName(), tx().getConcept(p.getPredicate())));
         return answer;
->>>>>>> 3777d3ce
     }
 
     /**

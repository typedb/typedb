--- conflicted
+++ resolved
@@ -213,18 +213,23 @@
         return getAtoms(Atom.class).filter(this::containsEquivalentAtom).count() == 2;
     }
 
+    /**
+     * @return true if this query is atomic
+     */
     boolean isAtomic() {
         return atomSet.stream().filter(Atomic::isSelectable).count() == 1;
     }
 
     /**
-     * @return atom set constituting this query
+     * @return atom set defining this reasoner query
      */
     @Override
     public Set<Atomic> getAtoms() { return atomSet;}
 
     /**
-     * @return atom set constituting this query
+     * @param type the class of {@link Atomic} to return
+     * @param <T> the type of {@link Atomic} to return
+     * @return stream of atoms of specified type defined in this query
      */
     @Override
     public <T extends Atomic> Stream<T> getAtoms(Class<T> type) {
@@ -296,18 +301,6 @@
     }
 
     /**
-<<<<<<< HEAD
-     * adds a set of constraints (types, predicates) to the atom set
-     * @param cstrs set of constraints
-     */
-    public ReasonerQueryImpl addAtomConstraints(Set<? extends Atomic> cstrs){
-        cstrs.forEach(con -> addAtomic(AtomicFactory.create(con, this)));
-        return this;
-    }
-
-    /**
-=======
->>>>>>> 5bd8387f
      * atom selection function
      * @return selected atoms
      */
@@ -385,6 +378,10 @@
         );
     }
 
+    /**
+     * @param sub substitution to be added
+     * @return incorporate the substitution into this query by converting it to id predicates
+     */
     public ReasonerQueryImpl addSubstitution(Answer sub){
         Set<Var> varNames = getVarNames();
 
@@ -562,10 +559,9 @@
      * @return true if because of the rule graph form, the resolution of this query may require reiteration
      */
     public boolean requiresReiteration() {
-        RuleGraph ruleGraph = new RuleGraph(graph());
-
-        Set<InferenceRule> dependentRules = ruleGraph.getDependentRules(this).collect(Collectors.toSet());
-        return ruleGraph.subGraphHasLoopsWithNegativeFlux(dependentRules)
-                || ruleGraph.subGraphHasRulesWithHeadSatisfyingBody(dependentRules);
+
+        Set<InferenceRule> dependentRules = RuleGraph.getDependentRules(this).collect(Collectors.toSet());
+        return RuleGraph.subGraphHasLoopsWithNegativeFlux(dependentRules, graph())
+                || RuleGraph.subGraphHasRulesWithHeadSatisfyingBody(dependentRules, graph());
     }
 }
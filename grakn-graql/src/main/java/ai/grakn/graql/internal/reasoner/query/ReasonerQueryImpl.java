/*
 * Grakn - A Distributed Semantic Database
 * Copyright (C) 2016  Grakn Labs Limited
 *
 * Grakn is free software: you can redistribute it and/or modify
 * it under the terms of the GNU General Public License as published by
 * the Free Software Foundation, either version 3 of the License, or
 * (at your option) any later version.
 *
 * Grakn is distributed in the hope that it will be useful,
 * but WITHOUT ANY WARRANTY; without even the implied warranty of
 * MERCHANTABILITY or FITNESS FOR A PARTICULAR PURPOSE.  See the
 * GNU General Public License for more details.
 *
 * You should have received a copy of the GNU General Public License
 * along with Grakn. If not, see <http://www.gnu.org/licenses/gpl.txt>.
 */

package ai.grakn.graql.internal.reasoner.query;

import ai.grakn.GraknGraph;
import ai.grakn.concept.Type;
import ai.grakn.graql.MatchQuery;
import ai.grakn.graql.VarName;
import ai.grakn.graql.admin.Atomic;
import ai.grakn.graql.admin.Conjunction;
import ai.grakn.graql.admin.PatternAdmin;
import ai.grakn.graql.admin.Answer;
import ai.grakn.graql.admin.ReasonerQuery;
import ai.grakn.graql.admin.VarAdmin;
import ai.grakn.graql.internal.pattern.Patterns;
import ai.grakn.graql.internal.reasoner.Utility;
import ai.grakn.graql.internal.reasoner.atom.Atom;
import ai.grakn.graql.internal.reasoner.atom.AtomicFactory;
import ai.grakn.graql.internal.reasoner.atom.NotEquals;
import ai.grakn.graql.internal.reasoner.atom.binary.TypeAtom;
import ai.grakn.graql.internal.reasoner.atom.predicate.IdPredicate;
import ai.grakn.graql.internal.reasoner.atom.predicate.Predicate;
import ai.grakn.graql.internal.reasoner.atom.predicate.ValuePredicate;
import ai.grakn.graql.internal.reasoner.cache.Cache;
import ai.grakn.graql.internal.reasoner.cache.LazyQueryCache;
import ai.grakn.util.ErrorMessage;
import com.google.common.collect.ImmutableMap;
import com.google.common.collect.ImmutableSet;
import com.google.common.collect.Lists;
import com.google.common.collect.Sets;
import java.util.HashMap;
import java.util.HashSet;
import java.util.Iterator;
import java.util.LinkedHashSet;
import java.util.List;
import java.util.Map;
import java.util.Set;
import java.util.SortedSet;
import java.util.TreeSet;
import java.util.stream.Collectors;
import java.util.stream.Stream;

import static ai.grakn.graql.internal.reasoner.Utility.uncapture;
import static ai.grakn.graql.internal.reasoner.query.QueryAnswerStream.join;
import static ai.grakn.graql.internal.reasoner.query.QueryAnswerStream.joinWithInverse;
import static ai.grakn.graql.internal.reasoner.query.QueryAnswerStream.nonEqualsFilter;
import static ai.grakn.graql.internal.reasoner.query.QueryAnswerStream.varFilterFunction;

/**
 *
 * <p>
 * Base reasoner query providing resolution and atom handling facilities for conjunctive graql queries.
 * </p>
 *
 * @author Kasper Piskorski
 *
 */
public class ReasonerQueryImpl implements ReasonerQuery {

    private final GraknGraph graph;
    private final Set<Atomic> atomSet = new HashSet<>();

    public ReasonerQueryImpl(Conjunction<VarAdmin> pattern, GraknGraph graph) {
        this.graph = graph;
        atomSet.addAll(AtomicFactory.createAtomSet(pattern, this));
        inferTypes();
    }

    public ReasonerQueryImpl(ReasonerQueryImpl q) {
        this.graph = q.graph;
        q.getAtoms().forEach(at -> addAtom(AtomicFactory.create(at, this)));
        inferTypes();
    }

    protected ReasonerQueryImpl(Atom atom) {
        if (atom.getParentQuery() == null) {
            throw new IllegalArgumentException(ErrorMessage.PARENT_MISSING.getMessage(atom.toString()));
        }
        this.graph = atom.getParentQuery().graph();
        addAtom(AtomicFactory.create(atom, this));
        addAtomConstraints(atom);
        inferTypes();
    }

    @Override
    public ReasonerQuery copy(){ return new ReasonerQueryImpl(this);}

    //alpha-equivalence equality
    @Override
    public boolean equals(Object obj){
        if (obj == null || this.getClass() != obj.getClass()) return false;
        if (obj == this) return true;
        ReasonerQueryImpl a2 = (ReasonerQueryImpl) obj;
        return this.isEquivalent(a2);
    }

    @Override
    public int hashCode(){
        int hashCode = 1;
        SortedSet<Integer> hashes = new TreeSet<>();
        atomSet.forEach(atom -> hashes.add(atom.equivalenceHashCode()));
        for (Integer hash : hashes) hashCode = hashCode * 37 + hash;
        return hashCode;
    }

    @Override
    public String toString() { return getMatchQuery().toString();}

    private void inferTypes(){
        getAtoms().stream()
                .filter(Atomic::isAtom).map(at -> (Atom) at)
                .forEach(Atom::inferTypes);
    }

    public GraknGraph graph(){ return graph;}

    public Conjunction<PatternAdmin> getPattern() {
        Set<PatternAdmin> patterns = new HashSet<>();
        atomSet.stream()
                .map(Atomic::getCombinedPattern)
                .flatMap(p -> p.getVars().stream())
                .forEach(patterns::add);
        return Patterns.conjunction(patterns);
    }

    /**
     * @return true if any of the atoms constituting the query can be resolved through a rule
     */
    public boolean isRuleResolvable(){
        Iterator<Atom> it = atomSet.stream().filter(Atomic::isAtom).map(at -> (Atom) at).iterator();
        while(it.hasNext()) {
            if (it.next().isRuleResolvable()){
                return true;
            }
        }
        return false;
    }

    private boolean isTransitive(){
        return getAtoms().stream().filter(this::containsEquivalentAtom).count() == 2;
    }

    /**
     * @return atom set constituting this query
     */
    public Set<Atomic> getAtoms() { return Sets.newHashSet(atomSet);}

    /**
     * @return set of id predicates contained in this query
     */
    public Set<IdPredicate> getIdPredicates(){
        return getAtoms().stream()
                .filter(Atomic::isPredicate).map(at -> (Predicate) at)
                .filter(Predicate::isIdPredicate).map(predicate -> (IdPredicate) predicate)
                .collect(Collectors.toSet());
    }

    /**
     * @return set of value predicates contained in this query
     */
    public Set<ValuePredicate> getValuePredicates(){
        return getAtoms().stream()
                .filter(Atomic::isPredicate).map(at -> (Predicate) at)
                .filter(Predicate::isValuePredicate).map(at -> (ValuePredicate) at)
                .collect(Collectors.toSet());
    }

    /**
     * @return set of atoms constituting constraints (by means of types) for this atom
     */
    public Set<TypeAtom> getTypeConstraints(){
        return getAtoms().stream()
                .filter(Atomic::isAtom).map(at -> (Atom) at)
                .filter(Atom::isType).map(at -> (TypeAtom) at)
                .collect(Collectors.toSet());
    }

    /**
     * @return set of filter atoms (currently only NotEquals) contained in this query
     */
    public Set<NotEquals> getFilters(){
        return getAtoms().stream()
                .filter(at -> at.getClass() == NotEquals.class)
                .map(at -> (NotEquals) at)
                .collect(Collectors.toSet());
    }

    /**
     * @return set of variables appearing in this query
     */
    public Set<VarName> getVarNames() {
        Set<VarName> vars = new HashSet<>();
        atomSet.forEach(atom -> vars.addAll(atom.getVarNames()));
        return vars;
    }

    /**
     * @param atom in question
     * @return true if query contains an equivalent atom
     */
    public boolean containsEquivalentAtom(Atomic atom){
        return !getEquivalentAtoms(atom).isEmpty();
    }

    Set<Atomic> getEquivalentAtoms(Atomic atom){
        return atomSet.stream().filter(at -> at.isEquivalent(atom)).collect(Collectors.toSet());
    }

    private void exchangeRelVarNames(VarName from, VarName to){
        unify(to, VarName.of("temp"));
        unify(from, to);
        unify(VarName.of("temp"), from);
    }

    @Override
    public Map<VarName, VarName> getUnifiers(ReasonerQuery parent) {
        throw new IllegalStateException("Attempted to obtain unifiers on non-atomic queries.");
    }

    /**
     * change each variable occurrence in the query (apply unifier [from/to])
     * @param from variable name to be changed
     * @param to new variable name
     */
    public void unify(VarName from, VarName to) {
        Set<Atomic> toRemove = new HashSet<>();
        Set<Atomic> toAdd = new HashSet<>();

        atomSet.stream().filter(atom -> atom.getVarNames().contains(from)).forEach(toRemove::add);
        toRemove.forEach(atom -> toAdd.add(AtomicFactory.create(atom, this)));
        toRemove.forEach(this::removeAtom);
        toAdd.forEach(atom -> atom.unify(ImmutableMap.of(from, to)));
        toAdd.forEach(this::addAtom);
    }

    /**
     * change each variable occurrence according to provided mappings (apply unifiers {[from, to]_i})
     * @param unifiers contain unifiers (variable mappings) to be applied
     */
    public void unify(Map<VarName, VarName> unifiers) {
        if (unifiers.size() == 0) return;
        Map<VarName, VarName> mappings = new HashMap<>(unifiers);
        Map<VarName, VarName> appliedMappings = new HashMap<>();
        //do bidirectional mappings if any
        for (Map.Entry<VarName, VarName> mapping: mappings.entrySet()) {
            VarName varToReplace = mapping.getKey();
            VarName replacementVar = mapping.getValue();
            //bidirectional mapping
            if (!replacementVar.equals(appliedMappings.get(varToReplace)) && varToReplace.equals(mappings.get(replacementVar))) {
                exchangeRelVarNames(varToReplace, replacementVar);
                appliedMappings.put(varToReplace, replacementVar);
                appliedMappings.put(replacementVar, varToReplace);
            }
        }
        mappings.entrySet().removeIf(e ->
                appliedMappings.containsKey(e.getKey()) && appliedMappings.get(e.getKey()).equals(e.getValue()));

        Set<Atomic> toRemove = new HashSet<>();
        Set<Atomic> toAdd = new HashSet<>();

        atomSet.stream()
                .filter(atom -> {
                    Set<VarName> keyIntersection = atom.getVarNames();
                    Set<VarName> valIntersection = atom.getVarNames();
                    keyIntersection.retainAll(mappings.keySet());
                    valIntersection.retainAll(mappings.values());
                    return (!keyIntersection.isEmpty() || !valIntersection.isEmpty());
                })
                .forEach(toRemove::add);
        toRemove.forEach(atom -> toAdd.add(AtomicFactory.create(atom, this)));
        toRemove.forEach(this::removeAtom);
        toAdd.forEach(atom -> atom.unify(mappings));
        toAdd.forEach(this::addAtom);

        //NB:captures not resolved in place as resolution in-place alters respective atom hash
        mappings.putAll(resolveCaptures());
    }

    /**
     * finds captured variable occurrences in a query and replaces them with fresh variables
     * @return new mappings resulting from capture resolution
     */
    private Map<VarName, VarName> resolveCaptures() {
        Map<VarName, VarName> newMappings = new HashMap<>();
        //find and resolve captures
        // TODO: This could cause bugs if a user has a variable including the word "capture"
        getVarNames().stream().filter(Utility::isCaptured)
                .forEach(cap -> {
                    VarName old = uncapture(cap);
                    VarName fresh = VarName.anon();
                    unify(cap, fresh);
                    newMappings.put(old, fresh);
                });
        return newMappings;
    }

    /**
     * @return corresponding MatchQuery
     */
    @Override
    public MatchQuery getMatchQuery() {
        return graph.graql().infer(false).match(getPattern());
    }

    /**
     * @return map of variable name - type pairs
     */
    public Map<VarName, Type> getVarTypeMap() {
        Map<VarName, Type> map = new HashMap<>();
        getTypeConstraints().forEach(atom -> map.putIfAbsent(atom.getVarName(), atom.getType()));
        return map;
    }

    /**
     * @param var variable name
     * @return id predicate for the specified var name if any
     */
    public IdPredicate getIdPredicate(VarName var) {
        Set<IdPredicate> relevantSubs = getIdPredicates().stream()
                .filter(sub -> sub.getVarName().equals(var))
                .collect(Collectors.toSet());
        return relevantSubs.isEmpty() ? null : relevantSubs.iterator().next();
    }

    /**
     * @param atom to be added
     * @return true if the atom set did not already contain the specified atom
     */
    public boolean addAtom(Atomic atom) {
        if(atomSet.add(atom)) {
            atom.setParentQuery(this);
            return true;
        }
        else return false;
    }

    /**
     * @param atom to be removed
     * @return true if the atom set contained the specified atom
     */
    public boolean removeAtom(Atomic atom) {return atomSet.remove(atom);}

    private void addAtomConstraints(Atom atom){
        addAtomConstraints(atom.getPredicates());
        Set<Atom> types = atom.getTypeConstraints().stream()
                .filter(at -> !at.isSelectable())
                .filter(at -> !at.isRuleResolvable())
                .collect(Collectors.toSet());
        addAtomConstraints(types);
    }

    /**
     * adds a set of constraints (types, predicates) to the atom set
     * @param cstrs set of constraints
     */
    public void addAtomConstraints(Set<? extends Atomic> cstrs){
        cstrs.forEach(con -> addAtom(AtomicFactory.create(con, this)));
    }

    private Atom findFirstJoinable(Set<Atom> atoms){
        for (Atom next : atoms) {
            Atom atom = findNextJoinable(Sets.difference(atoms, Sets.newHashSet(next)), next.getVarNames());
            if (atom != null) return atom;
        }
        return atoms.iterator().next();
    }

    private Atom findNextJoinable(Set<Atom> atoms, Set<VarName> vars){
        for (Atom next : atoms) {
            if (!Sets.intersection(vars, next.getVarNames()).isEmpty()) return next;
        }
        return null;
    }

    public Atom findNextJoinable(Atom atom){
        Set<Atom> atoms = getAtoms().stream()
                .filter(Atomic::isAtom).map(at -> (Atom) at)
                .filter(at -> at != atom)
                .collect(Collectors.toSet());
        return findNextJoinable(atoms, atom.getVarNames());
    }

    /**
     * atom selection function
     * @return selected atoms
     */
    public Set<Atom> selectAtoms() {
        Set<Atom> atoms = new HashSet<>(atomSet).stream()
                .filter(Atomic::isAtom).map(at -> (Atom) at)
                .collect(Collectors.toSet());
        if (atoms.size() == 1) return atoms;

        //pass relations or rule-resolvable types and resources
        Set<Atom> atomsToSelect = atoms.stream()
                .filter(Atomic::isSelectable)
                .collect(Collectors.toSet());

        Set<Atom> orderedSelection = new LinkedHashSet<>();

        Atom atom = findFirstJoinable(atomsToSelect);
        Set<VarName> joinedVars = new HashSet<>();
        while(!atomsToSelect.isEmpty() && atom != null) {
            orderedSelection.add(atom);
            atomsToSelect.remove(atom);
            joinedVars.addAll(atom.getVarNames());
            atom = findNextJoinable(atomsToSelect, joinedVars);
        }
        //if disjoint select at random
        if (!atomsToSelect.isEmpty()) atomsToSelect.forEach(orderedSelection::add);

        if (orderedSelection.isEmpty()) {
            throw new IllegalStateException(ErrorMessage.NO_ATOMS_SELECTED.getMessage(this.toString()));
        }
        return orderedSelection;
    }

    /**
     * @param q query to be compared with
     * @return true if two queries are alpha-equivalent
     */
    public boolean isEquivalent(ReasonerQueryImpl q) {
        Set<Atom> atoms = atomSet.stream()
                .filter(Atomic::isAtom).map(at -> (Atom) at)
                .collect(Collectors.toSet());
        if(atoms.size() != q.getAtoms().stream().filter(Atomic::isAtom).count()) return false;
        for (Atom atom : atoms){
            if(!q.containsEquivalentAtom(atom)){
                return false;
            }
        }
        return true;
    }
    
    private Stream<Answer> fullJoin(Set<ReasonerAtomicQuery> subGoals,
                                    Cache<ReasonerAtomicQuery, ?> cache,
                                    Cache<ReasonerAtomicQuery, ?> dCache,
                                    boolean materialise,
                                    boolean explanation){
        List<ReasonerAtomicQuery> queries = selectAtoms().stream().map(ReasonerAtomicQuery::new).collect(Collectors.toList());
        Iterator<ReasonerAtomicQuery> qit = queries.iterator();
        ReasonerAtomicQuery childAtomicQuery = qit.next();
        Stream<Answer> join = childAtomicQuery.answerStream(subGoals, cache, dCache, materialise, explanation, false);
        Set<VarName> joinedVars = childAtomicQuery.getVarNames();
        while(qit.hasNext()){
            childAtomicQuery = qit.next();
            Set<VarName> joinVars = Sets.intersection(joinedVars, childAtomicQuery.getVarNames());
            Stream<Answer> localSubs = childAtomicQuery.answerStream(subGoals, cache, dCache, materialise, explanation, false);
            join = joinWithInverse(
                    join,
                    localSubs,
                    cache.getInverseAnswerMap(childAtomicQuery, joinVars),
                    ImmutableSet.copyOf(joinVars),
                    explanation);

            joinedVars.addAll(childAtomicQuery.getVarNames());
        }
        return join;
    }

    private Stream<Answer> differentialJoin(Set<ReasonerAtomicQuery> subGoals,
                                            Cache<ReasonerAtomicQuery, ?> cache,
                                            Cache<ReasonerAtomicQuery, ?> dCache,
                                            boolean materialise,
                                            boolean explanation){
        Stream<Answer> join = Stream.empty();
        List<ReasonerAtomicQuery> queries = selectAtoms().stream().map(ReasonerAtomicQuery::new).collect(Collectors.toList());
        Set<ReasonerAtomicQuery> uniqueQueries = queries.stream().collect(Collectors.toSet());
        //only do one join for transitive queries
        List<ReasonerAtomicQuery> queriesToJoin  = isTransitive()? Lists.newArrayList(uniqueQueries) : queries;

        for(ReasonerAtomicQuery qi : queriesToJoin){
            Stream<Answer> subs = qi.answerStream(subGoals, cache, dCache, materialise, explanation, true);
            Set<VarName> joinedVars = qi.getVarNames();
            for(ReasonerAtomicQuery qj : queries){
                if ( qj != qi ){
                    Set<VarName> joinVars = Sets.intersection(joinedVars, qj.getVarNames());
                    subs = joinWithInverse(
                            subs,
                            cache.getAnswerStream(qj),
                            cache.getInverseAnswerMap(qj, joinVars),
                            ImmutableSet.copyOf(joinVars),
                            explanation);
                    joinedVars.addAll(qj.getVarNames());
                }
            }
            join = Stream.concat(join, subs);
        }
        return join;
    }

    Stream<Answer> computeJoin(Set<ReasonerAtomicQuery> subGoals,
                               Cache<ReasonerAtomicQuery, ?> cache,
                               Cache<ReasonerAtomicQuery, ?> dCache,
                               boolean materialise,
                               boolean explanation,
                               boolean differentialJoin) {
        Stream<Answer> join = differentialJoin?
                differentialJoin(subGoals, cache, dCache, materialise, explanation) :
                fullJoin(subGoals, cache, dCache, materialise, explanation);

        Set<NotEquals> filters = getFilters();
        return join
                .filter(a -> nonEqualsFilter(a, filters));
    }

    @Override
    public Stream<Answer> resolve(boolean materialise, boolean explanation) {
        return resolve(materialise, explanation, new LazyQueryCache<>(explanation), new LazyQueryCache<>(explanation));
    }

    /**
     * resolves the query
     * @param materialise materialisation flag
     * @return stream of answers
     */
    public Stream<Answer> resolve(boolean materialise, boolean explanation, LazyQueryCache<ReasonerAtomicQuery> cache, LazyQueryCache<ReasonerAtomicQuery> dCache) {
        if (!this.isRuleResolvable()) {
            return this.getMatchQuery().admin().streamWithVarNames()
                    .map(QueryAnswer::new);
        }

        Iterator<Atom> atIt = this.selectAtoms().iterator();
        ReasonerAtomicQuery atomicQuery = new ReasonerAtomicQuery(atIt.next());
<<<<<<< HEAD
        Stream<Answer> answerStream = atomicQuery.resolve(materialise, explanation, cache, dCache);
        Set<VarName> joinedVars = atomicQuery.getVarNames();
        while (atIt.hasNext()) {
            atomicQuery = new ReasonerAtomicQuery(atIt.next());
            Stream<Answer> subAnswerStream = atomicQuery.resolve(materialise, explanation, cache, dCache);
            Set<VarName> joinVars = Sets.intersection(joinedVars, atomicQuery.getVarNames());
            answerStream = join(answerStream, subAnswerStream, ImmutableSet.copyOf(joinVars), explanation);
=======
        Stream<Map<VarName, Concept>> answerStream = atomicQuery.resolve(materialise, cache, dCache);
        Set<VarName> joinedVars = atomicQuery.getVarNames();
        while (atIt.hasNext()) {
            atomicQuery = new ReasonerAtomicQuery(atIt.next());
            Stream<Map<VarName, Concept>> subAnswerStream = atomicQuery.resolve(materialise, cache, dCache);
            Set<VarName> joinVars = Sets.intersection(joinedVars, atomicQuery.getVarNames());
            answerStream = join(answerStream, subAnswerStream, ImmutableSet.copyOf(joinVars));
>>>>>>> 320ad9f7
            joinedVars.addAll(atomicQuery.getVarNames());
        }

        Set<NotEquals> filters = this.getFilters();
        Set<VarName> vars = this.getVarNames();
        return answerStream
                .filter(a -> nonEqualsFilter(a, filters))
                .flatMap(a -> varFilterFunction.apply(a, vars));
    }
}<|MERGE_RESOLUTION|>--- conflicted
+++ resolved
@@ -446,7 +446,7 @@
         }
         return true;
     }
-    
+
     private Stream<Answer> fullJoin(Set<ReasonerAtomicQuery> subGoals,
                                     Cache<ReasonerAtomicQuery, ?> cache,
                                     Cache<ReasonerAtomicQuery, ?> dCache,
@@ -537,7 +537,6 @@
 
         Iterator<Atom> atIt = this.selectAtoms().iterator();
         ReasonerAtomicQuery atomicQuery = new ReasonerAtomicQuery(atIt.next());
-<<<<<<< HEAD
         Stream<Answer> answerStream = atomicQuery.resolve(materialise, explanation, cache, dCache);
         Set<VarName> joinedVars = atomicQuery.getVarNames();
         while (atIt.hasNext()) {
@@ -545,15 +544,6 @@
             Stream<Answer> subAnswerStream = atomicQuery.resolve(materialise, explanation, cache, dCache);
             Set<VarName> joinVars = Sets.intersection(joinedVars, atomicQuery.getVarNames());
             answerStream = join(answerStream, subAnswerStream, ImmutableSet.copyOf(joinVars), explanation);
-=======
-        Stream<Map<VarName, Concept>> answerStream = atomicQuery.resolve(materialise, cache, dCache);
-        Set<VarName> joinedVars = atomicQuery.getVarNames();
-        while (atIt.hasNext()) {
-            atomicQuery = new ReasonerAtomicQuery(atIt.next());
-            Stream<Map<VarName, Concept>> subAnswerStream = atomicQuery.resolve(materialise, cache, dCache);
-            Set<VarName> joinVars = Sets.intersection(joinedVars, atomicQuery.getVarNames());
-            answerStream = join(answerStream, subAnswerStream, ImmutableSet.copyOf(joinVars));
->>>>>>> 320ad9f7
             joinedVars.addAll(atomicQuery.getVarNames());
         }
 

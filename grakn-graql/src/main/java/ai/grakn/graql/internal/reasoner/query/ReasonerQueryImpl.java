--- conflicted
+++ resolved
@@ -35,7 +35,6 @@
 import ai.grakn.graql.internal.reasoner.atom.Atom;
 import ai.grakn.graql.internal.reasoner.atom.AtomicFactory;
 import ai.grakn.graql.internal.reasoner.atom.NotEquals;
-import ai.grakn.graql.internal.reasoner.atom.ResolutionStrategy;
 import ai.grakn.graql.internal.reasoner.atom.binary.BinaryBase;
 import ai.grakn.graql.internal.reasoner.atom.binary.TypeAtom;
 import ai.grakn.graql.internal.reasoner.atom.predicate.IdPredicate;
@@ -65,7 +64,6 @@
 import java.util.function.Function;
 import java.util.stream.Collectors;
 import java.util.stream.Stream;
-import javafx.util.Pair;
 
 import static ai.grakn.graql.internal.reasoner.query.QueryAnswerStream.join;
 import static ai.grakn.graql.internal.reasoner.query.QueryAnswerStream.joinWithInverse;
@@ -196,52 +194,6 @@
     public Set<Atomic> getAtoms() { return atomSet;}
 
     /**
-<<<<<<< HEAD
-     *
-     * @return
-     */
-    LinkedList<ReasonerAtomicQuery> getResolutionPlan(){
-        LinkedList<ReasonerAtomicQuery> queries = new LinkedList<>();
-
-        LinkedList<Atom> atoms = selectAtoms().stream()
-                .sorted(Comparator.comparing(Atom::resolutionPriority).reversed())
-                .collect(Collectors.toCollection(LinkedList::new));
-
-        Atom top = atoms.getFirst();
-
-        while(!atoms.isEmpty()){
-            queries.add(new ReasonerAtomicQuery(top));
-            atoms.remove(top);
-
-            Set<Var> subbedvars = Sets.difference(top.getVarNames(), top.getPartialSubstitutions().stream().map(IdPredicate::getVarName).collect(Collectors.toSet()));
-            top = atoms.stream()
-                .map(at -> {
-                            int priority = at.resolutionPriority();
-                            priority += ResolutionStrategy.PARTIAL_SUBSTITUTION * Sets.intersection(at.getVarNames(), subbedvars).size();
-                            return new Pair<>(at, priority);
-                })
-                .sorted(Comparator.comparing(p -> -p.getValue()))
-                    .map(Pair::getKey)
-                    .findFirst().orElse(null);
-        }
-
-
-        String plan = queries.stream()
-                .map(ReasonerAtomicQuery::getAtom)
-                .map(at -> at + "[" + at.resolutionPriority()+ "]").collect(Collectors.joining("\n"));
-
-        //System.out.println(plan);
-        //System.out.println();
-        return queries;
-    }
-
-    /**
-     * @return resolution plan in a form a atom[priority]->... string
-     */
-    /*
-    String getResolutionPlan(){
-        return getPrioritisedAtoms().stream().map(at -> at + "[" + at.resolutionPriority()+ "]").collect(Collectors.joining(" -> "));
-=======
      * compute the resolution plan - list of atomic queries ordered by their resolution priority
      * @return list of prioritised atomic queries
      */
@@ -264,9 +216,7 @@
                     .findFirst().orElse(null);
         }
         return queries;
->>>>>>> 0beaf8e5
-    }
-    */
+    }
 
     /**
      * @return set of id predicates contained in this query

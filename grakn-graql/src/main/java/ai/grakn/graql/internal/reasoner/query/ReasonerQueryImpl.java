--- conflicted
+++ resolved
@@ -278,12 +278,7 @@
      * @param from variable name to be changed
      * @param to   new variable name
      */
-<<<<<<< HEAD
-    @Override
-    public void unify(Var from, Var to) {
-=======
-    private void unify(VarName from, VarName to) {
->>>>>>> 6207aafe
+    private void unify(Var from, Var to) {
         Set<Atomic> toRemove = new HashSet<>();
         Set<Atomic> toAdd = new HashSet<>();
 

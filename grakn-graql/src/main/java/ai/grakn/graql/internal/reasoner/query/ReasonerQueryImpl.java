--- conflicted
+++ resolved
@@ -470,72 +470,8 @@
         return getSubstitution().vars().containsAll(getVarNames());
     }
 
-<<<<<<< HEAD
-    private Stream<Answer> fullJoin(Set<ReasonerAtomicQuery> subGoals,
-                                    Cache<ReasonerAtomicQuery, ?> cache,
-                                    Cache<ReasonerAtomicQuery, ?> dCache){
-        List<ReasonerAtomicQuery> queries = selectAtoms().stream().map(ReasonerAtomicQuery::new).collect(Collectors.toList());
-        Iterator<ReasonerAtomicQuery> qit = queries.iterator();
-        ReasonerAtomicQuery childAtomicQuery = qit.next();
-        Stream<Answer> join = childAtomicQuery.answerStream(subGoals, cache, dCache, false);
-        Set<Var> joinedVars = childAtomicQuery.getVarNames();
-        while(qit.hasNext()){
-            childAtomicQuery = qit.next();
-            Set<Var> joinVars = Sets.intersection(joinedVars, childAtomicQuery.getVarNames());
-            Stream<Answer> localSubs = childAtomicQuery.answerStream(subGoals, cache, dCache, false);
-            join = join(join, localSubs, ImmutableSet.copyOf(joinVars));
-            joinedVars.addAll(childAtomicQuery.getVarNames());
-        }
-        return join;
-    }
-
-    private Stream<Answer> differentialJoin(Set<ReasonerAtomicQuery> subGoals,
-                                            Cache<ReasonerAtomicQuery, ?> cache,
-                                            Cache<ReasonerAtomicQuery, ?> dCache){
-        Stream<Answer> join = Stream.empty();
-        List<ReasonerAtomicQuery> queries = selectAtoms().stream().map(ReasonerAtomicQuery::new).collect(Collectors.toList());
-        Set<ReasonerAtomicQuery> uniqueQueries = new HashSet<>(queries);
-        //only do one join for transitive queries
-        List<ReasonerAtomicQuery> queriesToJoin  = isTransitive()? Lists.newArrayList(uniqueQueries) : queries;
-
-        for(ReasonerAtomicQuery qi : queriesToJoin){
-            Stream<Answer> subs = qi.answerStream(subGoals, cache, dCache, true);
-            Set<Var> joinedVars = qi.getVarNames();
-            for(ReasonerAtomicQuery qj : queries){
-                if ( qj != qi ){
-                    Set<Var> joinVars = Sets.intersection(joinedVars, qj.getVarNames());
-                    subs = joinWithInverse(
-                            subs,
-                            cache.getAnswerStream(qj),
-                            cache.getInverseAnswerMap(qj, joinVars),
-                            ImmutableSet.copyOf(joinVars));
-                    joinedVars.addAll(qj.getVarNames());
-                }
-            }
-            join = Stream.concat(join, subs);
-        }
-        return join;
-    }
-
-    Stream<Answer> computeJoin(Set<ReasonerAtomicQuery> subGoals,
-                               Cache<ReasonerAtomicQuery, ?> cache,
-                               Cache<ReasonerAtomicQuery, ?> dCache,
-                               boolean differentialJoin) {
-
-        //handling neq predicates by using complement
-        Set<NeqPredicate> neqPredicates = getAtoms(NeqPredicate.class).collect(Collectors.toSet());
-        ReasonerQueryImpl positive = neqPredicates.isEmpty()? this : this.positive();
-
-        Stream<Answer> join = differentialJoin?
-                positive.differentialJoin(subGoals, cache, dCache) :
-                positive.fullJoin(subGoals, cache, dCache);
-
-        return join.filter(a -> nonEqualsFilter(a, neqPredicates));
-    }
-
-    /**
-     * //TODO
-     * @return
+    /**
+     * @return rewritten (decomposed) version of the query
      */
     public ReasonerQueryImpl rewrite(){
         return new ReasonerQueryImpl(
@@ -546,8 +482,6 @@
         );
     }
 
-=======
->>>>>>> a1560890
     @Override
     public Stream<Answer> resolve() {
         return new ResolutionIterator(this).hasStream();

--- conflicted
+++ resolved
@@ -264,104 +264,12 @@
         return atomSet.stream().filter(at -> at.isEquivalent(atom)).collect(Collectors.toSet());
     }
 
-<<<<<<< HEAD
-    private void exchangeRelVarNames(Var from, Var to) {
-        unify(to, Var.of("temp"));
-        unify(from, to);
-        unify(Var.of("temp"), from);
-    }
-
-    /**
-     * change each variable occurrence in the query (apply unifier [from/to])
-     * @param from variable name to be changed
-     * @param to   new variable name
-     */
-    private void unify(Var from, Var to) {
-        Set<Atomic> toRemove = new HashSet<>();
-        Set<Atomic> toAdd = new HashSet<>();
-
-        atomSet.stream().filter(atom -> atom.getVarNames().contains(from)).forEach(toRemove::add);
-        toRemove.forEach(atom -> toAdd.add(AtomicFactory.create(atom, this)));
-        toRemove.forEach(this::removeAtomic);
-        toAdd.forEach(atom -> atom.unify(new UnifierImpl(ImmutableMap.of(from, to))));
-        toAdd.forEach(this::addAtomic);
-    }
-
-=======
->>>>>>> 66280ff8
     @Override
     public Unifier getUnifier(ReasonerQuery parent) {
         throw new IllegalStateException("Attempted to obtain unifiers on non-atomic queries.");
     }
 
     /**
-<<<<<<< HEAD
-     * change each variable occurrence according to provided mappings (apply unifiers {[from, to]_i})
-     * @param unifier (variable mappings) to be applied
-     * @return union of the entry unifier and the unifier used to resolve potential captures
-     */
-    @Override
-    public Unifier unify(Unifier unifier) {
-        if (unifier.size() == 0) return new UnifierImpl();
-        Unifier mappings = new UnifierImpl(unifier);
-        Unifier appliedMappings = new UnifierImpl();
-        //do bidirectional mappings if any
-        for (Map.Entry<Var, Var> mapping: mappings.getMappings()) {
-            Var varToReplace = mapping.getKey();
-            Var replacementVar = mapping.getValue();
-            //bidirectional mapping
-            if (!replacementVar.equals(appliedMappings.get(varToReplace)) && varToReplace.equals(mappings.get(replacementVar))) {
-                exchangeRelVarNames(varToReplace, replacementVar);
-                appliedMappings.addMapping(varToReplace, replacementVar);
-                appliedMappings.addMapping(replacementVar, varToReplace);
-            }
-        }
-        mappings.getMappings().removeIf(e ->
-                appliedMappings.containsKey(e.getKey()) && appliedMappings.get(e.getKey()).equals(e.getValue()));
-
-        Set<Atomic> toRemove = new HashSet<>();
-        Set<Atomic> toAdd = new HashSet<>();
-
-        atomSet.stream()
-                .filter(atom -> {
-                    Set<Var> keyIntersection = atom.getVarNames();
-                    Set<Var> valIntersection = atom.getVarNames();
-                    keyIntersection.retainAll(mappings.keySet());
-                    valIntersection.retainAll(mappings.values());
-                    return (!keyIntersection.isEmpty() || !valIntersection.isEmpty());
-                })
-                .forEach(toRemove::add);
-        toRemove.forEach(atom -> toAdd.add(AtomicFactory.create(atom, this)));
-        toRemove.forEach(this::removeAtomic);
-        toAdd.forEach(atom -> atom.unify(mappings));
-        toAdd.forEach(this::addAtomic);
-
-        //NB:captures not resolved in place as resolution in-place alters respective atom hash
-        return new UnifierImpl(unifier).merge(resolveCaptures());
-    }
-
-    /**
-     * finds captured variable occurrences in a query and replaces them with fresh variables
-     *
-     * @return new mappings resulting from capture resolution
-     */
-    private Unifier resolveCaptures() {
-        Unifier newMappings = new UnifierImpl();
-        //find and resolve captures
-        // TODO: This could cause bugs if a user has a variable including the word "capture"
-        getVarNames().stream().filter(ReasonerUtils::isCaptured)
-                .forEach(cap -> {
-                    Var old = uncapture(cap);
-                    Var fresh = Var.anon();
-                    unify(cap, fresh);
-                    newMappings.addMapping(old, fresh);
-                });
-        return newMappings;
-    }
-
-    /**
-=======
->>>>>>> 66280ff8
      * @return corresponding MatchQuery
      */
     @Override

--- conflicted
+++ resolved
@@ -186,13 +186,8 @@
         return fragmentSets.stream().filter(clazz::isInstance).map(clazz::cast);
     }
 
-<<<<<<< HEAD
-    static boolean hasDirectSubTypes(GraknGraph graph, Label label) {
+    static boolean hasDirectSubTypes(GraknTx graph, Label label) {
         Type type = graph.getSchemaConcept(label);
-=======
-    static boolean hasDirectSubTypes(GraknTx graph, Label label) {
-        Type type = graph.getOntologyConcept(label);
->>>>>>> b5d98d80
         return type != null && !CommonUtil.containsOnly(type.subs(), 1);
     }
 

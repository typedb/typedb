/*
 * Grakn - A Distributed Semantic Database
 * Copyright (C) 2016  Grakn Labs Limited
 *
 * Grakn is free software: you can redistribute it and/or modify
 * it under the terms of the GNU General Public License as published by
 * the Free Software Foundation, either version 3 of the License, or
 * (at your option) any later version.
 *
 * Grakn is distributed in the hope that it will be useful,
 * but WITHOUT ANY WARRANTY; without even the implied warranty of
 * MERCHANTABILITY or FITNESS FOR A PARTICULAR PURPOSE.  See the
 * GNU General Public License for more details.
 *
 * You should have received a copy of the GNU General Public License
 * along with Grakn. If not, see <http://www.gnu.org/licenses/gpl.txt>.
 */
package ai.grakn.graql.internal.reasoner.atom.binary;

import ai.grakn.GraknGraph;
import ai.grakn.concept.RelationType;
import ai.grakn.concept.RoleType;
import ai.grakn.concept.Type;
import ai.grakn.concept.TypeLabel;
import ai.grakn.graql.Graql;
import ai.grakn.graql.Var;
import ai.grakn.graql.VarName;
import ai.grakn.graql.admin.Atomic;
import ai.grakn.graql.admin.ReasonerQuery;
import ai.grakn.graql.admin.RelationPlayer;
import ai.grakn.graql.admin.Unifier;
import ai.grakn.graql.admin.VarAdmin;
import ai.grakn.graql.internal.pattern.property.IsaProperty;
import ai.grakn.graql.internal.pattern.property.RelationProperty;
import ai.grakn.graql.internal.reasoner.Utility;
import ai.grakn.graql.internal.reasoner.atom.Atom;
import ai.grakn.graql.internal.reasoner.atom.AtomBase;
import ai.grakn.graql.internal.reasoner.atom.AtomicFactory;
import ai.grakn.graql.internal.reasoner.atom.ResolutionStrategy;
import ai.grakn.graql.internal.reasoner.atom.predicate.IdPredicate;
import ai.grakn.graql.internal.reasoner.atom.predicate.Predicate;
import ai.grakn.graql.internal.reasoner.query.QueryAnswer;
import ai.grakn.graql.internal.reasoner.query.QueryAnswers;
import ai.grakn.graql.internal.reasoner.query.ReasonerAtomicQuery;
import ai.grakn.graql.internal.reasoner.query.ReasonerQueryImpl;
import ai.grakn.graql.internal.reasoner.query.UnifierImpl;
import ai.grakn.graql.internal.reasoner.rule.InferenceRule;
import ai.grakn.graql.internal.util.CommonUtil;
import ai.grakn.util.ErrorMessage;
import ai.grakn.util.Schema;
import com.google.common.collect.ArrayListMultimap;
import com.google.common.collect.Lists;
import com.google.common.collect.Multimap;
import com.google.common.collect.Sets;
import javafx.util.Pair;

import java.util.ArrayList;
import java.util.HashMap;
import java.util.HashSet;
import java.util.Iterator;
import java.util.List;
import java.util.Map;
import java.util.Objects;
import java.util.Set;
import java.util.UUID;
import java.util.function.UnaryOperator;
import java.util.stream.Collectors;

import static ai.grakn.graql.internal.reasoner.Utility.capture;
import static ai.grakn.graql.internal.reasoner.Utility.checkTypesDisjoint;
import static ai.grakn.graql.internal.reasoner.Utility.getCompatibleRelationTypes;
import static ai.grakn.graql.internal.reasoner.Utility.getListPermutations;
import static ai.grakn.graql.internal.reasoner.Utility.getUnifiersFromPermutations;
import static ai.grakn.graql.internal.reasoner.Utility.roleToRelationTypes;
import static ai.grakn.graql.internal.reasoner.Utility.typeToRelationTypes;
import static ai.grakn.graql.internal.util.CommonUtil.toImmutableMultiset;
import static java.util.stream.Collectors.toSet;

/**
 *
 * <p>
 * Atom implementation defining a relation atom.
 * </p>
 *
 * @author Kasper Piskorski
 *
 */
public class Relation extends TypeAtom {

    private int hashCode = 0;
<<<<<<< HEAD
    private Multimap<RoleType, Pair<VarName, Type>> roleVarTypeMap = null;
    private Multimap<RoleType, String> roleConceptIdMap = null;
=======
    private Map<RoleType, Pair<VarName, Type>> roleVarTypeMap = null;
    private Map<RoleType, String> roleConceptIdMap = null;
    private Set<RelationPlayer> relationPlayers = null;
>>>>>>> 64ba9647

    public Relation(VarAdmin pattern, IdPredicate predicate, ReasonerQuery par) { super(pattern, predicate, par);}

    public Relation(VarName name, VarName typeVariable, Map<VarName, Var> roleMap, IdPredicate pred, ReasonerQuery par) {
        super(constructRelationVar(name, typeVariable, roleMap), pred, par);
    }

    private Relation(Relation a) {
        super(a);
    }

    public Set<RelationPlayer> getRelationPlayers() {
        if (relationPlayers == null) {
            relationPlayers = new HashSet<>();
            this.atomPattern.asVar().getProperty(RelationProperty.class)
                    .ifPresent(prop -> prop.getRelationPlayers().forEach(relationPlayers::add));
        }
        return relationPlayers;
    }

    private void modifyRelationPlayers(UnaryOperator<RelationPlayer> mapper) {
        this.atomPattern = this.atomPattern.asVar().mapProperty(RelationProperty.class,
                prop -> new RelationProperty(prop.getRelationPlayers().map(mapper).collect(toImmutableMultiset())));
        relationPlayers = null;
    }

    @Override
    protected VarName extractValueVariableName(VarAdmin var) {
        IsaProperty isaProp = var.getProperty(IsaProperty.class).orElse(null);
        return isaProp != null ? isaProp.getType().getVarName() : VarName.of("");
    }

    @Override
    protected void setValueVariable(VarName var) {
        IsaProperty isaProp = atomPattern.asVar().getProperty(IsaProperty.class).orElse(null);
        if (isaProp != null) {
            super.setValueVariable(var);
            atomPattern = atomPattern.asVar().mapProperty(IsaProperty.class, prop -> new IsaProperty(prop.getType().setVarName(var)));
        }
    }

    @Override
    public Atomic copy() {
        return new Relation(this);
    }


    private static VarAdmin constructRelationVar(VarName varName, VarName typeVariable, Map<VarName, Var> roleMap) {
        return constructRelationVar(varName, typeVariable, roleMap.entrySet().stream().map(e -> new Pair<>(e.getKey(), e.getValue())).collect(Collectors.toList()));
    }

    /**
     * construct a $varName (rolemap) isa $typeVariable relation
     *
     * @param varName            variable name
     * @param typeVariable       type variable name
     * @param rolePlayerMappings list of rolePlayer-roleType mappings
     * @return corresponding Var
     */
    private static VarAdmin constructRelationVar(VarName varName, VarName typeVariable, List<Pair<VarName, Var>> rolePlayerMappings) {
        Var var;
        if (!varName.getValue().isEmpty()) var = Graql.var(varName);
        else var = Graql.var();
        for (Pair<VarName, Var> mapping : rolePlayerMappings) {
            VarName rp = mapping.getKey();
            Var role = mapping.getValue();
            if (role == null) var = var.rel(Graql.var(rp));
            else var = var.rel(role, Graql.var(rp));
        }
        var = var.isa(Graql.var(typeVariable));
        return var.admin().asVar();
    }

    @Override
    public boolean equals(Object obj) {
        if (obj == null || this.getClass() != obj.getClass()) return false;
        if (obj == this) return true;
        Relation a2 = (Relation) obj;
        return Objects.equals(this.typeId, a2.getTypeId())
                && this.getVarNames().equals(a2.getVarNames())
                && getRelationPlayers().equals(a2.getRelationPlayers());
    }

    @Override
    public int hashCode() {
        if (hashCode == 0) {
            hashCode = 1;
            hashCode = hashCode * 37 + (getTypeId() != null ? getTypeId().hashCode() : 0);
            hashCode = hashCode * 37 + getVarNames().hashCode();
        }
        return hashCode;
    }

    @Override
    public boolean isEquivalent(Object obj) {
        if (obj == null || this.getClass() != obj.getClass()) return false;
        if (obj == this) return true;
        Relation a2 = (Relation) obj;
        return (isUserDefinedName() == a2.isUserDefinedName())
                && Objects.equals(this.typeId, a2.getTypeId())
                && getRoleConceptIdMap().equals(a2.getRoleConceptIdMap())
                && getRoleTypeMap().equals(a2.getRoleTypeMap());
    }

    @Override
    public int equivalenceHashCode() {
        int hashCode = 1;
        hashCode = hashCode * 37 + (this.typeId != null ? this.typeId.hashCode() : 0);
        hashCode = hashCode * 37 + this.getRoleConceptIdMap().hashCode();
        hashCode = hashCode * 37 + this.getRoleTypeMap().hashCode();
        return hashCode;
    }

    @Override
    public boolean isRelation() {
        return true;
    }

    @Override
    public boolean isSelectable() {
        return true;
    }

    @Override
    public boolean isType() {
        return getType() != null;
    }

    @Override
    public int resolutionPriority() {
        int priority = super.resolutionPriority();
        priority += ResolutionStrategy.IS_RELATION_ATOM;
        return priority;
    }

    @Override
    public Set<IdPredicate> getPartialSubstitutions() {
        Set<VarName> rolePlayers = getRolePlayers();
        return getIdPredicates().stream()
                .filter(pred -> rolePlayers.contains(pred.getVarName()))
                .collect(toSet());
    }

    /**
     * @return map of pairs role type - Id predicate describing the role player playing this role (substitution)
     */
    private Multimap<RoleType, String> getRoleConceptIdMap() {
        if (roleConceptIdMap != null) return roleConceptIdMap;
        roleConceptIdMap =  ArrayListMultimap.create();
        Map<VarName, IdPredicate> varSubMap = getIdPredicates().stream()
                .collect(Collectors.toMap(AtomBase::getVarName, pred -> pred));
        Multimap<RoleType, VarName> roleMap = getRoleMap();

        roleMap.entries().forEach(e -> {
            RoleType role = e.getKey();
            VarName var = e.getValue();
            roleConceptIdMap.put(role, varSubMap.containsKey(var) ? varSubMap.get(var).getPredicateValue() : "");
        });
        return roleConceptIdMap;
    }

    private Multimap<RoleType, VarName> getRoleMap() {
        Multimap<RoleType, VarName> roleMap = ArrayListMultimap.create();
        getRoleVarTypeMap().entries()
                .forEach(e -> roleMap.put(e.getKey(), e.getValue().getKey()));
        return roleMap;
    }

    private Multimap<RoleType, Type> getRoleTypeMap() {
        Multimap<RoleType, Type> roleTypeMap = ArrayListMultimap.create();
        getRoleVarTypeMap().entries().stream()
                .filter(e -> Objects.nonNull(e.getValue().getValue()))
                .forEach(e -> roleTypeMap.put(e.getKey(), e.getValue().getValue()));
        return roleTypeMap;
    }

    private boolean isRuleApplicableViaAtom(Relation headAtom, ReasonerQueryImpl ruleBody) {
        ReasonerQueryImpl parent = (ReasonerQueryImpl) getParentQuery();

        //get unifier for role players
        Unifier unificationMappings = getRelationPlayerMappings(
                headAtom.getRoleMap(),
                getRoleMap(),
                headAtom.getRelationPlayers().stream().map(rp -> rp.getRolePlayer().getVarName()).collect(Collectors.toList()),
                getRelationPlayers().stream().map(rp -> rp.getRolePlayer().getVarName()).collect(Collectors.toList())
        );

        //case when child atom non-unifiable - not all parent variables mapped
        if (unificationMappings.size() < this.getRolePlayers().size()) return false;

        //look at type and predicate compatibility
        Map<VarName, Type> parentVarTypeMap = parent.getVarTypeMap();
        Map<VarName, Type> childVarTypeMap = ruleBody.getVarTypeMap();

        for(VarName chVar : unificationMappings.keySet()){
            VarName pVar = unificationMappings.get(chVar);
            Type chType = childVarTypeMap.get(chVar);
            Type pType = parentVarTypeMap.get(pVar);
            //check type compatibility
            if (chType != null && pType != null) {
                if (checkTypesDisjoint(pType, chType)) {
                    return false;
                }
                //Check for any constraints on the variables
                Predicate childPredicate = ruleBody.getIdPredicate(chVar);
                Predicate parentPredicate = parent.getIdPredicate(pVar);
                if (childPredicate != null
                        && parentPredicate != null
                        && !childPredicate.getPredicateValue().equals(parentPredicate.getPredicateValue())) {
                    return false;
                }
            }
        }
        return true;
    }

    @Override
    protected boolean isRuleApplicable(InferenceRule child) {
        Atom ruleAtom = child.getRuleConclusionAtom();
        if (!(ruleAtom instanceof Relation)) return false;

        Relation headAtom = (Relation) ruleAtom;
        //discard if child has less rolePlayers
        if (headAtom.getRelationPlayers().size() < this.getRelationPlayers().size()) return false;

        Type type = getType();
        //Case: relation without type - match all
        if (type == null) {
            Relation atomWithType = ((Relation) AtomicFactory.create(this, this.getParentQuery())).addType(headAtom.getType());
            return atomWithType.isRuleApplicableViaAtom(headAtom, child.getBody());
        } else {
            return isRuleApplicableViaAtom(headAtom, child.getBody());
        }
    }

    /**
     * @return true if any of the relation's role types are meta role types
     */
    public boolean hasMetaRoles(){
        Set<RoleType> parentRoles = getRoleVarTypeMap().keySet();
        for(RoleType role : parentRoles) {
            if (Schema.MetaSchema.isMetaLabel(role.getLabel())) return true;
        }
        return false;
    }

    private Set<RoleType> getExplicitRoleTypes() {
        Set<RoleType> roleTypes = new HashSet<>();
        ReasonerQueryImpl parent = (ReasonerQueryImpl) getParentQuery();
        GraknGraph graph = parent.graph();

        Set<VarAdmin> roleVars = getRelationPlayers().stream()
                .map(RelationPlayer::getRoleType)
                .flatMap(CommonUtil::optionalToStream)
                .collect(Collectors.toSet());
        //try directly
        roleVars.stream()
                .map(VarAdmin::getTypeLabel)
                .flatMap(CommonUtil::optionalToStream)
                .map(graph::<RoleType>getType)
                .forEach(roleTypes::add);

        //try indirectly
        roleVars.stream()
                .filter(VarAdmin::isUserDefinedName)
                .map(VarAdmin::getVarName)
                .map(parent::getIdPredicate)
                .filter(Objects::nonNull)
                .map(Predicate::getPredicate)
                .map(graph::<RoleType>getConcept)
                .forEach(roleTypes::add);
        return roleTypes;
    }

    public Relation addType(Type type) {
        typeId = type.getId();
        VarName typeVariable = getValueVariable().getValue().isEmpty() ?
                VarName.of("rel-" + UUID.randomUUID().toString()) : getValueVariable();
        setPredicate(new IdPredicate(Graql.var(typeVariable).id(typeId).admin(), getParentQuery()));
        atomPattern = atomPattern.asVar().isa(Graql.var(typeVariable)).admin();
        setValueVariable(typeVariable);
        return this;
    }

    private void inferRelationTypeFromTypes() {
        //look at available role types
        Type type = null;
        Set<Type> compatibleTypes = Utility.getTopTypes(
                getCompatibleRelationTypes(getExplicitRoleTypes(), roleToRelationTypes)
        );
        if (compatibleTypes.size() == 1) type = compatibleTypes.iterator().next();

        //look at types
        if (type == null) {
            Map<VarName, Type> varTypeMap = getParentQuery().getVarTypeMap();
            Set<Type> types = getRolePlayers().stream()
                    .filter(varTypeMap::containsKey)
                    .map(varTypeMap::get)
                    .collect(toSet());

            Set<RelationType> compatibleTypesFromTypes = getCompatibleRelationTypes(types, typeToRelationTypes);
            if (compatibleTypesFromTypes.size() == 1) type = compatibleTypesFromTypes.iterator().next();
            else {
                //do intersection with types recovered from role types
                compatibleTypesFromTypes.retainAll(compatibleTypes);
                if (compatibleTypesFromTypes.size() == 1) type = compatibleTypesFromTypes.iterator().next();
            }
        }
        if (type != null) addType(type);
    }

    private void inferRelationTypeFromRelates() {
        ReasonerQueryImpl parent = (ReasonerQueryImpl) getParentQuery();
        VarName valueVariable = getValueVariable();
        TypeAtom hrAtom = parent.getAtoms().stream()
                .filter(at -> at.getVarName().equals(valueVariable))
                .filter(Atomic::isAtom).map(at -> (Atom) at)
                .filter(Atom::isType).map(at -> (TypeAtom) at)
                .findFirst().orElse(null);
        if (hrAtom != null) {
            ReasonerAtomicQuery hrQuery = new ReasonerAtomicQuery(hrAtom);
            QueryAnswers answers = new QueryAnswers(hrQuery.getMatchQuery().admin().streamWithVarNames().map(QueryAnswer::new).collect(toSet()));
            if (answers.size() == 1) {
                IdPredicate newPredicate = new IdPredicate(IdPredicate.createIdVar(hrAtom.getVarName(),
                        answers.stream().findFirst().orElse(null).get(hrAtom.getVarName()).getId()), parent);

                Relation newRelation = new Relation(getPattern().asVar(), newPredicate, parent);
                parent.removeAtomic(hrAtom.getPredicate());
                parent.removeAtomic(hrAtom);
                parent.removeAtomic(this);
                parent.addAtomic(newRelation);
                parent.addAtomic(newPredicate);
            }
        }
    }

    @Override
    public void inferTypes() {
        if (getPredicate() == null) inferRelationTypeFromTypes();
        if (getPredicate() == null) inferRelationTypeFromRelates();
    }

    @Override
    public boolean containsVar(VarName name) {
        boolean varFound = false;
        Iterator<RelationPlayer> it = getRelationPlayers().iterator();
        while (it.hasNext() && !varFound) {
            varFound = it.next().getRolePlayer().getVarName().equals(name);
        }
        return varFound;
    }

    @Override
    public void unify(Unifier mappings) {
        super.unify(mappings);
        modifyRelationPlayers(c -> {
            VarName var = c.getRolePlayer().getVarName();
            if (mappings.containsKey(var)) {
                VarName target = mappings.get(var);
                return c.setRolePlayer(c.getRolePlayer().setVarName(target));
            } else if (mappings.containsValue(var)) {
                return c.setRolePlayer(c.getRolePlayer().setVarName(capture(var)));
            } else {
                return c;
            }
        });
    }

    @Override
    public Set<VarName> getVarNames() {
        Set<VarName> vars = super.getVarNames();
        vars.addAll(getRolePlayers());
        //add user specified role type vars
        getRelationPlayers().stream()
                .map(RelationPlayer::getRoleType)
                .flatMap(CommonUtil::optionalToStream)
                .filter(VarAdmin::isUserDefinedName)
                .forEach(r -> vars.add(r.getVarName()));
        return vars;
    }

    /**
     * @return set constituting the role player var names
     */
    public Set<VarName> getRolePlayers() {
        Set<VarName> vars = new HashSet<>();
        getRelationPlayers().forEach(c -> vars.add(c.getRolePlayer().getVarName()));
        return vars;
    }

    private Set<VarName> getMappedRolePlayers() {
        return getRoleVarTypeMap().entries().stream()
                .filter(e -> !Schema.MetaSchema.isMetaLabel(e.getKey().getLabel()))
                .map(Map.Entry::getValue)
                .map(Pair::getKey).collect(toSet());
    }

    /**
     * @return set constituting the role player var names that do not have a specified role type
     */
    public Set<VarName> getUnmappedRolePlayers() {
        Set<VarName> unmappedVars = getRolePlayers();
        unmappedVars.removeAll(getMappedRolePlayers());
        return unmappedVars;
    }

    @Override
    public Set<IdPredicate> getUnmappedIdPredicates() {
        Set<VarName> unmappedVars = getUnmappedRolePlayers();
        //filter by checking substitutions
        return getIdPredicates().stream()
                .filter(pred -> unmappedVars.contains(pred.getVarName()))
                .collect(toSet());
    }

    @Override
    public Set<TypeAtom> getMappedTypeConstraints() {
        Set<VarName> mappedVars = getMappedRolePlayers();
        return getTypeConstraints().stream()
                .filter(t -> mappedVars.contains(t.getVarName()))
                .filter(t -> Objects.nonNull(t.getType()))
                .collect(toSet());
    }

    @Override
    public Set<TypeAtom> getUnmappedTypeConstraints() {
        Set<VarName> unmappedVars = getUnmappedRolePlayers();
        return getTypeConstraints().stream()
                .filter(t -> unmappedVars.contains(t.getVarName()))
                .filter(t -> Objects.nonNull(t.getType()))
                .collect(toSet());
    }

    //move to relation
    @Override
    public Set<Unifier> getPermutationUnifiers(Atom headAtom) {
        if (!headAtom.isRelation()) return new HashSet<>();
        List<VarName> permuteVars = new ArrayList<>();
        //if atom is match all atom, add type from rule head and find unmapped roles
        Relation relAtom = getValueVariable().getValue().isEmpty() ?
                ((Relation) AtomicFactory.create(this, getParentQuery())).addType(headAtom.getType()) : this;
        relAtom.getUnmappedRolePlayers().forEach(permuteVars::add);

        List<List<VarName>> varPermutations = getListPermutations(new ArrayList<>(permuteVars));
        return getUnifiersFromPermutations(permuteVars, varPermutations);
    }

    /**
     * Attempts to infer the implicit roleTypes and matching types based on contents of the parent query
     *
     * @return map containing roleType - (rolePlayer var - rolePlayer type) pairs
     */
<<<<<<< HEAD
    private Multimap<RoleType, Pair<VarName, Type>> computeRoleVarTypeMap() {
        this.roleVarTypeMap = ArrayListMultimap.create();
=======
    private Map<RoleType, Pair<VarName, Type>> computeRoleVarTypeMap() {
        this.roleVarTypeMap = new HashMap<>();
        Map<Var, Pair<VarName, Type>> roleVarMap = new HashMap<>();
>>>>>>> 64ba9647
        if (getParentQuery() == null || getType() == null) return roleVarTypeMap;

        GraknGraph graph = getParentQuery().graph();
        RelationType relType = (RelationType) getType();
        Map<VarName, Type> varTypeMap = getParentQuery().getVarTypeMap();

        Set<RelationPlayer> allocatedRelationPlayers = new HashSet<>();

        //explicit role types from castings
        List<Pair<VarName, Var>> rolePlayerMappings = new ArrayList<>();
        getRelationPlayers().forEach(c -> {
            VarName varName = c.getRolePlayer().getVarName();
            VarAdmin role = c.getRoleType().orElse(null);
            if (role != null) {
                Type type = varTypeMap.get(varName);
                rolePlayerMappings.add(new Pair<>(varName, role));
                //try directly
                TypeLabel typeLabel = role.getTypeLabel().orElse(null);
                RoleType roleType = typeLabel != null ? graph.getType(typeLabel) : null;
                //try indirectly
                if (roleType == null && role.isUserDefinedName()) {
                    IdPredicate rolePredicate = ((ReasonerQueryImpl) getParentQuery()).getIdPredicate(role.getVarName());
                    if (rolePredicate != null) roleType = graph.getConcept(rolePredicate.getPredicate());
                }
                allocatedRelationPlayers.add(c);
                if (roleType != null) {
                    roleVarTypeMap.put(roleType, new Pair<>(varName, type));
                }
            }
        });

        //remaining roles
        //role types can repeat so no mather what has been allocated still the full spectrum of possibilities is present
        //TODO make restrictions based on cardinality constraints
        Set<RoleType> possibleRoles = Sets.newHashSet(relType.relates());

        //possible role types for each casting based on its type
        Map<RelationPlayer, Set<RoleType>> mappings = new HashMap<>();
        Sets.difference(getRelationPlayers(), allocatedRelationPlayers)
                .forEach(casting -> {
                    VarName varName = casting.getRolePlayer().getVarName();
                    Type type = varTypeMap.get(varName);
                    if (type != null && !Schema.MetaSchema.isMetaLabel(type.getLabel())) {
                        mappings.put(casting, Utility.getCompatibleRoleTypes(type, possibleRoles));
                    } else {
                        mappings.put(casting, Utility.getTopTypes(possibleRoles).stream().map(t -> (RoleType) t).collect(toSet()));
                    }
                });

        //resolve ambiguities until no  unambiguous mapping exist
        while( mappings.values().stream().filter(s -> s.size() == 1).count() != 0) {
            for (Map.Entry<RelationPlayer, Set<RoleType>> entry : mappings.entrySet()) {
                Set<RoleType> compatibleRoles = entry.getValue();
                if (compatibleRoles.size() == 1) {
                    RelationPlayer casting = entry.getKey();
                    VarName varName = casting.getRolePlayer().getVarName();
                    Type type = varTypeMap.get(varName);
                    RoleType roleType = entry.getValue().iterator().next();
                    VarAdmin roleVar = Graql.var().label(roleType.getLabel()).admin();
                    mappings.values().forEach(s -> s.remove(roleType));

                    rolePlayerMappings.add(new Pair<>(varName, roleVar));
                    roleVarTypeMap.put(roleType, new Pair<>(varName, type));
                    allocatedRelationPlayers.add(casting);
                }
            }
        }

        //fill in unallocated roles with metarole
        RoleType metaRole = graph.admin().getMetaRoleType();
        VarAdmin metaRoleVar = Graql.var().label(metaRole.getLabel()).admin();
        Sets.difference(getRelationPlayers(), allocatedRelationPlayers)
                .forEach(casting -> {
                    VarName varName = casting.getRolePlayer().getVarName();
                    roleVarTypeMap.put(metaRole, new Pair<>(varName, varTypeMap.get(varName)));
                    rolePlayerMappings.add(new Pair<>(varName, metaRoleVar));
                });

        //pattern mutation!
        atomPattern = constructRelationVar(isUserDefinedName() ? varName : VarName.of(""), getValueVariable(), rolePlayerMappings);
        return roleVarTypeMap;
    }

    @Override
    public Multimap<RoleType, Pair<VarName, Type>> getRoleVarTypeMap() {
        if (roleVarTypeMap == null) computeRoleVarTypeMap();
        return roleVarTypeMap;
    }

    /**
     * @return map of role variable - role type from a predicate
     */
<<<<<<< HEAD
    private Multimap<RoleType, VarName> getIndirectRoleMap() {
        ReasonerQueryImpl parent = (ReasonerQueryImpl) getParentQuery();
        GraknGraph graph = parent.graph();
        Multimap<RoleType, VarName> indirectRoleMap = ArrayListMultimap.create();
        getRelationPlayers().stream()
                .map(RelationPlayer::getRoleType)
                .flatMap(CommonUtil::optionalToStream)
                .map(rt -> new Pair<>(rt, parent.getIdPredicate(rt.getVarName())))
                .filter(e -> e.getValue() != null)
                .forEach(p -> indirectRoleMap.put(graph.getConcept(p.getValue().getPredicate()), p.getKey().getVarName()));
        return indirectRoleMap;
=======
    @SuppressWarnings("unchecked")
    private Map<RoleType, VarName> getIndirectRoleMap() {
        GraknGraph graph = getParentQuery().graph();
        ReasonerQueryImpl parent = ((ReasonerQueryImpl) getParentQuery());

        Set<VarName> roleTypeVars = getRelationPlayers().stream()
                .map(RelationPlayer::getRoleType)
                .flatMap(CommonUtil::optionalToStream)
                .filter(VarAdmin::isUserDefinedName)
                .map(VarAdmin::getVarName)
                .collect(toSet());
        if (roleTypeVars.isEmpty()) return new HashMap<>();

        Object result = roleTypeVars.stream()
                .map(var -> new Pair<>(var, parent.getIdPredicate(var)))
                .filter(p -> Objects.nonNull(p.getValue()))
                .collect(Collectors.toMap(p -> graph.getConcept(p.getValue().getPredicate()), Pair::getKey));
        return (Map<RoleType, VarName>)result;
>>>>>>> 64ba9647
    }

    //varsToAllocate <= childBVs
    private Unifier getRelationPlayerMappings(Multimap<RoleType, VarName> childMap,
                                              Multimap<RoleType, VarName> parentMap,
                                              List<VarName> childVars,
                                              List<VarName> parentVars) {
        Unifier unifier = new UnifierImpl();

        //case when all parent roles are meta roles (not specified)
        Set<RoleType> parentRoles = parentMap.keySet();
        if (parentRoles.size() == 1 && Schema.MetaSchema.isMetaLabel(parentRoles.iterator().next().getLabel())) {
            Iterator<VarName> cit = childVars.iterator();
            for (VarName pVar : parentVars) {
                VarName chVar = cit.next();
                unifier.addMapping(chVar, pVar);
            }
            return unifier;
        }
<<<<<<< HEAD
=======

        return new Pair<>(unifier, roleMappings);
    }
>>>>>>> 64ba9647

        //roles satisfy P >= C in terms of generality
        //self-consistent procedure
        List<RoleType> rolesToAllocate = childMap.entries().stream().map(Map.Entry::getKey).collect(Collectors.toList());
        while(!rolesToAllocate.isEmpty()) {
            parentMap.asMap().entrySet()
                    .forEach(entry -> {
                        RoleType parentRole = entry.getKey();

                        Set<RoleType> rolesAvailable = new HashSet<>(rolesToAllocate);
                        Set<RoleType> compatibleChildRoles = !Schema.MetaSchema.isMetaLabel(parentRole.getLabel()) ?
                                Sets.intersection(new HashSet<>(parentRole.subTypes()), rolesAvailable) : rolesAvailable;
                        if (compatibleChildRoles.size() == 1) {
                            RoleType childRole = compatibleChildRoles.iterator().next();

                            Iterator<VarName> pVars = entry.getValue().iterator();
                            Iterator<VarName> chVars = childMap.get(childRole).iterator();
                            while (chVars.hasNext() && pVars.hasNext()) {
                                unifier.addMapping(chVars.next(), pVars.next());
                                rolesToAllocate.remove(childRole);
                            }
                        }
                        else if (compatibleChildRoles.isEmpty()){
                            rolesToAllocate.clear();
                        }
                    });
        }
        return unifier;
    }

    private Unifier getRoleTypeUnifier(Relation parentAtom) {
<<<<<<< HEAD
        Multimap<RoleType, VarName> childMap = getIndirectRoleMap();
        Multimap<RoleType, VarName> parentMap = parentAtom.getIndirectRoleMap();
=======
        Map<RoleType, VarName> childMap = getIndirectRoleMap();
        Map<RoleType, VarName> parentMap = parentAtom.getIndirectRoleMap();
        if (childMap.isEmpty() && parentMap.isEmpty()) return new UnifierImpl();
>>>>>>> 64ba9647
        return getRelationPlayerMappings(
                childMap,
                parentMap,
                Lists.newArrayList(childMap.values()),
                Lists.newArrayList(parentMap.values()));
    }

    private Unifier getRolePlayerUnifier(Relation parentAtom) {
        Multimap<RoleType, VarName> childMap = getRoleMap();
        Multimap<RoleType, VarName> parentMap = parentAtom.getRoleMap();
        return getRelationPlayerMappings(
                childMap,
                parentMap,
                getRelationPlayers().stream().map(rp -> rp.getRolePlayer().getVarName()).collect(Collectors.toList()),
                parentAtom.getRelationPlayers().stream().map(rp -> rp.getRolePlayer().getVarName()).collect(Collectors.toList()));
    }

    @Override
    public Unifier getUnifier(Atomic pAtom) {
        if (!(pAtom instanceof TypeAtom)) {
            throw new IllegalArgumentException(ErrorMessage.UNIFICATION_ATOM_INCOMPATIBILITY.getMessage());
        }

        Unifier unifier = super.getUnifier(pAtom);
        if (((Atom) pAtom).isRelation()) {
            Relation parentAtom = (Relation) pAtom;
            //get role player unifiers
            unifier.merge(getRolePlayerUnifier(parentAtom));
            //get role type unifiers
            unifier.merge(getRoleTypeUnifier(parentAtom));
        }
        return unifier.removeTrivialMappings();
    }

    @Override
    public Atom rewriteToUserDefined(){
        Var newVar = Graql.var(VarName.anon());
        Var relVar = getPattern().asVar().getProperty(IsaProperty.class)
                .map(prop -> newVar.isa(prop.getType()))
                .orElse(newVar);

        for (RelationPlayer c: getRelationPlayers()) {
            VarAdmin roleType = c.getRoleType().orElse(null);
            if (roleType != null) {
                relVar = relVar.rel(roleType, c.getRolePlayer());
            } else {
                relVar = relVar.rel(c.getRolePlayer());
            }
        }
        return new Relation(relVar.admin(), getPredicate(), getParentQuery());
    }

    /**
     * rewrites the atom to one with user defined name, need unifiers for cases when we have variable clashes
     * between the relation variable and relation players
     * @return pair of (rewritten atom, unifiers required to unify child with rewritten atom)
     */
    @Override
    public Pair<Atom, Unifier> rewriteToUserDefinedWithUnifiers() {
        Unifier unifier = new UnifierImpl();
        Var newVar = Graql.var(VarName.anon());
        Var relVar = getPattern().asVar().getProperty(IsaProperty.class)
                .map(prop -> newVar.isa(prop.getType()))
                .orElse(newVar);

        for (RelationPlayer c: getRelationPlayers()) {
            VarAdmin rolePlayer = c.getRolePlayer();
            VarName rolePlayerVarName = VarName.anon();
            unifier.addMapping(rolePlayer.getVarName(), rolePlayerVarName);
            VarAdmin roleType = c.getRoleType().orElse(null);
            if (roleType != null) {
                relVar = relVar.rel(roleType, Graql.var(rolePlayerVarName));
            } else {
                relVar = relVar.rel(Graql.var(rolePlayerVarName));
            }
        }
        return new Pair<>(new Relation(relVar.admin(), getPredicate(), getParentQuery()), unifier);
    }
}<|MERGE_RESOLUTION|>--- conflicted
+++ resolved
@@ -88,14 +88,10 @@
 public class Relation extends TypeAtom {
 
     private int hashCode = 0;
-<<<<<<< HEAD
     private Multimap<RoleType, Pair<VarName, Type>> roleVarTypeMap = null;
     private Multimap<RoleType, String> roleConceptIdMap = null;
-=======
-    private Map<RoleType, Pair<VarName, Type>> roleVarTypeMap = null;
-    private Map<RoleType, String> roleConceptIdMap = null;
     private Set<RelationPlayer> relationPlayers = null;
->>>>>>> 64ba9647
+
 
     public Relation(VarAdmin pattern, IdPredicate predicate, ReasonerQuery par) { super(pattern, predicate, par);}
 
@@ -548,14 +544,8 @@
      *
      * @return map containing roleType - (rolePlayer var - rolePlayer type) pairs
      */
-<<<<<<< HEAD
     private Multimap<RoleType, Pair<VarName, Type>> computeRoleVarTypeMap() {
         this.roleVarTypeMap = ArrayListMultimap.create();
-=======
-    private Map<RoleType, Pair<VarName, Type>> computeRoleVarTypeMap() {
-        this.roleVarTypeMap = new HashMap<>();
-        Map<Var, Pair<VarName, Type>> roleVarMap = new HashMap<>();
->>>>>>> 64ba9647
         if (getParentQuery() == null || getType() == null) return roleVarTypeMap;
 
         GraknGraph graph = getParentQuery().graph();
@@ -648,7 +638,6 @@
     /**
      * @return map of role variable - role type from a predicate
      */
-<<<<<<< HEAD
     private Multimap<RoleType, VarName> getIndirectRoleMap() {
         ReasonerQueryImpl parent = (ReasonerQueryImpl) getParentQuery();
         GraknGraph graph = parent.graph();
@@ -657,29 +646,9 @@
                 .map(RelationPlayer::getRoleType)
                 .flatMap(CommonUtil::optionalToStream)
                 .map(rt -> new Pair<>(rt, parent.getIdPredicate(rt.getVarName())))
-                .filter(e -> e.getValue() != null)
+                .filter(e -> Objects.nonNull(e.getValue()))
                 .forEach(p -> indirectRoleMap.put(graph.getConcept(p.getValue().getPredicate()), p.getKey().getVarName()));
         return indirectRoleMap;
-=======
-    @SuppressWarnings("unchecked")
-    private Map<RoleType, VarName> getIndirectRoleMap() {
-        GraknGraph graph = getParentQuery().graph();
-        ReasonerQueryImpl parent = ((ReasonerQueryImpl) getParentQuery());
-
-        Set<VarName> roleTypeVars = getRelationPlayers().stream()
-                .map(RelationPlayer::getRoleType)
-                .flatMap(CommonUtil::optionalToStream)
-                .filter(VarAdmin::isUserDefinedName)
-                .map(VarAdmin::getVarName)
-                .collect(toSet());
-        if (roleTypeVars.isEmpty()) return new HashMap<>();
-
-        Object result = roleTypeVars.stream()
-                .map(var -> new Pair<>(var, parent.getIdPredicate(var)))
-                .filter(p -> Objects.nonNull(p.getValue()))
-                .collect(Collectors.toMap(p -> graph.getConcept(p.getValue().getPredicate()), Pair::getKey));
-        return (Map<RoleType, VarName>)result;
->>>>>>> 64ba9647
     }
 
     //varsToAllocate <= childBVs
@@ -699,12 +668,6 @@
             }
             return unifier;
         }
-<<<<<<< HEAD
-=======
-
-        return new Pair<>(unifier, roleMappings);
-    }
->>>>>>> 64ba9647
 
         //roles satisfy P >= C in terms of generality
         //self-consistent procedure
@@ -736,14 +699,8 @@
     }
 
     private Unifier getRoleTypeUnifier(Relation parentAtom) {
-<<<<<<< HEAD
         Multimap<RoleType, VarName> childMap = getIndirectRoleMap();
         Multimap<RoleType, VarName> parentMap = parentAtom.getIndirectRoleMap();
-=======
-        Map<RoleType, VarName> childMap = getIndirectRoleMap();
-        Map<RoleType, VarName> parentMap = parentAtom.getIndirectRoleMap();
-        if (childMap.isEmpty() && parentMap.isEmpty()) return new UnifierImpl();
->>>>>>> 64ba9647
         return getRelationPlayerMappings(
                 childMap,
                 parentMap,

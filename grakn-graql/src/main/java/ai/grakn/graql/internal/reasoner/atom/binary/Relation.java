/*
 * Grakn - A Distributed Semantic Database
 * Copyright (C) 2016  Grakn Labs Limited
 *
 * Grakn is free software: you can redistribute it and/or modify
 * it under the terms of the GNU General Public License as published by
 * the Free Software Foundation, either version 3 of the License, or
 * (at your option) any later version.
 *
 * Grakn is distributed in the hope that it will be useful,
 * but WITHOUT ANY WARRANTY; without even the implied warranty of
 * MERCHANTABILITY or FITNESS FOR A PARTICULAR PURPOSE.  See the
 * GNU General Public License for more details.
 *
 * You should have received a copy of the GNU General Public License
 * along with Grakn. If not, see <http://www.gnu.org/licenses/gpl.txt>.
 */
package ai.grakn.graql.internal.reasoner.atom.binary;

import ai.grakn.GraknGraph;
import ai.grakn.concept.RelationType;
import ai.grakn.concept.RoleType;
import ai.grakn.concept.Rule;
import ai.grakn.concept.Type;
import ai.grakn.concept.TypeName;
import ai.grakn.graql.Graql;
import ai.grakn.graql.Var;
import ai.grakn.graql.VarName;
import ai.grakn.graql.admin.Atomic;
import ai.grakn.graql.admin.ReasonerQuery;
import ai.grakn.graql.admin.RelationPlayer;
import ai.grakn.graql.admin.VarAdmin;
import ai.grakn.graql.internal.pattern.property.IsaProperty;
import ai.grakn.graql.internal.pattern.property.RelationProperty;
import ai.grakn.graql.internal.reasoner.Reasoner;
import ai.grakn.graql.internal.reasoner.Utility;
import ai.grakn.graql.internal.reasoner.atom.Atom;
import ai.grakn.graql.internal.reasoner.atom.predicate.IdPredicate;
import ai.grakn.graql.internal.reasoner.atom.predicate.Predicate;
import ai.grakn.graql.internal.reasoner.query.ReasonerAtomicQuery;
import ai.grakn.graql.internal.reasoner.query.ReasonerQueryImpl;
import ai.grakn.graql.internal.reasoner.rule.InferenceRule;
import ai.grakn.graql.internal.util.CommonUtil;
import ai.grakn.util.ErrorMessage;
import ai.grakn.util.Schema;
import com.google.common.collect.Maps;
import com.google.common.collect.Sets;
import java.util.ArrayList;
import java.util.List;
import javafx.util.Pair;

import java.util.AbstractMap;
import java.util.Collection;
import java.util.HashMap;
import java.util.HashSet;
import java.util.Iterator;
import java.util.Map;
import java.util.Objects;
import java.util.Set;
import java.util.UUID;
import java.util.stream.Collectors;

import static ai.grakn.graql.internal.reasoner.Utility.capture;
import static ai.grakn.graql.internal.reasoner.Utility.checkTypesCompatible;
import static ai.grakn.graql.internal.reasoner.Utility.getCompatibleRelationTypes;
import static ai.grakn.graql.internal.reasoner.Utility.getNonMetaTopRole;
import static ai.grakn.graql.internal.reasoner.Utility.roleToRelationTypes;
import static ai.grakn.graql.internal.reasoner.Utility.typeToRelationTypes;


/**
 *
 * <p>
 * Atom implementation defining a relation atom.
 * </p>
 *
 * @author Kasper Piskorski
 *
 */
public class Relation extends TypeAtom {

    private Map<RoleType, Pair<VarName, Type>> roleVarTypeMap = null;
    private Map<VarName, Pair<Type, RoleType>> varTypeRoleMap = null;

    public Relation(VarAdmin pattern, IdPredicate predicate, ReasonerQuery par) {
        super(pattern, predicate, par);
    }

    public Relation(VarName name, VarName typeVariable, Map<VarName, Var> roleMap, IdPredicate pred, ReasonerQuery par) {
        super(constructRelationVar(name, typeVariable, roleMap), pred, par);
    }

    private Relation(Relation a) {
        super(a);
        this.roleVarTypeMap = a.roleVarTypeMap != null? Maps.newHashMap(a.roleVarTypeMap) : null;
        this.varTypeRoleMap = a.varTypeRoleMap != null? Maps.newHashMap(a.varTypeRoleMap) : null;
    }

    private Set<RelationPlayer> getRelationPlayers() {
        Set<RelationPlayer> rps = new HashSet<>();
        this.atomPattern.asVar().getProperty(RelationProperty.class)
                .ifPresent(prop -> prop.getRelationPlayers().forEach(rps::add));
        return rps;
    }

    @Override
    protected VarName extractValueVariableName(VarAdmin var) {
        IsaProperty isaProp = var.getProperty(IsaProperty.class).orElse(null);
        return isaProp != null ? isaProp.getType().getVarName() : VarName.of("");
    }

    @Override
    protected void setValueVariable(VarName var) {
        IsaProperty isaProp = atomPattern.asVar().getProperty(IsaProperty.class).orElse(null);
        if (isaProp != null) {
            super.setValueVariable(var);
            atomPattern.asVar().getProperties(IsaProperty.class).forEach(prop -> prop.getType().setVarName(var));
        }
    }

    @Override
    public Atomic copy() {
        return new Relation(this);
    }


    private static VarAdmin constructRelationVar(VarName varName, VarName typeVariable, Map<VarName, Var> roleMap) {
        return constructRelationVar(varName, typeVariable, roleMap.entrySet().stream().map(e -> new Pair<>(e.getKey(), e.getValue())).collect(Collectors.toList()));
    }

    /**
     * construct a $varName (rolemap) isa $typeVariable relation
     * @param varName variable name
     * @param typeVariable type variable name
     * @param rolePlayerMappings  list of rolePlayer-roleType mappings
     * @return corresponding Var
     */
    private static VarAdmin constructRelationVar(VarName varName, VarName typeVariable, List<Pair<VarName, Var>> rolePlayerMappings) {
        Var var;
        if (!varName.getValue().isEmpty()) var = Graql.var(varName);
        else var = Graql.var();
        rolePlayerMappings.forEach(mapping -> {
            VarName rp = mapping.getKey();
            Var role = mapping.getValue();
            if (role == null) var.rel(Graql.var(rp));
            else var.rel(role, Graql.var(rp));
        });
        var.isa(Graql.var(typeVariable));
        return var.admin().asVar();
    }

    @Override
    public boolean equals(Object obj) {
        if (obj == null || this.getClass() != obj.getClass()) return false;
        if (obj == this) return true;
        Relation a2 = (Relation) obj;
        return Objects.equals(this.typeId, a2.getTypeId())
                && this.getVarNames().equals(a2.getVarNames())
                && getRelationPlayers().equals(a2.getRelationPlayers());
    }

    @Override
    public int hashCode() {
        int hashCode = 1;
        hashCode = hashCode * 37 + (getTypeId() != null? getTypeId().hashCode() : 0);
        hashCode = hashCode * 37 + getVarNames().hashCode();
        return hashCode;
    }

    @Override
    public boolean isEquivalent(Object obj) {
        if (obj == null || this.getClass() != obj.getClass()) return false;
        if (obj == this) return true;
        Relation a2 = (Relation) obj;
        Map<RoleType, String> map = getRoleConceptIdMap();
        Map<RoleType, String> map2 = a2.getRoleConceptIdMap();
        return Objects.equals(this.typeId, a2.getTypeId())
                && map.equals(map2);
    }

    @Override
    public int equivalenceHashCode() {
        int hashCode = 1;
        hashCode = hashCode * 37 + (this.typeId != null? this.typeId.hashCode() : 0);
        hashCode = hashCode * 37 + this.getRoleConceptIdMap().hashCode();
        return hashCode;
    }

    @Override
    public boolean isRelation() {
        return true;
    }

    @Override
    public boolean isSelectable() {
        return true;
    }

    private boolean isRuleApplicableViaType(Atom childAtom) {
        boolean ruleRelevant = true;
        Map<VarName, Type> varTypeMap = getParentQuery().getVarTypeMap();
        Iterator<Type> it = varTypeMap.entrySet().stream()
                .filter(entry -> containsVar(entry.getKey()))
                .map(Map.Entry::getValue)
                .filter(Objects::nonNull)
                .iterator();
        Set<RoleType> roles = childAtom.getRoleVarTypeMap().keySet();
        while (it.hasNext() && ruleRelevant) {
            Type type = it.next();
            if (!Schema.MetaSchema.isMetaName(type.getName())) {
                Set<RoleType> roleIntersection = new HashSet<>(roles);
                roleIntersection.retainAll(type.playsRoles());
                ruleRelevant = !roleIntersection.isEmpty();
            }
        }
        return ruleRelevant;
    }

    private boolean isRuleApplicableViaAtom(Atom childAtom, InferenceRule child) {
        boolean ruleRelevant = true;
        ReasonerQueryImpl parent = (ReasonerQueryImpl) getParentQuery();
        Map<RoleType, Pair<VarName, Type>> childRoleVarTypeMap = childAtom.getRoleVarTypeMap();
        Map<RoleType, Pair<VarName, Type>> parentRoleVarTypeMap = getRoleVarTypeMap();

        Iterator<Map.Entry<RoleType, Pair<VarName, Type>>> it = parentRoleVarTypeMap.entrySet().iterator();
        while (it.hasNext() && ruleRelevant) {
            Map.Entry<RoleType, Pair<VarName, Type>> entry = it.next();
            RoleType parentRole = entry.getKey();

            //check roletypes compatible
            Iterator<RoleType> childRolesIt = childRoleVarTypeMap.keySet().iterator();
            //if child roles are unspecified then compatible
            boolean roleCompatible = !childRolesIt.hasNext();
            while (childRolesIt.hasNext() && !roleCompatible) {
                roleCompatible = checkTypesCompatible(parentRole, childRolesIt.next());
            }
            ruleRelevant = roleCompatible;

            //check type compatibility
            Type pType = entry.getValue().getValue();
            //vars can be matched by role types
            if (pType != null && ruleRelevant && childRoleVarTypeMap.containsKey(parentRole)) {
                Type chType = childRoleVarTypeMap.get(parentRole).getValue();
                //check type compatibility
                if (chType != null) {
                    ruleRelevant = checkTypesCompatible(pType, chType);

                    //Check for any constraints on the variables
                    VarName chVar = childRoleVarTypeMap.get(parentRole).getKey();
                    VarName pVar = entry.getValue().getKey();
                    Predicate childPredicate = child.getBody().getIdPredicate(chVar);
                    Predicate parentPredicate = parent.getIdPredicate(pVar);
                    if (childPredicate != null && parentPredicate != null) {
                        ruleRelevant &= childPredicate.getPredicateValue().equals(parentPredicate.getPredicateValue());
                    }
                }
            }
        }
        return ruleRelevant;
    }

    @Override
    protected boolean isRuleApplicable(InferenceRule child) {
        Atom ruleAtom = child.getRuleConclusionAtom();
        if (!(ruleAtom instanceof Relation)) return false;

        Relation childAtom = (Relation) ruleAtom;
        //discard if child has less rolePlayers
        if (childAtom.getRelationPlayers().size() < this.getRelationPlayers().size()) return false;

        Type type = getType();
        //Case: relation without type - match all
        if (type == null) {
            return isRuleApplicableViaType(childAtom);
        } else {
            return isRuleApplicableViaAtom(childAtom, child);
        }
    }

    @Override
    public boolean isRuleResolvable() {
        Type t = getType();
        if (t != null) {
            return !t.getRulesOfConclusion().isEmpty()
                    && !this.getApplicableRules().isEmpty();
        } else {
            GraknGraph graph = getParentQuery().graph();
            Set<Rule> rules = Reasoner.getRules(graph);
            return rules.stream()
                    .flatMap(rule -> rule.getConclusionTypes().stream())
                    .filter(Type::isRelationType).count() != 0
                    && !this.getApplicableRules().isEmpty();
        }
    }

    private Set<RoleType> getExplicitRoleTypes() {
        Set<RoleType> roleTypes = new HashSet<>();
        GraknGraph graph = getParentQuery().graph();
        getRelationPlayers().stream()
                .map(RelationPlayer::getRoleType)
                .flatMap(CommonUtil::optionalToStream)
                .map(VarAdmin::getTypeName)
                .flatMap(CommonUtil::optionalToStream)
                .map(graph::<RoleType>getType)
                .forEach(roleTypes::add);
        return roleTypes;
    }

    public Relation addType(Type type) {
        typeId = type.getId();
        VarName typeVariable = getValueVariable().getValue().isEmpty()?
                VarName.of("rel-" + UUID.randomUUID().toString()) : getValueVariable();
        setPredicate(new IdPredicate(Graql.var(typeVariable).id(typeId).admin(), getParentQuery()));
        atomPattern = atomPattern.asVar().isa(Graql.var(typeVariable)).admin();
        setValueVariable(typeVariable);
        return this;
    }

    private void inferTypeFromRoles() {
        //look at available roles
        RelationType type = null;
        Set<RelationType> compatibleTypes = getCompatibleRelationTypes(getExplicitRoleTypes(), roleToRelationTypes);
        if (compatibleTypes.size() == 1) type = compatibleTypes.iterator().next();

        //look at types
        if (type == null) {
            Map<VarName, Type> varTypeMap = getParentQuery().getVarTypeMap();
            Set<Type> types = getRolePlayers().stream()
                    .filter(varTypeMap::containsKey)
                    .map(varTypeMap::get)
                    .collect(Collectors.toSet());

            Set<RelationType> compatibleTypesFromTypes = getCompatibleRelationTypes(types, typeToRelationTypes);
            if (compatibleTypesFromTypes.size() == 1) type = compatibleTypesFromTypes.iterator().next();
            else {
                compatibleTypesFromTypes.retainAll(compatibleTypes);
                if (compatibleTypesFromTypes.size() == 1) type = compatibleTypesFromTypes.iterator().next();
            }
        }
        if (type != null) addType(type);
    }

    private void inferTypeFromHasRole(){
        ReasonerQueryImpl parent = (ReasonerQueryImpl) getParentQuery();
        VarName valueVariable = getValueVariable();
        TypeAtom hrAtom = parent.getAtoms().stream()
                .filter(at -> at.getVarName().equals(valueVariable))
                .filter(Atomic::isAtom).map(at -> (Atom) at)
                .filter(Atom::isType).map(at -> (TypeAtom) at)
                .findFirst().orElse(null);
        if (hrAtom != null) {
            ReasonerAtomicQuery hrQuery = new ReasonerAtomicQuery(hrAtom);
            hrQuery.DBlookup();
            if (hrQuery.getAnswers().size() == 1) {
                IdPredicate newPredicate = new IdPredicate(IdPredicate.createIdVar(hrAtom.getVarName(),
                        hrQuery.getAnswers().stream().findFirst().orElse(null).get(hrAtom.getVarName()).getId()), parent);

                Relation newRelation = new Relation(getPattern().asVar(), newPredicate, parent);
                parent.removeAtom(hrAtom.getPredicate());
                parent.removeAtom(hrAtom);
                parent.removeAtom(this);
                parent.addAtom(newRelation);
                parent.addAtom(newPredicate);
            }
        }
    }

    @Override
    public void inferTypes(){
        if (getPredicate() == null) inferTypeFromRoles();
        if (getPredicate() == null) inferTypeFromHasRole();
    }

    @Override
    public boolean containsVar(VarName name) {
        boolean varFound = false;
        Iterator<RelationPlayer> it = getRelationPlayers().iterator();
        while(it.hasNext() && !varFound) {
            varFound = it.next().getRolePlayer().getVarName().equals(name);
        }
        return varFound;
    }

    @Override
    public void unify (Map<VarName, VarName> mappings) {
        super.unify(mappings);
        getRelationPlayers().forEach(c -> {
            VarName var = c.getRolePlayer().getVarName();
            if (mappings.containsKey(var) ) {
                VarName target = mappings.get(var);
                c.getRolePlayer().setVarName(target);
            }
            else if (mappings.containsValue(var)) {
                c.getRolePlayer().setVarName(capture(var));
            }
        });
    }

    @Override
    public Set<VarName> getVarNames(){
        Set<VarName> vars = super.getVarNames();
        vars.addAll(getRolePlayers());
        //add user specified role type vars
        getRelationPlayers().stream()
                .map(RelationPlayer::getRoleType)
                .flatMap(CommonUtil::optionalToStream)
                .filter(VarAdmin::isUserDefinedName)
                .forEach(r -> vars.add(r.getVarName()));
        return vars;
    }

    /**
     * @return set constituting the role player var names
     */
    public Set<VarName> getRolePlayers(){
        Set<VarName> vars = new HashSet<>();
        getRelationPlayers().forEach(c -> vars.add(c.getRolePlayer().getVarName()));
        return vars;
    }

    private Set<VarName> getMappedRolePlayers() {
        return computeRoleVarTypeMap().values().stream().map(Pair::getKey).collect(Collectors.toSet());
    }

    /**
     *
     * @return set constituting the role player var names that do not have a specified role type
     */
    public Set<VarName> getUnmappedRolePlayers() {
        Set<VarName> unmappedVars = getRolePlayers();
        unmappedVars.removeAll(getMappedRolePlayers());
        return unmappedVars;
    }

    //TODO shouldn't be a map as can have multiple mappings for a single var
    @Override
    public Map<VarName, Pair<Type, RoleType>> getVarTypeRoleMap() {
        if (varTypeRoleMap == null) {
            this.varTypeRoleMap = new HashMap<>();
            getRoleVarTypeMap().entrySet().forEach( e -> varTypeRoleMap.put(e.getValue().getKey(), new Pair<>(e.getValue().getValue(), e.getKey())));
            Set<VarName> unmappedVars = getRolePlayers();
            getRoleVarTypeMap().values().stream().map(Pair::getKey).forEach(unmappedVars::remove);
            if (!unmappedVars.isEmpty()){
                Map<VarName, Type> varTypeMap = getParentQuery().getVarTypeMap();
                unmappedVars.forEach(v -> varTypeRoleMap.put(v, new Pair<>(varTypeMap.get(v), null)));
            }
        }
        return varTypeRoleMap;
    }

    /**
     * Attempts to infer the implicit roleTypes and matching types based on contents of the parent query
     * @return map containing roleType - (rolePlayer var - rolePlayer type) pairs
     */
    public Map<RoleType, Pair<VarName, Type>> computeRoleVarTypeMap() {
<<<<<<< HEAD
        this.roleVarTypeMap = new HashMap<>();
        Map<Var, Pair<VarName, Type>> roleVarMap = new HashMap<>();
        if (getParentQuery() == null || getType() == null){ return roleVarTypeMap;}
=======
        Map<Var, Pair<VarName, Type>> roleVarTypeMap = new HashMap<>();
        Map<RoleType, Pair<VarName, Type>> roleTypeMap = new HashMap<>();
        if (getParentQuery() == null || getType() == null){
            this.roleVarTypeMap = roleTypeMap;
            return roleTypeMap;
        }
        GraknGraph graph =  getParentQuery().graph();
>>>>>>> fb193d0a

        GraknGraph graph =  getParentQuery().graph();
        Map<VarName, Type> varTypeMap = getParentQuery().getVarTypeMap();
        Set<RelationPlayer> allocatedRelationPlayers = new HashSet<>();
        Set<RoleType> allocatedRoles = new HashSet<>();

        //explicit role types from castings
        getRelationPlayers().forEach(c -> {
            VarName var = c.getRolePlayer().getVarName();
            VarAdmin role = c.getRoleType().orElse(null);
            if (role != null) {
                Type type = varTypeMap.get(var);
                roleVarMap.put(role, new Pair<>(var, type));
                //try directly
                TypeName typeName = role.getTypeName().orElse(null);
                RoleType roleType = typeName != null ? graph.getType(typeName): null;
                //try indirectly
                if (roleType == null && role.isUserDefinedName()) {
                    IdPredicate rolePredicate = ((ReasonerQueryImpl) getParentQuery()).getIdPredicate(role.getVarName());
                    if (rolePredicate != null) roleType = graph.getConcept(rolePredicate.getPredicate());
                }
                allocatedRelationPlayers.add(c);
                if (roleType != null) {
                    allocatedRoles.add(roleType);
                    roleVarTypeMap.put(roleType, new Pair<>(var, type));
                }
            }
        });

        //remaining roles
        RelationType relType = (RelationType) getType();
        Set<RelationPlayer> relationPlayersToAllocate = getRelationPlayers();
        relationPlayersToAllocate.removeAll(allocatedRelationPlayers);
        relationPlayersToAllocate.forEach(casting -> {
            VarName varName = casting.getRolePlayer().getVarName();
            Type type = varTypeMap.get(varName);
            if (type != null && relType != null) {
                Set<RoleType> cRoles = Utility.getCompatibleRoleTypes(type, relType);
                //if roleType is unambiguous
                if (cRoles.size() == 1) {
                    RoleType roleType = cRoles.iterator().next();
                    VarAdmin roleVar = Graql.var().name(roleType.getName()).admin();
                    roleVarMap.put(roleVar, new Pair<>(varName, type));
                    allocatedRelationPlayers.add(casting);
                    allocatedRoles.add(roleType);
                    roleVarTypeMap.put(roleType, new Pair<>(varName, type));
                }
            }
        });

        Collection<RoleType> rolesToAllocate = relType.hasRoles();
        //remove sub and super roles of allocated roles
        allocatedRoles.forEach(role -> {
            RoleType topRole = getNonMetaTopRole(role);
            rolesToAllocate.removeAll(topRole.subTypes());
        });
        relationPlayersToAllocate.removeAll(allocatedRelationPlayers);
        //if unambiguous assign top role
        if (relationPlayersToAllocate.size() == 1 && !rolesToAllocate.isEmpty()) {
            RoleType topRole = getNonMetaTopRole(rolesToAllocate.iterator().next());
            RelationPlayer casting = relationPlayersToAllocate.iterator().next();
            VarName varName = casting.getRolePlayer().getVarName();
            Type type = varTypeMap.get(varName);
            roleVarTypeMap.put(topRole, new Pair<>(varName, type));
            roleVarMap.put(Graql.var().name(topRole.getName()).admin(), new Pair<>(varName, type));
            relationPlayersToAllocate.remove(casting);
        }

        //update pattern and castings
        List<Pair<VarName, Var>> rolePlayerMappings = new ArrayList<>();
        roleVarMap.forEach( (r, tp) -> rolePlayerMappings.add(new Pair<>(tp.getKey(), r)));
        relationPlayersToAllocate.forEach(casting -> rolePlayerMappings.add(new Pair<>(casting.getRolePlayer().getVarName(), null)));

        //pattern mutation!
<<<<<<< HEAD
        atomPattern = constructRelationVar(isUserDefinedName()? varName : VarName.of(""), getValueVariable(), rolePlayerMappings);
        return roleVarTypeMap;
=======
        atomPattern = constructRelationVar(isUserDefinedName()? varName : VarName.of(""), getValueVariable(), roleMap);
        relationPlayers = getRelationPlayers(getPattern().asVar());
        this.roleVarTypeMap = roleTypeMap;
        return roleTypeMap;
>>>>>>> fb193d0a
    }

    @Override
    public Map<RoleType, Pair<VarName, Type>> getRoleVarTypeMap() {
        if (roleVarTypeMap == null) {
<<<<<<< HEAD
            computeRoleVarTypeMap();
=======
            if (varTypeRoleMap != null) {
                roleVarTypeMap = new HashMap<>();
                varTypeRoleMap.forEach((var, tpair) -> {
                    RoleType rt = tpair.getValue();
                    if (rt != null) roleVarTypeMap.put(rt, new Pair<>(var, tpair.getKey()));
                });
            } else {
                computeRoleVarTypeMap();
            }
>>>>>>> fb193d0a
        }
        return roleVarTypeMap;
    }

    /**
     * @return map of role variable - role type from a predicate
     */
    private Map<VarName, RoleType> getIndirectRoleMap(){
        GraknGraph graph =  getParentQuery().graph();
        return getRelationPlayers().stream()
                .map(RelationPlayer::getRoleType)
                .flatMap(CommonUtil::optionalToStream)
                .map(rt -> new AbstractMap.SimpleEntry<>(rt, ((ReasonerQueryImpl) getParentQuery()).getIdPredicate(rt.getVarName())))
                .filter(e -> e.getValue() != null)
                .collect(Collectors.<AbstractMap.SimpleEntry<VarAdmin,IdPredicate>, VarName, RoleType>toMap(
                        e -> e.getKey().getVarName(), e -> graph.getConcept(e.getValue().getPredicate())));
    }

    //varsToAllocate <= childBVs
    private Map<VarName, VarName> getUnifiers(Map<VarName, RoleType> childMap, Map<RoleType, VarName> parentMap,
                                            List<VarName> childBVs, List<VarName> varsToAllocate){
        Map<VarName, VarName> unifiers = new HashMap<>();
        List<VarName> allocatedVars = new ArrayList<>();
        childBVs.forEach(chVar -> {
            if(!varsToAllocate.isEmpty()) {
                RoleType role = childMap.get(chVar);
                //map to empty if no var matching
                VarName pVar = VarName.of("");
                //go up in role hierarchy to find matching parent variable name
                while(role != null && pVar.getValue().isEmpty()
                        && !Schema.MetaSchema.isMetaName(role.getName())) {
                    pVar = parentMap.getOrDefault(role, VarName.of(""));
                    role = role.superType();
                }
                if (!pVar.getValue().isEmpty() && !chVar.equals(pVar)){
                    unifiers.put(chVar, pVar);
                    allocatedVars.add(chVar);
                    varsToAllocate.remove(pVar);
                }
            }
        });
        //assign unallocated vars
        childBVs.removeAll(allocatedVars);
        Iterator<VarName> cit = childBVs.iterator();
        Iterator<VarName> pit = varsToAllocate.iterator();
        while(pit.hasNext() && cit.hasNext()) unifiers.put(cit.next(), pit.next());
        return unifiers;
    }

    private Map<VarName, VarName> getRoleTypeUnifiers(Relation parentAtom){
        Map<VarName, RoleType> childMap = getIndirectRoleMap();
        Map<RoleType, VarName> parentMap =  parentAtom.getIndirectRoleMap()
                .entrySet().stream()
                .collect(Collectors.toMap(Map.Entry::getValue, Map.Entry::getKey));
        Set<VarName> indirectVarsToAllocate = Sets.newHashSet(parentMap.values());
        return getUnifiers(childMap,
                parentMap,
                childMap.keySet().stream().collect(Collectors.toList()),
                indirectVarsToAllocate.stream().collect(Collectors.toList()));
    }

    private Map<VarName, VarName> getRolePlayerUnifiers(Relation parentAtom){
        Map<VarName, RoleType> childMap = new HashMap<>();
        Map<RoleType, VarName> parentMap = new HashMap<>();
        getVarTypeRoleMap().entrySet().forEach( e -> childMap.put(e.getKey(), e.getValue().getValue()));
        parentAtom.getRoleVarTypeMap().entrySet().forEach( e -> parentMap.put(e.getKey(), e.getValue().getKey()));
        return getUnifiers(
                childMap,
                parentMap,
                getRelationPlayers().stream().map(rp -> rp.getRolePlayer().getVarName()).collect(Collectors.toList()),
                parentAtom.getRelationPlayers().stream().map(rp -> rp.getRolePlayer().getVarName()).collect(Collectors.toList()));
    }

    @Override
    public Map<VarName, VarName> getUnifiers(Atomic pAtom) {
        if (!(pAtom instanceof TypeAtom)) {
            throw new IllegalArgumentException(ErrorMessage.UNIFICATION_ATOM_INCOMPATIBILITY.getMessage());
        }

        Map<VarName, VarName> unifiers = super.getUnifiers(pAtom);
        if (((Atom) pAtom).isRelation()){
            Relation parentAtom = (Relation) pAtom;
            //get role player unifiers
            unifiers.putAll(getRolePlayerUnifiers(parentAtom));
            //get role type unifiers
            unifiers.putAll(getRoleTypeUnifiers(parentAtom));
        }
        return unifiers;
    }

    /**
     * @return map of pairs: varName - Id predicate (substitution) describing this variable
     */
    private Map<VarName, IdPredicate> getVarSubMap() {
        Map<VarName, IdPredicate> map = new HashMap<>();
        getIdPredicates()
            .forEach( sub -> {
                VarName var = sub.getVarName();
                map.put(var, sub);
        });
        return map;
    }

    /**
     * @return map of pairs role type - Id predicate describing the role player playing this role (substitution)
     */
    private Map<RoleType, String> getRoleConceptIdMap(){
        Map<RoleType, String> roleConceptMap = new HashMap<>();
        Map<VarName, IdPredicate> varSubMap = getVarSubMap();
        Map<RoleType, Pair<VarName, Type>> roleVarMap = getRoleVarTypeMap();

        roleVarMap.forEach( (role, varTypePair) -> {
            VarName var = varTypePair.getKey();
            roleConceptMap.put(role, varSubMap.containsKey(var) ? varSubMap.get(var).getPredicateValue() : "");
        });
        return roleConceptMap;
    }

    @Override
    public Pair<Atom, Map<VarName, VarName>> rewrite(Atom parentAtom, ReasonerQuery parent){
        if(parentAtom.isUserDefinedName()){
            Map<VarName, VarName> unifiers = new HashMap<>();
            Var relVar = Graql.var(UUID.randomUUID().toString());
            getPattern().asVar().getProperty(IsaProperty.class).ifPresent(prop -> relVar.isa(prop.getType()));

            getRelationPlayers()
                    .forEach(c -> {
                        VarAdmin rolePlayer = c.getRolePlayer();
                        VarName rolePlayerVarName = VarName.anon();
                        unifiers.put(rolePlayer.getVarName(), rolePlayerVarName);
                        VarAdmin roleType = c.getRoleType().orElse(null);
                        if (roleType != null) {
                            relVar.rel(roleType, Graql.var(rolePlayerVarName));
                        } else {
                            relVar.rel(Graql.var(rolePlayerVarName));
                        }
                    });
            return new Pair<>(new Relation(relVar.admin(), getPredicate(), parent), unifiers);
        } else {
            return new Pair<>(this, new HashMap<>());
        }
    }
}<|MERGE_RESOLUTION|>--- conflicted
+++ resolved
@@ -80,7 +80,6 @@
 public class Relation extends TypeAtom {
 
     private Map<RoleType, Pair<VarName, Type>> roleVarTypeMap = null;
-    private Map<VarName, Pair<Type, RoleType>> varTypeRoleMap = null;
 
     public Relation(VarAdmin pattern, IdPredicate predicate, ReasonerQuery par) {
         super(pattern, predicate, par);
@@ -92,8 +91,6 @@
 
     private Relation(Relation a) {
         super(a);
-        this.roleVarTypeMap = a.roleVarTypeMap != null? Maps.newHashMap(a.roleVarTypeMap) : null;
-        this.varTypeRoleMap = a.varTypeRoleMap != null? Maps.newHashMap(a.varTypeRoleMap) : null;
     }
 
     private Set<RelationPlayer> getRelationPlayers() {
@@ -419,7 +416,7 @@
     }
 
     private Set<VarName> getMappedRolePlayers() {
-        return computeRoleVarTypeMap().values().stream().map(Pair::getKey).collect(Collectors.toSet());
+        return getRoleVarTypeMap().values().stream().map(Pair::getKey).collect(Collectors.toSet());
     }
 
     /**
@@ -433,19 +430,11 @@
     }
 
     //TODO shouldn't be a map as can have multiple mappings for a single var
-    @Override
-    public Map<VarName, Pair<Type, RoleType>> getVarTypeRoleMap() {
-        if (varTypeRoleMap == null) {
-            this.varTypeRoleMap = new HashMap<>();
-            getRoleVarTypeMap().entrySet().forEach( e -> varTypeRoleMap.put(e.getValue().getKey(), new Pair<>(e.getValue().getValue(), e.getKey())));
-            Set<VarName> unmappedVars = getRolePlayers();
-            getRoleVarTypeMap().values().stream().map(Pair::getKey).forEach(unmappedVars::remove);
-            if (!unmappedVars.isEmpty()){
-                Map<VarName, Type> varTypeMap = getParentQuery().getVarTypeMap();
-                unmappedVars.forEach(v -> varTypeRoleMap.put(v, new Pair<>(varTypeMap.get(v), null)));
-            }
-        }
-        return varTypeRoleMap;
+    public Map<VarName, RoleType> getVarRoleMap() {
+        Map<VarName, RoleType> varRoleMap = new HashMap<>();
+        getRoleVarTypeMap().entrySet().forEach( e -> varRoleMap.put(e.getValue().getKey(), e.getKey()));
+        getUnmappedRolePlayers().forEach(v -> varRoleMap.put(v, null));
+        return varRoleMap;
     }
 
     /**
@@ -453,19 +442,9 @@
      * @return map containing roleType - (rolePlayer var - rolePlayer type) pairs
      */
     public Map<RoleType, Pair<VarName, Type>> computeRoleVarTypeMap() {
-<<<<<<< HEAD
         this.roleVarTypeMap = new HashMap<>();
         Map<Var, Pair<VarName, Type>> roleVarMap = new HashMap<>();
         if (getParentQuery() == null || getType() == null){ return roleVarTypeMap;}
-=======
-        Map<Var, Pair<VarName, Type>> roleVarTypeMap = new HashMap<>();
-        Map<RoleType, Pair<VarName, Type>> roleTypeMap = new HashMap<>();
-        if (getParentQuery() == null || getType() == null){
-            this.roleVarTypeMap = roleTypeMap;
-            return roleTypeMap;
-        }
-        GraknGraph graph =  getParentQuery().graph();
->>>>>>> fb193d0a
 
         GraknGraph graph =  getParentQuery().graph();
         Map<VarName, Type> varTypeMap = getParentQuery().getVarTypeMap();
@@ -540,33 +519,14 @@
         relationPlayersToAllocate.forEach(casting -> rolePlayerMappings.add(new Pair<>(casting.getRolePlayer().getVarName(), null)));
 
         //pattern mutation!
-<<<<<<< HEAD
         atomPattern = constructRelationVar(isUserDefinedName()? varName : VarName.of(""), getValueVariable(), rolePlayerMappings);
         return roleVarTypeMap;
-=======
-        atomPattern = constructRelationVar(isUserDefinedName()? varName : VarName.of(""), getValueVariable(), roleMap);
-        relationPlayers = getRelationPlayers(getPattern().asVar());
-        this.roleVarTypeMap = roleTypeMap;
-        return roleTypeMap;
->>>>>>> fb193d0a
     }
 
     @Override
     public Map<RoleType, Pair<VarName, Type>> getRoleVarTypeMap() {
         if (roleVarTypeMap == null) {
-<<<<<<< HEAD
             computeRoleVarTypeMap();
-=======
-            if (varTypeRoleMap != null) {
-                roleVarTypeMap = new HashMap<>();
-                varTypeRoleMap.forEach((var, tpair) -> {
-                    RoleType rt = tpair.getValue();
-                    if (rt != null) roleVarTypeMap.put(rt, new Pair<>(var, tpair.getKey()));
-                });
-            } else {
-                computeRoleVarTypeMap();
-            }
->>>>>>> fb193d0a
         }
         return roleVarTypeMap;
     }
@@ -629,9 +589,8 @@
     }
 
     private Map<VarName, VarName> getRolePlayerUnifiers(Relation parentAtom){
-        Map<VarName, RoleType> childMap = new HashMap<>();
+        Map<VarName, RoleType> childMap = getVarRoleMap();
         Map<RoleType, VarName> parentMap = new HashMap<>();
-        getVarTypeRoleMap().entrySet().forEach( e -> childMap.put(e.getKey(), e.getValue().getValue()));
         parentAtom.getRoleVarTypeMap().entrySet().forEach( e -> parentMap.put(e.getKey(), e.getValue().getKey()));
         return getUnifiers(
                 childMap,

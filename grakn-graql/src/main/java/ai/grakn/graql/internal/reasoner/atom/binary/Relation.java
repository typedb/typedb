--- conflicted
+++ resolved
@@ -359,24 +359,15 @@
      * infer relation types that this relation atom can potentially have
      * NB: entity types and role types are treated separately as they behave differently:
      * entity types only play the explicitly defined roles (not the relevant part of the hierarchy of the specified role)
-<<<<<<< HEAD
      * @return list of relation types this atom can have ordered by the number of compatible role types
      */
     public List<RelationType> inferPossibleRelationTypes() {
         //look at available role types
         Multimap<RelationType, RoleType> compatibleTypesFromRoles = getCompatibleRelationTypesWithRoles(getExplicitRoleTypes(), roleHierarchyToRelationTypesWithRoles);
-=======
-     * @return set of relation types this atom can have
-     */
-    public Set<RelationType> inferPossibleRelationTypes() {
-        //look at available role types
-        Set<RelationType> compatibleTypesFromRoles = getCompatibleRelationTypes(getExplicitRoleTypes(), roleToRelationTypes);
->>>>>>> 0314b752
 
         //look at entity types
         Map<Var, Type> varTypeMap = getParentQuery().getVarTypeMap();
         Set<Type> types = getRolePlayers().stream()
-<<<<<<< HEAD
                 .filter(varTypeMap::containsKey)
                 .map(varTypeMap::get)
                 .collect(toSet());
@@ -384,30 +375,17 @@
         Multimap<RelationType, RoleType> compatibleTypesFromTypes = getCompatibleRelationTypesWithRoles(types, typeToRelationTypesWithRoles);
 
         Multimap<RelationType, RoleType> compatibleTypes;
-=======
-                    .filter(varTypeMap::containsKey)
-                    .map(varTypeMap::get)
-                    .collect(toSet());
-
-        Set<RelationType> compatibleTypesFromTypes = getCompatibleRelationTypes(types, typeToRelationTypes);
-
-        Set<RelationType> compatibleTypes;
->>>>>>> 0314b752
         //intersect relation types from roles and types
         if (compatibleTypesFromRoles.isEmpty()){
             compatibleTypes = compatibleTypesFromTypes;
         } else if (!compatibleTypesFromTypes.isEmpty()){
-<<<<<<< HEAD
             compatibleTypes = multimapIntersection(compatibleTypesFromTypes, compatibleTypesFromRoles);
-=======
-            compatibleTypes = Sets.intersection(compatibleTypesFromTypes, compatibleTypesFromRoles);
->>>>>>> 0314b752
+
         } else {
             compatibleTypes = compatibleTypesFromRoles;
         }
 
         LOG.trace("Inferring relation type of atom: " + this + getTypeConstraints());
-<<<<<<< HEAD
         LOG.trace("Compatible relation types: " + compatibleTypes.asMap().entrySet().stream()
                 .sorted(Comparator.comparing(e -> -e.getValue().size()))
                 .map(e -> e.getKey().getLabel() + "[" + e.getValue().size() + "]").collect(Collectors.joining(", ")));
@@ -420,15 +398,6 @@
 
     private Relation inferRelationType(){
         List<RelationType> relationTypes = inferPossibleRelationTypes();
-=======
-        LOG.trace("Compatible relation types: " + compatibleTypes.stream().map(Type::getLabel).collect(Collectors.toSet()));
-
-        return ReasonerUtils.getTopTypes(compatibleTypes);
-    }
-
-    private Relation inferRelationType(){
-        Set<RelationType> relationTypes = inferPossibleRelationTypes();
->>>>>>> 0314b752
         if (relationTypes.size() == 1) addType(relationTypes.iterator().next());
         return this;
     }

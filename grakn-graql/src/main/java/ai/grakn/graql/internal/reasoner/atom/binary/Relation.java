/*
 * Grakn - A Distributed Semantic Database
 * Copyright (C) 2016  Grakn Labs Limited
 *
 * Grakn is free software: you can redistribute it and/or modify
 * it under the terms of the GNU General Public License as published by
 * the Free Software Foundation, either version 3 of the License, or
 * (at your option) any later version.
 *
 * Grakn is distributed in the hope that it will be useful,
 * but WITHOUT ANY WARRANTY; without even the implied warranty of
 * MERCHANTABILITY or FITNESS FOR A PARTICULAR PURPOSE.  See the
 * GNU General Public License for more details.
 *
 * You should have received a copy of the GNU General Public License
 * along with Grakn. If not, see <http://www.gnu.org/licenses/gpl.txt>.
 */
package ai.grakn.graql.internal.reasoner.atom.binary;

import ai.grakn.GraknGraph;
import ai.grakn.concept.RelationType;
import ai.grakn.concept.RoleType;
import ai.grakn.concept.Type;
import ai.grakn.concept.TypeLabel;
import ai.grakn.graql.Graql;
import ai.grakn.graql.Var;
import ai.grakn.graql.VarPattern;
import ai.grakn.graql.admin.Atomic;
import ai.grakn.graql.admin.ReasonerQuery;
import ai.grakn.graql.admin.RelationPlayer;
import ai.grakn.graql.admin.Unifier;
import ai.grakn.graql.admin.VarPatternAdmin;
import ai.grakn.graql.internal.pattern.property.IsaProperty;
import ai.grakn.graql.internal.pattern.property.RelationProperty;
import ai.grakn.graql.internal.reasoner.ReasonerUtils;
import ai.grakn.graql.internal.reasoner.UnifierImpl;
import ai.grakn.graql.internal.reasoner.atom.Atom;
import ai.grakn.graql.internal.reasoner.atom.AtomicFactory;
import ai.grakn.graql.internal.reasoner.atom.ResolutionStrategy;
import ai.grakn.graql.internal.reasoner.atom.predicate.IdPredicate;
import ai.grakn.graql.internal.reasoner.atom.predicate.Predicate;
import ai.grakn.graql.internal.reasoner.query.ReasonerQueryImpl;
import ai.grakn.graql.internal.reasoner.rule.InferenceRule;
import ai.grakn.graql.internal.util.CommonUtil;
import ai.grakn.util.ErrorMessage;
import ai.grakn.util.Schema;
import com.google.common.collect.ArrayListMultimap;
import com.google.common.collect.HashMultimap;
import com.google.common.collect.Multimap;
import com.google.common.collect.Sets;
import javafx.util.Pair;

import java.util.ArrayList;
import java.util.Collection;
import java.util.Comparator;
import java.util.HashMap;
import java.util.HashSet;
import java.util.List;
import java.util.Map;
import java.util.Objects;
import java.util.Set;
import java.util.UUID;
import java.util.function.UnaryOperator;
import java.util.stream.Collectors;

import static ai.grakn.graql.internal.reasoner.ReasonerUtils.capture;
import static ai.grakn.graql.internal.reasoner.ReasonerUtils.checkTypesDisjoint;
import static ai.grakn.graql.internal.reasoner.ReasonerUtils.getCompatibleRelationTypes;
import static ai.grakn.graql.internal.reasoner.ReasonerUtils.getListPermutations;
import static ai.grakn.graql.internal.reasoner.ReasonerUtils.getUnifiersFromPermutations;
import static ai.grakn.graql.internal.reasoner.ReasonerUtils.roleToRelationTypes;
import static ai.grakn.graql.internal.reasoner.ReasonerUtils.typeToRelationTypes;
import static ai.grakn.graql.internal.util.CommonUtil.toImmutableMultiset;
import static java.util.stream.Collectors.toSet;

/**
 *
 * <p>
 * Atom implementation defining a relation atom corresponding to a combined {@link RelationProperty}
 * and (optional) {@link IsaProperty}.
 * </p>
 *
 * @author Kasper Piskorski
 *
 */
public class Relation extends TypeAtom {

    private int hashCode = 0;
    private Multimap<RoleType, Pair<Var, Type>> roleVarTypeMap = null;
    private Multimap<RoleType, String> roleConceptIdMap = null;
    private Set<RelationPlayer> relationPlayers = null;

    public Relation(VarPatternAdmin pattern, IdPredicate predicate, ReasonerQuery par) { super(pattern, predicate, par);}

    public Relation(Var name, Var typeVariable, Map<Var, VarPattern> roleMap, IdPredicate pred, ReasonerQuery par) {
        super(constructRelationVar(name, typeVariable, roleMap), pred, par);
    }

    private Relation(Relation a) { super(a);}

    @Override
    public String toString(){
        String relationString = (isUserDefinedName()? getVarName() + " ": "") +
                        (getType() != null? getType().getLabel() : "") +
                        getRelationPlayers().toString();
        return relationString + getIdPredicates().stream().map(IdPredicate::toString).collect(Collectors.joining(""));
    }

    private Set<RelationPlayer> getRelationPlayers() {
        if (relationPlayers == null) {
            relationPlayers = new HashSet<>();
            this.atomPattern.asVar().getProperty(RelationProperty.class)
                    .ifPresent(prop -> prop.getRelationPlayers().forEach(relationPlayers::add));
        }
        return relationPlayers;
    }

    private void modifyRelationPlayers(UnaryOperator<RelationPlayer> mapper) {
        this.atomPattern = this.atomPattern.asVar().mapProperty(RelationProperty.class,
                prop -> new RelationProperty(prop.getRelationPlayers().map(mapper).collect(toImmutableMultiset())));
        relationPlayers = null;
    }

    @Override
    protected Var extractValueVariableName(VarPatternAdmin var) {
        IsaProperty isaProp = var.getProperty(IsaProperty.class).orElse(null);
        return isaProp != null ? isaProp.getType().getVarName() : Var.of("");
    }

    @Override
    protected void setValueVariable(Var var) {
        IsaProperty isaProp = atomPattern.asVar().getProperty(IsaProperty.class).orElse(null);
        if (isaProp != null) {
            super.setValueVariable(var);
            atomPattern = atomPattern.asVar().mapProperty(IsaProperty.class, prop -> new IsaProperty(prop.getType().setVarName(var)));
        }
    }

    @Override
    public Atomic copy() {
        return new Relation(this);
    }


    private static VarPatternAdmin constructRelationVar(Var varName, Var typeVariable, Map<Var, VarPattern> roleMap) {
        return constructRelationVar(varName, typeVariable, roleMap.entrySet().stream().map(e -> new Pair<>(e.getKey(), e.getValue())).collect(Collectors.toList()));
    }

    /**
     * construct a $varName (rolemap) isa $typeVariable relation
     *
     * @param varName            variable name
     * @param typeVariable       type variable name
     * @param rolePlayerMappings list of rolePlayer-roleType mappings
     * @return corresponding {@link VarPatternAdmin}
     */
    private static VarPatternAdmin constructRelationVar(Var varName, Var typeVariable, List<Pair<Var, VarPattern>> rolePlayerMappings) {
        VarPattern var = !varName.getValue().isEmpty()? Graql.var(varName) : Graql.var();
        for (Pair<Var, VarPattern> mapping : rolePlayerMappings) {
            Var rp = mapping.getKey();
            VarPattern role = mapping.getValue();
            var = role == null? var.rel(Graql.var(rp)) : var.rel(role, Graql.var(rp));
        }
        var = var.isa(Graql.var(typeVariable));
        return var.admin().asVar();
    }

    @Override
    public boolean equals(Object obj) {
        if (obj == null || this.getClass() != obj.getClass()) return false;
        if (obj == this) return true;
        Relation a2 = (Relation) obj;
        return Objects.equals(this.typeId, a2.getTypeId())
                && this.getVarNames().equals(a2.getVarNames())
                && getRelationPlayers().equals(a2.getRelationPlayers());
    }

    @Override
    public int hashCode() {
        if (hashCode == 0) {
            hashCode = 1;
            hashCode = hashCode * 37 + (getTypeId() != null ? getTypeId().hashCode() : 0);
            hashCode = hashCode * 37 + getVarNames().hashCode();
        }
        return hashCode;
    }

    @Override
    public boolean isEquivalent(Object obj) {
        if (obj == null || this.getClass() != obj.getClass()) return false;
        if (obj == this) return true;
        Relation a2 = (Relation) obj;
        return (isUserDefinedName() == a2.isUserDefinedName())
                && Objects.equals(this.typeId, a2.getTypeId())
                && getRoleConceptIdMap().equals(a2.getRoleConceptIdMap())
                && getRoleTypeMap().equals(a2.getRoleTypeMap())
                && getRolePlayers().size() == a2.getRolePlayers().size();
    }

    @Override
    public int equivalenceHashCode() {
        int hashCode = 1;
        hashCode = hashCode * 37 + (this.typeId != null ? this.typeId.hashCode() : 0);
        hashCode = hashCode * 37 + this.getRoleConceptIdMap().hashCode();
        hashCode = hashCode * 37 + this.getRoleTypeMap().hashCode();
        return hashCode;
    }

    @Override
    public boolean isRelation() {
        return true;
    }

    @Override
    public boolean isSelectable() {
        return true;
    }

    @Override
    public boolean isType() {
        return getType() != null;
    }

    @Override
    public boolean requiresMaterialisation() {
        return isUserDefinedName();
    }

    @Override
    public boolean isAllowedToFormRuleHead(){
        //can form a rule head if specified type and all relation players have a specified/unambiguously inferrable role type
        return super.isAllowedToFormRuleHead()
                && !hasMetaRoles();
    }

    @Override
    public int resolutionPriority() {
        int priority = super.resolutionPriority();
        priority += ResolutionStrategy.IS_RELATION_ATOM;
        return priority;
    }

    @Override
    public Set<IdPredicate> getPartialSubstitutions() {
        Set<Var> rolePlayers = getRolePlayers();
        return getIdPredicates().stream()
                .filter(pred -> rolePlayers.contains(pred.getVarName()))
                .collect(toSet());
    }

    /**
     * @return map of pairs role type - Id predicate describing the role player playing this role (substitution)
     */
    private Multimap<RoleType, String> getRoleConceptIdMap() {
        if (roleConceptIdMap != null) return roleConceptIdMap;
        roleConceptIdMap =  ArrayListMultimap.create();
        Map<Var, IdPredicate> varSubMap = getIdPredicates().stream()
                .collect(Collectors.toMap(Atomic::getVarName, pred -> pred));
        Multimap<RoleType, Var> roleMap = getRoleMap();

        roleMap.entries().forEach(e -> {
            RoleType role = e.getKey();
            Var var = e.getValue();
            roleConceptIdMap.put(role, varSubMap.containsKey(var) ? varSubMap.get(var).getPredicateValue() : "");
        });
        return roleConceptIdMap;
    }

    private Multimap<RoleType, Var> getRoleMap() {
        Multimap<RoleType, Var> roleMap = ArrayListMultimap.create();
        getRoleVarTypeMap().entries()
                .forEach(e -> roleMap.put(e.getKey(), e.getValue().getKey()));
        return roleMap;
    }

    private Multimap<RoleType, Type> getRoleTypeMap() {
        Multimap<RoleType, Type> roleTypeMap = ArrayListMultimap.create();
        getRoleVarTypeMap().entries().stream()
                .filter(e -> Objects.nonNull(e.getValue().getValue()))
                .forEach(e -> roleTypeMap.put(e.getKey(), e.getValue().getValue()));
        return roleTypeMap;
    }

    //rule head atom is applicable if it is unifiable
    private boolean isRuleApplicableViaAtom(Relation headAtom) {
        return headAtom.getRelationPlayers().size() >= this.getRelationPlayers().size()
            && headAtom.getRelationPlayerMappings(this).size() == this.getRelationPlayers().size();
    }

    @Override
    public boolean isRuleApplicable(InferenceRule child) {
        Atom ruleAtom = child.getRuleConclusionAtom();
        if (!(ruleAtom.isRelation())) return false;

        Relation headAtom = (Relation) ruleAtom;
        Type type = getType();

        Relation atomWithType = type == null?
                ((Relation) AtomicFactory.create(this, this.getParentQuery())).addType(headAtom.getType()) : this;
        return atomWithType.isRuleApplicableViaAtom(headAtom);
    }

    /**
     * @return true if any of the relation's role types are meta role types
     */
    private boolean hasMetaRoles(){
        Set<RoleType> parentRoles = getRoleVarTypeMap().keySet();
        for(RoleType role : parentRoles) {
            if (Schema.MetaSchema.isMetaLabel(role.getLabel())) return true;
        }
        return false;
    }

    private Set<RoleType> getExplicitRoleTypes() {
        Set<RoleType> roleTypes = new HashSet<>();
        ReasonerQueryImpl parent = (ReasonerQueryImpl) getParentQuery();
        GraknGraph graph = parent.graph();

        Set<VarPatternAdmin> roleVars = getRelationPlayers().stream()
                .map(RelationPlayer::getRoleType)
                .flatMap(CommonUtil::optionalToStream)
                .collect(Collectors.toSet());
        //try directly
        roleVars.stream()
                .map(VarPatternAdmin::getTypeLabel)
                .flatMap(CommonUtil::optionalToStream)
                .map(graph::<RoleType>getType)
                .forEach(roleTypes::add);

        //try indirectly
        roleVars.stream()
                .filter(VarPatternAdmin::isUserDefinedName)
                .map(VarPatternAdmin::getVarName)
                .map(parent::getIdPredicate)
                .filter(Objects::nonNull)
                .map(Predicate::getPredicate)
                .map(graph::<RoleType>getConcept)
                .forEach(roleTypes::add);
        return roleTypes;
    }

    public Relation addType(Type type) {
        typeId = type.getId();
        Var typeVariable = getValueVariable().getValue().isEmpty() ?
                Var.of("rel-" + UUID.randomUUID().toString()) : getValueVariable();
        setPredicate(new IdPredicate(Graql.var(typeVariable).id(typeId).admin(), getParentQuery()));
        atomPattern = atomPattern.asVar().isa(Graql.var(typeVariable)).admin();
        setValueVariable(typeVariable);
        return this;
    }

    private void inferRelationTypeFromTypes() {
        //look at available role types
        Type type = null;
        Set<Type> compatibleTypes = ReasonerUtils.getTopTypes(
                getCompatibleRelationTypes(getExplicitRoleTypes(), roleToRelationTypes)
        );
        if (compatibleTypes.size() == 1) type = compatibleTypes.iterator().next();

        //look at types
        if (type == null) {
            Map<Var, Type> varTypeMap = getParentQuery().getVarTypeMap();
            Set<Type> types = getRolePlayers().stream()
                    .filter(varTypeMap::containsKey)
                    .map(varTypeMap::get)
                    .collect(toSet());

            Set<RelationType> compatibleTypesFromTypes = getCompatibleRelationTypes(types, typeToRelationTypes);
            if (compatibleTypesFromTypes.size() == 1) type = compatibleTypesFromTypes.iterator().next();
            else {
                //do intersection with types recovered from role types
                compatibleTypesFromTypes.retainAll(compatibleTypes);
                if (compatibleTypesFromTypes.size() == 1) type = compatibleTypesFromTypes.iterator().next();
            }
        }
        if (type != null) addType(type);
    }

    @Override
    public void inferTypes() {
        if (getPredicate() == null) inferRelationTypeFromTypes();
    }

    @Override
    public Atomic unify(Unifier u) {
        super.unify(u);
        modifyRelationPlayers(c -> {
            Var var = c.getRolePlayer().getVarName();
            if (u.containsKey(var)) {
<<<<<<< HEAD
                VarName target = u.get(var).iterator().next();
=======
                Var target = u.get(var);
>>>>>>> 20b0e9b7
                return c.setRolePlayer(c.getRolePlayer().setVarName(target));
            } else if (u.containsValue(var)) {
                return c.setRolePlayer(c.getRolePlayer().setVarName(capture(var)));
            } else {
                return c;
            }
        });
        return this;
    }

    @Override
    public Set<Var> getVarNames() {
        Set<Var> vars = super.getVarNames();
        vars.addAll(getRolePlayers());
        //add user specified role type vars
        getRelationPlayers().stream()
                .map(RelationPlayer::getRoleType)
                .flatMap(CommonUtil::optionalToStream)
                .filter(VarPatternAdmin::isUserDefinedName)
                .forEach(r -> vars.add(r.getVarName()));
        return vars;
    }

    /**
     * @return set constituting the role player var names
     */
    public Set<Var> getRolePlayers() {
        Set<Var> vars = new HashSet<>();
        getRelationPlayers().forEach(c -> vars.add(c.getRolePlayer().getVarName()));
        return vars;
    }

    private Set<Var> getMappedRolePlayers() {
        return getRoleVarTypeMap().entries().stream()
                .filter(e -> !Schema.MetaSchema.isMetaLabel(e.getKey().getLabel()))
                .map(Map.Entry::getValue)
                .map(Pair::getKey).collect(toSet());
    }

    /**
     * @return set constituting the role player var names that do not have a specified role type
     */
    public Set<Var> getUnmappedRolePlayers() {
        Set<Var> unmappedVars = getRolePlayers();
        unmappedVars.removeAll(getMappedRolePlayers());
        return unmappedVars;
    }

    @Override
    public Set<IdPredicate> getUnmappedIdPredicates() {
        Set<Var> unmappedVars = getUnmappedRolePlayers();
        //filter by checking substitutions
        return getIdPredicates().stream()
                .filter(pred -> unmappedVars.contains(pred.getVarName()))
                .collect(toSet());
    }

    @Override
    public Set<TypeAtom> getMappedTypeConstraints() {
        Set<Var> mappedVars = getMappedRolePlayers();
        return getTypeConstraints().stream()
                .filter(t -> mappedVars.contains(t.getVarName()))
                .filter(t -> Objects.nonNull(t.getType()))
                .collect(toSet());
    }

    @Override
    public Set<TypeAtom> getUnmappedTypeConstraints() {
        Set<Var> unmappedVars = getUnmappedRolePlayers();
        return getTypeConstraints().stream()
                .filter(t -> unmappedVars.contains(t.getVarName()))
                .filter(t -> Objects.nonNull(t.getType()))
                .collect(toSet());
    }

    @Override
    public Set<Unifier> getPermutationUnifiers(Atom headAtom) {
        if (!headAtom.isRelation()) return new HashSet<>();
        List<Var> permuteVars = new ArrayList<>();
        //if atom is match all atom, add type from rule head and find unmapped roles
        Relation relAtom = getValueVariable().getValue().isEmpty() ?
                ((Relation) AtomicFactory.create(this, getParentQuery())).addType(headAtom.getType()) : this;
        relAtom.getUnmappedRolePlayers().forEach(permuteVars::add);

        List<List<Var>> varPermutations = getListPermutations(new ArrayList<>(permuteVars));
        return getUnifiersFromPermutations(permuteVars, varPermutations);
    }

    /**
     * Attempts to infer the implicit roleTypes and matching types based on contents of the parent query
     *
     * @return map containing roleType - (rolePlayer var - rolePlayer type) pairs
     */
    private Multimap<RoleType, Pair<Var, Type>> computeRoleVarTypeMap() {
        this.roleVarTypeMap = ArrayListMultimap.create();
        if (getParentQuery() == null || getType() == null) return roleVarTypeMap;

        GraknGraph graph = getParentQuery().graph();
        RelationType relType = (RelationType) getType();
        Map<Var, Type> varTypeMap = getParentQuery().getVarTypeMap();

        Set<RelationPlayer> allocatedRelationPlayers = new HashSet<>();

        //explicit role types from castings
        List<Pair<Var, VarPattern>> rolePlayerMappings = new ArrayList<>();
        getRelationPlayers().forEach(c -> {
            Var varName = c.getRolePlayer().getVarName();
            VarPatternAdmin role = c.getRoleType().orElse(null);
            if (role != null) {
                Type type = varTypeMap.get(varName);
                rolePlayerMappings.add(new Pair<>(varName, role));
                //try directly
                TypeLabel typeLabel = role.getTypeLabel().orElse(null);
                RoleType roleType = typeLabel != null ? graph.getType(typeLabel) : null;
                //try indirectly
                if (roleType == null && role.isUserDefinedName()) {
                    IdPredicate rolePredicate = ((ReasonerQueryImpl) getParentQuery()).getIdPredicate(role.getVarName());
                    if (rolePredicate != null) roleType = graph.getConcept(rolePredicate.getPredicate());
                }
                allocatedRelationPlayers.add(c);
                if (roleType != null) {
                    roleVarTypeMap.put(roleType, new Pair<>(varName, type));
                }
            }
        });

        //remaining roles
        //role types can repeat so no mather what has been allocated still the full spectrum of possibilities is present
        //TODO make restrictions based on cardinality constraints
        Set<RoleType> possibleRoles = Sets.newHashSet(relType.relates());

        //possible role types for each casting based on its type
        Map<RelationPlayer, Set<RoleType>> mappings = new HashMap<>();
        Sets.difference(getRelationPlayers(), allocatedRelationPlayers)
                .forEach(casting -> {
                    Var varName = casting.getRolePlayer().getVarName();
                    Type type = varTypeMap.get(varName);
                    if (type != null && !Schema.MetaSchema.isMetaLabel(type.getLabel())) {
                        mappings.put(casting, ReasonerUtils.getCompatibleRoleTypes(type, possibleRoles));
                    } else {
                        mappings.put(casting, ReasonerUtils.getTopTypes(possibleRoles).stream().map(t -> (RoleType) t).collect(toSet()));
                    }
                });


        //resolve ambiguities until no unambiguous mapping exist
        while( mappings.values().stream().filter(s -> s.size() == 1).count() != 0) {
            Map.Entry<RelationPlayer, Set<RoleType>> entry = mappings.entrySet().stream()
                    .filter(e -> e.getValue().size() == 1)
                    .findFirst().orElse(null);

            RelationPlayer casting = entry.getKey();
            Var varName = casting.getRolePlayer().getVarName();
            Type type = varTypeMap.get(varName);
            RoleType roleType = entry.getValue().iterator().next();
            VarPatternAdmin roleVar = Graql.var().label(roleType.getLabel()).admin();

            //TODO remove from all mappings if it follows from cardinality constraints
            mappings.get(casting).remove(roleType);

            rolePlayerMappings.add(new Pair<>(varName, roleVar));
            roleVarTypeMap.put(roleType, new Pair<>(varName, type));
            allocatedRelationPlayers.add(casting);
        }

        //fill in unallocated roles with metarole
        RoleType metaRole = graph.admin().getMetaRoleType();
        VarPatternAdmin metaRoleVar = Graql.var().label(metaRole.getLabel()).admin();
        Sets.difference(getRelationPlayers(), allocatedRelationPlayers)
                .forEach(casting -> {
                    Var varName = casting.getRolePlayer().getVarName();
                    roleVarTypeMap.put(metaRole, new Pair<>(varName, varTypeMap.get(varName)));
                    rolePlayerMappings.add(new Pair<>(varName, metaRoleVar));
                });

        //pattern mutation!
        atomPattern = constructRelationVar(isUserDefinedName() ? varName : Var.of(""), getValueVariable(), rolePlayerMappings);
        relationPlayers = null;
        return roleVarTypeMap;
    }

    @Override
    public Multimap<RoleType, Pair<Var, Type>> getRoleVarTypeMap() {
        if (roleVarTypeMap == null) computeRoleVarTypeMap();
        return roleVarTypeMap;
    }

    private Multimap<RoleType, RelationPlayer> getRoleRelationPlayerMap(){
        Multimap<RoleType, RelationPlayer> roleRelationPlayerMap = HashMultimap.create();
        Multimap<RoleType, Pair<Var, Type>> roleVarTypeMap = getRoleVarTypeMap();
        Set<RelationPlayer> relationPlayers = getRelationPlayers();
        roleVarTypeMap.asMap().entrySet()
                .forEach(e -> {
                    RoleType role = e.getKey();
                    TypeLabel roleLabel = role.getLabel();
                    relationPlayers.stream()
                            .filter(rp -> rp.getRoleType().isPresent())
                            .forEach(rp -> {
                                VarPatternAdmin roleTypeVar = rp.getRoleType().orElse(null);
                                TypeLabel rl = roleTypeVar != null ? roleTypeVar.getTypeLabel().orElse(null) : null;
                                if (roleLabel != null && roleLabel.equals(rl)) {
                                    roleRelationPlayerMap.put(role, rp);
                                }
                            });
                });
        return roleRelationPlayerMap;
    }

    private Set<Pair<RelationPlayer, RelationPlayer>> getRelationPlayerMappings(Relation parentAtom) {
        Set<Pair<RelationPlayer, RelationPlayer>> rolePlayerMappings = new HashSet<>();

        //establish compatible castings for each parent casting
        Multimap<RelationPlayer, RelationPlayer> compatibleMappings = HashMultimap.create();
        parentAtom.getRoleRelationPlayerMap();
        Multimap<RoleType, RelationPlayer> childRoleRPMap = getRoleRelationPlayerMap();
        Map<Var, Type> parentVarTypeMap = parentAtom.getParentQuery().getVarTypeMap();
        Map<Var, Type> childVarTypeMap = this.getParentQuery().getVarTypeMap();

        Set<RoleType> relationRoles = new HashSet<>(getType().asRelationType().relates());
        Set<RoleType> childRoles = new HashSet<>(childRoleRPMap.keySet());

        parentAtom.getRelationPlayers().stream()
                .filter(prp -> prp.getRoleType().isPresent())
                .forEach(prp -> {
                    VarPatternAdmin parentRoleTypeVar = prp.getRoleType().orElse(null);
                    TypeLabel parentRoleTypeLabel = parentRoleTypeVar.getTypeLabel().orElse(null);

                    //TODO take into account indirect roles
                    RoleType parentRole = parentRoleTypeLabel != null ? graph().getType(parentRoleTypeLabel) : null;

                    if (parentRole != null) {
                        boolean isMetaRole = Schema.MetaSchema.isMetaLabel(parentRole.getLabel());
                        Var parentRolePlayer = prp.getRolePlayer().getVarName();
                        Type parentType = parentVarTypeMap.get(parentRolePlayer);

                        Set<RoleType> compatibleChildRoles = isMetaRole? childRoles : Sets.intersection(new HashSet<>(parentRole.subTypes()), childRoles);

                        if (parentType != null){
                            boolean isMetaType = Schema.MetaSchema.isMetaLabel(parentType.getLabel());
                            Set<RoleType> typeRoles = isMetaType? childRoles : new HashSet<>(parentType.plays());

                            //incompatible type
                            if (Sets.intersection(relationRoles, typeRoles).isEmpty()) compatibleChildRoles = new HashSet<>();
                            else {
                                compatibleChildRoles = compatibleChildRoles.stream()
                                        .filter(rc -> Schema.MetaSchema.isMetaLabel(rc.getLabel()) || typeRoles.contains(rc))
                                        .collect(toSet());
                            }
                        }

                        compatibleChildRoles.stream()
                                .filter(childRoleRPMap::containsKey)
                                .forEach(r -> {
                                    Collection<RelationPlayer> childRPs = parentType != null ?
                                            childRoleRPMap.get(r).stream()
                                                .filter(rp -> {
                                                    Var childRolePlayer = rp.getRolePlayer().getVarName();
                                                    Type childType = childVarTypeMap.get(childRolePlayer);
                                                    return childType == null || !checkTypesDisjoint(parentType, childType);
                                                }).collect(toSet()) :
                                            childRoleRPMap.get(r);

                                    childRPs.forEach(rp -> compatibleMappings.put(prp, rp));
                                });
                    }
                });

        //self-consistent procedure until no non-empty mappings present
        while( compatibleMappings.asMap().values().stream().filter(s -> !s.isEmpty()).count() > 0) {
            //prioritise mappings with equivalent types and unambiguous mappings
            Map.Entry<RelationPlayer, RelationPlayer> entry = compatibleMappings.entries().stream()
                    .sorted(Comparator.comparing(e -> {
                        Type parentType = parentVarTypeMap.get(e.getKey().getRolePlayer().getVarName());
                        Type childType = childVarTypeMap.get(e.getValue().getRolePlayer().getVarName());
                        return !(parentType != null && childType != null && parentType.equals(childType));
                    }))
                    .sorted(Comparator.comparing(e -> compatibleMappings.get(e.getKey()).size()))
                    .findFirst().orElse(null);

            RelationPlayer parentCasting = entry.getKey();
            RelationPlayer childCasting = entry.getValue();

            rolePlayerMappings.add(new Pair<>(childCasting, parentCasting));
            compatibleMappings.removeAll(parentCasting);
            compatibleMappings.values().remove(childCasting);

        }
        return rolePlayerMappings;
    }

    @Override
    public Unifier getUnifier(Atomic pAtom) {
        if (!(pAtom instanceof TypeAtom)) {
            throw new IllegalArgumentException(ErrorMessage.UNIFICATION_ATOM_INCOMPATIBILITY.getMessage());
        }

        Unifier unifier = super.getUnifier(pAtom);
        if (((Atom) pAtom).isRelation()) {
            Relation parentAtom = (Relation) pAtom;

            getRelationPlayerMappings(parentAtom)
                    .forEach(rpm -> unifier.addMapping(rpm.getKey().getRolePlayer().getVarName(), rpm.getValue().getRolePlayer().getVarName()));
        }
        return unifier.removeTrivialMappings();
    }

    @Override
    public Atom rewriteToUserDefined(){
        VarPattern newVar = Graql.var(Var.anon());
        VarPattern relVar = getPattern().asVar().getProperty(IsaProperty.class)
                .map(prop -> newVar.isa(prop.getType()))
                .orElse(newVar);

        for (RelationPlayer c: getRelationPlayers()) {
            VarPatternAdmin roleType = c.getRoleType().orElse(null);
            if (roleType != null) {
                relVar = relVar.rel(roleType, c.getRolePlayer());
            } else {
                relVar = relVar.rel(c.getRolePlayer());
            }
        }
        return new Relation(relVar.admin(), getPredicate(), getParentQuery());
    }

    /**
     * rewrites the atom to one with user defined name, need unifiers for cases when we have variable clashes
     * between the relation variable and relation players
     * @return pair of (rewritten atom, unifiers required to unify child with rewritten atom)
     */
    @Override
    public Pair<Atom, Unifier> rewriteToUserDefinedWithUnifiers() {
        Unifier unifier = new UnifierImpl();
        VarPattern newVar = Graql.var(Var.anon());
        VarPattern relVar = getPattern().asVar().getProperty(IsaProperty.class)
                .map(prop -> newVar.isa(prop.getType()))
                .orElse(newVar);

        for (RelationPlayer c: getRelationPlayers()) {
            VarPatternAdmin rolePlayer = c.getRolePlayer();
            Var rolePlayerVarName = Var.anon();
            unifier.addMapping(rolePlayer.getVarName(), rolePlayerVarName);
            VarPatternAdmin roleType = c.getRoleType().orElse(null);
            if (roleType != null) {
                relVar = relVar.rel(roleType, Graql.var(rolePlayerVarName));
            } else {
                relVar = relVar.rel(Graql.var(rolePlayerVarName));
            }
        }
        return new Pair<>(new Relation(relVar.admin(), getPredicate(), getParentQuery()), unifier);
    }
}<|MERGE_RESOLUTION|>--- conflicted
+++ resolved
@@ -387,11 +387,7 @@
         modifyRelationPlayers(c -> {
             Var var = c.getRolePlayer().getVarName();
             if (u.containsKey(var)) {
-<<<<<<< HEAD
-                VarName target = u.get(var).iterator().next();
-=======
-                Var target = u.get(var);
->>>>>>> 20b0e9b7
+                Var target = u.get(var).iterator().next();
                 return c.setRolePlayer(c.getRolePlayer().setVarName(target));
             } else if (u.containsValue(var)) {
                 return c.setRolePlayer(c.getRolePlayer().setVarName(capture(var)));

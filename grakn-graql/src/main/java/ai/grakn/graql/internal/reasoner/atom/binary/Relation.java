--- conflicted
+++ resolved
@@ -216,7 +216,6 @@
     }
 
     @Override
-<<<<<<< HEAD
     public boolean isAllowedToFormRuleHead(){
         //can form a rule head if specified type and all relation players have a specified/unambiguously inferrable role type
         return super.isAllowedToFormRuleHead()
@@ -224,8 +223,6 @@
     }
 
     @Override
-    public boolean hasSubstitution() {
-=======
     public int resolutionPriority() {
         int priority = super.resolutionPriority();
         priority += ResolutionStrategy.IS_RELATION_ATOM;
@@ -234,7 +231,6 @@
 
     @Override
     public Set<IdPredicate> getPartialSubstitutions() {
->>>>>>> 5d1b19c1
         Set<VarName> rolePlayers = getRolePlayers();
         return getIdPredicates().stream()
                 .filter(pred -> rolePlayers.contains(pred.getVarName()))

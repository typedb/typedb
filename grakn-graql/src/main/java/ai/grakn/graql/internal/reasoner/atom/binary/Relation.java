--- conflicted
+++ resolved
@@ -43,11 +43,9 @@
 import ai.grakn.util.Schema;
 import com.google.common.collect.Maps;
 import com.google.common.collect.Sets;
-<<<<<<< HEAD
-import java.util.Optional;
+import java.util.AbstractMap;
 import java.util.stream.Collectors;
-=======
->>>>>>> 6c05eba3
+import java.util.stream.Stream;
 import javafx.util.Pair;
 
 import java.util.Collection;
@@ -590,7 +588,41 @@
         return roleVarTypeMap;
     }
 
-    private Map<String, String> getRelationUnifiers(Relation parentAtom){
+    private Map<String, RoleType> getIndirectRoleMap(){
+        GraknGraph graph =  getParentQuery().graph();
+        return getRelationPlayers().stream()
+                .map(RelationPlayer::getRoleType)
+                .flatMap(CommonUtil::optionalToStream)
+                .map(rt -> new AbstractMap.SimpleEntry<>(rt, getParentQuery().getIdPredicate(rt.getVarName())))
+                .filter(e -> e.getValue() != null)
+                .collect(Collectors.toMap(e -> e.getKey().getVarName(), e -> graph.getConcept(e.getValue().getPredicateValue())));
+    }
+
+    private Map<String, String> getRoleTypeUnifiers(Relation parentAtom){
+        Map<String, String> unifiers = new HashMap<>();
+        Map<String, RoleType> childMap = getIndirectRoleMap();
+        Map<RoleType, String> parentMap = parentAtom.getIndirectRoleMap().entrySet().stream()
+                .collect(Collectors.toMap(Map.Entry::getValue, Map.Entry::getKey));
+        Set<String> varsToAllocate = Sets.newHashSet(parentMap.values());
+        childMap.keySet().forEach(chVar -> {
+            if(!varsToAllocate.isEmpty()) {
+            RoleType role = childMap.get(chVar);
+            //map to empty if no var matching
+            String pVar = "";
+            while(role != null && pVar.isEmpty()
+                    && !Schema.MetaSchema.isMetaName(role.getName())) {
+                if (parentMap.containsKey(role)) pVar = parentMap.get(role);
+                role = role.superType();
+            }
+            if (pVar.isEmpty()) pVar = varsToAllocate.iterator().next();
+            if (!chVar.equals(pVar)) unifiers.put(chVar, pVar);
+            varsToAllocate.remove(pVar);
+            }
+        });
+        return unifiers;
+    }
+
+    private Map<String, String> getRolePlayerUnifiers(Relation parentAtom){
         Map<String, String> unifiers = new HashMap<>();
         Set<String> varsToAllocate = parentAtom.getRolePlayers();
         Set<String> childBVs = getRolePlayers();
@@ -622,7 +654,10 @@
             throw new IllegalArgumentException(ErrorMessage.UNIFICATION_ATOM_INCOMPATIBILITY.getMessage());
 
         Map<String, String> unifiers = super.getUnifiers(pAtom);
-        if (((Atom) pAtom).isRelation()) unifiers.putAll(getRelationUnifiers((Relation) pAtom));
+        if (((Atom) pAtom).isRelation()){
+            unifiers.putAll(getRolePlayerUnifiers((Relation) pAtom));
+            //unifiers.putAll(getRoleTypeUnifiers((Relation) pAtom));
+        }
         return unifiers;
     }
 

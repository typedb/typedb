--- conflicted
+++ resolved
@@ -213,8 +213,6 @@
     @Override
     public boolean isType(){ return getType() != null;}
 
-<<<<<<< HEAD
-=======
     @Override
     public boolean hasSubstitution() {
         Set<VarName> rolePlayers = getRolePlayers();
@@ -223,7 +221,6 @@
                 .count() > 0;
     }
 
->>>>>>> ae4cf3c4
     /**
      * @return map of pairs role type - Id predicate describing the role player playing this role (substitution)
      */

/*
 * Grakn - A Distributed Semantic Database
 * Copyright (C) 2016  Grakn Labs Limited
 *
 * Grakn is free software: you can redistribute it and/or modify
 * it under the terms of the GNU General Public License as published by
 * the Free Software Foundation, either version 3 of the License, or
 * (at your option) any later version.
 *
 * Grakn is distributed in the hope that it will be useful,
 * but WITHOUT ANY WARRANTY; without even the implied warranty of
 * MERCHANTABILITY or FITNESS FOR A PARTICULAR PURPOSE.  See the
 * GNU General Public License for more details.
 *
 * You should have received a copy of the GNU General Public License
 * along with Grakn. If not, see <http://www.gnu.org/licenses/gpl.txt>.
 *
 */

package ai.grakn.graql.internal.gremlin.fragment;

import ai.grakn.GraknGraph;
import ai.grakn.concept.Label;
import ai.grakn.graql.Var;
import ai.grakn.graql.admin.VarProperty;
import ai.grakn.graql.internal.gremlin.spanningtree.graph.DirectedEdge;
import ai.grakn.graql.internal.gremlin.spanningtree.graph.Node;
import ai.grakn.graql.internal.gremlin.spanningtree.graph.NodeId;
import ai.grakn.graql.internal.gremlin.spanningtree.util.Weighted;
import org.apache.tinkerpop.gremlin.process.traversal.dsl.graph.GraphTraversal;
import org.apache.tinkerpop.gremlin.structure.Edge;
import org.apache.tinkerpop.gremlin.structure.Vertex;

import java.util.Map;
import java.util.Optional;
import java.util.Set;

import static ai.grakn.graql.internal.gremlin.fragment.Fragments.applyTypeLabelsToTraversal;
import static ai.grakn.graql.internal.gremlin.fragment.Fragments.displayOptionalTypeLabels;
import static ai.grakn.graql.internal.gremlin.fragment.Fragments.traverseRoleFromShortcutEdge;
import static ai.grakn.util.Schema.EdgeLabel.SHORTCUT;
import static ai.grakn.util.Schema.EdgeProperty.RELATION_TYPE_ID;
import static ai.grakn.util.Schema.EdgeProperty.ROLE_TYPE_ID;

/**
 * A fragment representing traversing a {@link ai.grakn.util.Schema.EdgeLabel#SHORTCUT} edge from the role-player to
 * the relation.
 * <p>
 * Part of a {@link ai.grakn.graql.internal.gremlin.EquivalentFragmentSet}, along with {@link OutShortcutFragment}.
 *
 * @author Felix Chapman
 */
class InShortcutFragment extends AbstractFragment {

    private final Var edge;
    private final Optional<Var> role;
    private final Optional<Set<Label>> roleLabels;
    private final Optional<Set<Label>> relationTypeLabels;

<<<<<<< HEAD
    InShortcutFragment(
            Var rolePlayer, Var edge, Var relation, Optional<Var> role, Optional<Set<Label>> roleLabels,
            Optional<Set<Label>> relationTypeLabels) {
        super(rolePlayer, relation, edge, optionalVarToArray(role));
=======
    InShortcutFragment(VarProperty varProperty,
                       Var rolePlayer, Var edge, Var relation, Optional<Var> role, Optional<Set<Label>> roleLabels,
                       Optional<Set<Label>> relationTypeLabels) {
        super(varProperty, rolePlayer, relation, edge, optionalVarToArray(role));
>>>>>>> a40cd008
        this.edge = edge;
        this.role = role;
        this.roleLabels = roleLabels;
        this.relationTypeLabels = relationTypeLabels;
    }

    @Override
    public void applyTraversal(GraphTraversal<Vertex, Vertex> traversal, GraknGraph graph) {
        GraphTraversal<Vertex, Edge> edgeTraversal = traversal.inE(SHORTCUT.getLabel()).as(edge.getValue());

        // Filter by any provided type labels
        applyTypeLabelsToTraversal(edgeTraversal, ROLE_TYPE_ID, roleLabels, graph);
        applyTypeLabelsToTraversal(edgeTraversal, RELATION_TYPE_ID, relationTypeLabels, graph);

        traverseRoleFromShortcutEdge(edgeTraversal, role);

        edgeTraversal.outV();
    }

    @Override
    public String getName() {
        String role = this.role.map(rt -> " role:" + rt.shortName()).orElse("");
        String rels = displayOptionalTypeLabels("rels", relationTypeLabels);
        String roles = displayOptionalTypeLabels("roles", roleLabels);
        return "<-[shortcut:" + edge.shortName() + role + rels + roles + "]-";
    }

    @Override
    public double fragmentCost() {
        return COST_RELATIONS_PER_INSTANCE;
    }

    @Override
    public Set<Weighted<DirectedEdge<Node>>> getDirectedEdges(Map<NodeId, Node> nodes,
                                                              Map<Node, Map<Node, Fragment>> edges) {
        return getDirectedEdges(edge, nodes, edges);
    }

    @Override
    public boolean equals(Object o) {
        if (this == o) return true;
        if (o == null || getClass() != o.getClass()) return false;
        if (!super.equals(o)) return false;

        InShortcutFragment that = (InShortcutFragment) o;

        if (!edge.equals(that.edge)) return false;
        if (!roleLabels.equals(that.roleLabels)) return false;
        return relationTypeLabels.equals(that.relationTypeLabels);
    }

    @Override
    public int hashCode() {
        int result = super.hashCode();
        result = 31 * result + edge.hashCode();
        result = 31 * result + roleLabels.hashCode();
        result = 31 * result + relationTypeLabels.hashCode();
        return result;
    }
}<|MERGE_RESOLUTION|>--- conflicted
+++ resolved
@@ -57,17 +57,10 @@
     private final Optional<Set<Label>> roleLabels;
     private final Optional<Set<Label>> relationTypeLabels;
 
-<<<<<<< HEAD
-    InShortcutFragment(
-            Var rolePlayer, Var edge, Var relation, Optional<Var> role, Optional<Set<Label>> roleLabels,
-            Optional<Set<Label>> relationTypeLabels) {
-        super(rolePlayer, relation, edge, optionalVarToArray(role));
-=======
     InShortcutFragment(VarProperty varProperty,
                        Var rolePlayer, Var edge, Var relation, Optional<Var> role, Optional<Set<Label>> roleLabels,
                        Optional<Set<Label>> relationTypeLabels) {
         super(varProperty, rolePlayer, relation, edge, optionalVarToArray(role));
->>>>>>> a40cd008
         this.edge = edge;
         this.role = role;
         this.roleLabels = roleLabels;

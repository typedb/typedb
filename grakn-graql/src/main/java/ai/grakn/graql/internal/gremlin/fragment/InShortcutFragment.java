--- conflicted
+++ resolved
@@ -52,17 +52,10 @@
     private final Optional<Set<Label>> roleTypeLabels;
     private final Optional<Set<Label>> relationTypeLabels;
 
-<<<<<<< HEAD
     InShortcutFragment(VarProperty varProperty,
-                       Var rolePlayer, Var edge, Var relation, Optional<Set<TypeLabel>> roleTypes,
-                       Optional<Set<TypeLabel>> relationTypes) {
-        super(varProperty, rolePlayer, relation, edge);
-=======
-    InShortcutFragment(
             Var rolePlayer, Var edge, Var relation, Optional<Var> roleType, Optional<Set<Label>> roleTypeLabels,
             Optional<Set<Label>> relationTypeLabels) {
-        super(rolePlayer, relation, edge, optionalVarToArray(roleType));
->>>>>>> f9389227
+        super(varProperty, rolePlayer, relation, edge, optionalVarToArray(roleType));
         this.edge = edge;
         this.roleType = roleType;
         this.roleTypeLabels = roleTypeLabels;

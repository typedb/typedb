--- conflicted
+++ resolved
@@ -89,11 +89,7 @@
 
     @Override
     public void insert(Var var, InsertQueryExecutor executor) throws GraqlQueryException {
-<<<<<<< HEAD
-        OntologyConcept superConcept = executor.get(superType().var()).asOntologyConcept();
-=======
-        SchemaConcept superConcept = executor.get(superType().getVarName()).asSchemaConcept();
->>>>>>> 45605392
+        SchemaConcept superConcept = executor.get(superType().var()).asSchemaConcept();
 
         Optional<ConceptBuilder> builder = executor.tryBuilder(var);
 

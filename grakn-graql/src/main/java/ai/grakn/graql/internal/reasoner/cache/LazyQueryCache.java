/*
 * Grakn - A Distributed Semantic Database
 * Copyright (C) 2016  Grakn Labs Limited
 *
 * Grakn is free software: you can redistribute it and/or modify
 * it under the terms of the GNU General Public License as published by
 * the Free Software Foundation, either version 3 of the License, or
 * (at your option) any later version.
 *
 * Grakn is distributed in the hope that it will be useful,
 * but WITHOUT ANY WARRANTY; without even the implied warranty of
 * MERCHANTABILITY or FITNESS FOR A PARTICULAR PURPOSE.  See the
 * GNU General Public License for more details.
 *
 * You should have received a copy of the GNU General Public License
 * along with Grakn. If not, see <http://www.gnu.org/licenses/gpl.txt>.
 */

package ai.grakn.graql.internal.reasoner.cache;

import ai.grakn.graql.VarName;
import ai.grakn.graql.admin.Answer;
import ai.grakn.graql.admin.AnswerExplanation;
import ai.grakn.graql.admin.ReasonerQuery;
<<<<<<< HEAD
import ai.grakn.graql.internal.reasoner.explanation.LookupExplanation;
=======
import ai.grakn.graql.admin.Unifier;
>>>>>>> cf1d4014
import ai.grakn.graql.internal.reasoner.iterator.LazyAnswerIterator;
import ai.grakn.graql.internal.reasoner.query.QueryAnswerStream;
import java.util.HashMap;
import java.util.Map;
import java.util.Set;
import java.util.stream.Collectors;
import java.util.stream.Stream;
import javafx.util.Pair;

/**
 *
 * <p>
 * Lazy container class for storing performed query resolutions.
 * </p>
 *
 * @author Kasper Piskorski
 *
 */
public class LazyQueryCache<Q extends ReasonerQuery> extends Cache<Q, LazyAnswerIterator>{


    public LazyQueryCache(){ super();}
    public LazyQueryCache(boolean explanation){ super(explanation);}

    @Override
    public LazyAnswerIterator record(Q query, LazyAnswerIterator answers) {
        Pair<Q, LazyAnswerIterator> match =  cache.get(query);
        if (match != null) {
<<<<<<< HEAD
            Stream<Answer> unifiedStream = answers.unify(getRecordUnifiers(query)).stream();
=======
            Stream<Map<VarName, Concept>> unifiedStream = answers.unify(getRecordUnifier(query)).stream();
>>>>>>> cf1d4014
            cache.put(match.getKey(), new Pair<>(match.getKey(), match.getValue().merge(unifiedStream)));
        } else {
            cache.put(query, new Pair<>(query, answers));
        }
        return getAnswerIterator(query);
    }

    @Override
    public Stream<Answer> record(Q query, Stream<Answer> answers) {
        return recordRetrieveLazy(query, answers).stream();
    }

    /**
     * updates the cache by the specified query
     * @param query query to be added/updated
     * @param answers answers to the query
     */
    @Override
    public LazyAnswerIterator recordRetrieveLazy(Q query, Stream<Answer> answers){
        Pair<Q, LazyAnswerIterator> match =  cache.get(query);
        if (match!= null) {
<<<<<<< HEAD
            Stream<Answer> unifiedStream = QueryAnswerStream.unify(answers, getRecordUnifiers(query));
=======
            Stream<Map<VarName, Concept>> unifiedStream = QueryAnswerStream.unify(answers, getRecordUnifier(query));
>>>>>>> cf1d4014
            cache.put(match.getKey(), new Pair<>(match.getKey(), match.getValue().merge(unifiedStream)));
        } else {
            cache.put(query, new Pair<>(query, new LazyAnswerIterator(answers)));
        }
        return getAnswerIterator(query);
    }

    /**
     * retrieve cached answers for provided query
     * @param query for which to retrieve answers
     * @return unified cached answers
     */
    @Override
    public LazyAnswerIterator getAnswers(Q query) {
        Pair<Q, LazyAnswerIterator> match =  cache.get(query);
        if (match != null) {
<<<<<<< HEAD
            AnswerExplanation exp = new LookupExplanation(query);
            Map<VarName, VarName> unifiers = getRetrieveUnifiers(query);
            LazyAnswerIterator unified = match.getValue().unify(unifiers);
            return explanation? unified.explain(exp) : unified;
=======
            return match.getValue().unify(getRetrieveUnifier(query));
>>>>>>> cf1d4014
        }
        else return new LazyAnswerIterator(Stream.empty());
    }

    @Override
    public Stream<Answer> getAnswerStream(Q query){
        Pair<Q, LazyAnswerIterator> match =  cache.get(query);
        if (match != null) {
<<<<<<< HEAD
            Map<VarName, VarName> unifiers = getRetrieveUnifiers(query);
            AnswerExplanation exp = new LookupExplanation(query);
            Stream<Answer> unified = match.getValue().stream().map(a -> a.unify(unifiers));
            return explanation?
                    unified.map(a -> {
                        if (a.getExplanation() == null || a.getExplanation().isLookupExplanation()) {
                            a.explain(exp);
                        } else {
                            a.getExplanation().setQuery(query);
                        }
                        return a;
                    })
                    : unified;
=======
            Unifier unifier = getRetrieveUnifier(query);
            return match.getValue().stream().map(a -> QueryAnswers.unify(a, unifier));
>>>>>>> cf1d4014
        }
        else return Stream.empty();
    }

    @Override
    public LazyAnswerIterator getAnswerIterator(Q query) {
        return getAnswers(query);
    }

    @Override
    public long answerSize(Set<Q> queries){
        return cache.values().stream()
                .filter(p -> queries.contains(p.getKey()))
                .map(v -> v.getValue().size()).mapToLong(Long::longValue).sum();
    }

    @Override
    public void remove(Cache<Q, LazyAnswerIterator> c2, Set<Q> queries) {
        c2.cache.keySet().stream()
                .filter(queries::contains)
                .filter(this::contains)
                .forEach( q -> {
                    Pair<Q, LazyAnswerIterator> match = cache.get(q);
                    Set<Answer> s = match.getValue().stream().collect(Collectors.toSet());
                    s.removeAll(c2.getAnswerStream(q).collect(Collectors.toSet()));
                    cache.put(match.getKey(), new Pair<>(match.getKey(), new LazyAnswerIterator(s.stream())));
                });
    }

    /**
     * force stream consumption and reload cache
     */
    public void reload(){
        Map<Q, Pair<Q, LazyAnswerIterator>> newCache = new HashMap<>();
        cache.entrySet().forEach(entry ->
                newCache.put(entry.getKey(), new Pair<>(
                        entry.getKey(),
                        new LazyAnswerIterator(entry.getValue().getValue().stream().collect(Collectors.toSet()).stream()))));
        cache.clear();
        cache.putAll(newCache);
    }

    public void consume() {
        cache.entrySet().forEach(entry ->
                entry.getValue().getValue().stream().collect(Collectors.toSet()));
    }
}<|MERGE_RESOLUTION|>--- conflicted
+++ resolved
@@ -18,15 +18,11 @@
 
 package ai.grakn.graql.internal.reasoner.cache;
 
-import ai.grakn.graql.VarName;
 import ai.grakn.graql.admin.Answer;
 import ai.grakn.graql.admin.AnswerExplanation;
 import ai.grakn.graql.admin.ReasonerQuery;
-<<<<<<< HEAD
 import ai.grakn.graql.internal.reasoner.explanation.LookupExplanation;
-=======
 import ai.grakn.graql.admin.Unifier;
->>>>>>> cf1d4014
 import ai.grakn.graql.internal.reasoner.iterator.LazyAnswerIterator;
 import ai.grakn.graql.internal.reasoner.query.QueryAnswerStream;
 import java.util.HashMap;
@@ -55,11 +51,7 @@
     public LazyAnswerIterator record(Q query, LazyAnswerIterator answers) {
         Pair<Q, LazyAnswerIterator> match =  cache.get(query);
         if (match != null) {
-<<<<<<< HEAD
-            Stream<Answer> unifiedStream = answers.unify(getRecordUnifiers(query)).stream();
-=======
-            Stream<Map<VarName, Concept>> unifiedStream = answers.unify(getRecordUnifier(query)).stream();
->>>>>>> cf1d4014
+            Stream<Answer> unifiedStream = answers.unify(getRecordUnifier(query)).stream();
             cache.put(match.getKey(), new Pair<>(match.getKey(), match.getValue().merge(unifiedStream)));
         } else {
             cache.put(query, new Pair<>(query, answers));
@@ -81,11 +73,7 @@
     public LazyAnswerIterator recordRetrieveLazy(Q query, Stream<Answer> answers){
         Pair<Q, LazyAnswerIterator> match =  cache.get(query);
         if (match!= null) {
-<<<<<<< HEAD
-            Stream<Answer> unifiedStream = QueryAnswerStream.unify(answers, getRecordUnifiers(query));
-=======
-            Stream<Map<VarName, Concept>> unifiedStream = QueryAnswerStream.unify(answers, getRecordUnifier(query));
->>>>>>> cf1d4014
+            Stream<Answer> unifiedStream = QueryAnswerStream.unify(answers, getRecordUnifier(query));
             cache.put(match.getKey(), new Pair<>(match.getKey(), match.getValue().merge(unifiedStream)));
         } else {
             cache.put(query, new Pair<>(query, new LazyAnswerIterator(answers)));
@@ -102,14 +90,10 @@
     public LazyAnswerIterator getAnswers(Q query) {
         Pair<Q, LazyAnswerIterator> match =  cache.get(query);
         if (match != null) {
-<<<<<<< HEAD
             AnswerExplanation exp = new LookupExplanation(query);
-            Map<VarName, VarName> unifiers = getRetrieveUnifiers(query);
+            Unifier unifiers = getRetrieveUnifier(query);
             LazyAnswerIterator unified = match.getValue().unify(unifiers);
             return explanation? unified.explain(exp) : unified;
-=======
-            return match.getValue().unify(getRetrieveUnifier(query));
->>>>>>> cf1d4014
         }
         else return new LazyAnswerIterator(Stream.empty());
     }
@@ -118,10 +102,9 @@
     public Stream<Answer> getAnswerStream(Q query){
         Pair<Q, LazyAnswerIterator> match =  cache.get(query);
         if (match != null) {
-<<<<<<< HEAD
-            Map<VarName, VarName> unifiers = getRetrieveUnifiers(query);
+            Unifier unifier = getRetrieveUnifier(query);
             AnswerExplanation exp = new LookupExplanation(query);
-            Stream<Answer> unified = match.getValue().stream().map(a -> a.unify(unifiers));
+            Stream<Answer> unified = match.getValue().stream().map(a -> a.unify(unifier));
             return explanation?
                     unified.map(a -> {
                         if (a.getExplanation() == null || a.getExplanation().isLookupExplanation()) {
@@ -132,10 +115,6 @@
                         return a;
                     })
                     : unified;
-=======
-            Unifier unifier = getRetrieveUnifier(query);
-            return match.getValue().stream().map(a -> QueryAnswers.unify(a, unifier));
->>>>>>> cf1d4014
         }
         else return Stream.empty();
     }

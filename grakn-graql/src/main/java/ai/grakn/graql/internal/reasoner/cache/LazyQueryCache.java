/*
 * Grakn - A Distributed Semantic Database
 * Copyright (C) 2016  Grakn Labs Limited
 *
 * Grakn is free software: you can redistribute it and/or modify
 * it under the terms of the GNU General Public License as published by
 * the Free Software Foundation, either version 3 of the License, or
 * (at your option) any later version.
 *
 * Grakn is distributed in the hope that it will be useful,
 * but WITHOUT ANY WARRANTY; without even the implied warranty of
 * MERCHANTABILITY or FITNESS FOR A PARTICULAR PURPOSE.  See the
 * GNU General Public License for more details.
 *
 * You should have received a copy of the GNU General Public License
 * along with Grakn. If not, see <http://www.gnu.org/licenses/gpl.txt>.
 */

package ai.grakn.graql.internal.reasoner.cache;

import ai.grakn.graql.admin.Answer;
import ai.grakn.graql.admin.Unifier;
import ai.grakn.graql.internal.reasoner.explanation.LookupExplanation;
import ai.grakn.graql.internal.reasoner.iterator.LazyAnswerIterator;
import ai.grakn.graql.internal.reasoner.UnifierImpl;
import ai.grakn.graql.internal.reasoner.query.ReasonerQueryImpl;
import ai.grakn.graql.internal.reasoner.utils.Pair;

import java.util.HashMap;
import java.util.Map;
import java.util.Set;
import java.util.stream.Collectors;
import java.util.stream.Stream;

/**
 *
 * <p>
 * Lazy container class for storing performed query resolutions.
 * NB: In case the entry is not found, get methods perform a record operation.
 * </p>
 *
 * @param <Q> the type of query that is being cached
 *
 * @author Kasper Piskorski
 *
 */
public class LazyQueryCache<Q extends ReasonerQueryImpl> extends Cache<Q, LazyAnswerIterator>{
<<<<<<< HEAD

=======
>>>>>>> b6bb9e85

    public LazyQueryCache(){ super();}

    @Override
    public LazyAnswerIterator record(Q query, LazyAnswerIterator answers) {
        Pair<Q, LazyAnswerIterator> match =  this.get(query);
        if (match != null) {
            Q equivalentQuery = match.getKey();
            Stream<Answer> unifiedStream = answers.unify(query.getUnifier(equivalentQuery)).stream();
            this.put(match.getKey(), match.getValue().merge(unifiedStream));
            return getAnswerIterator(query);
        }
        this.put(query, answers);
        return answers;
    }

    @Override
    public Stream<Answer> record(Q query, Stream<Answer> answers) {
        return recordRetrieveLazy(query, answers).stream();
    }

    @Override
    public LazyAnswerIterator recordRetrieveLazy(Q query, Stream<Answer> answers){
        Pair<Q, LazyAnswerIterator> match =  this.get(query);
        if (match!= null) {
            Q equivalentQuery = match.getKey();
            Unifier u = query.getUnifier(equivalentQuery);
            Stream<Answer> unifiedStream = answers.map(a -> a.unify(u));
            this.put(match.getKey(), match.getValue().merge(unifiedStream));
            return getAnswerIterator(query);
        }
        LazyAnswerIterator liter = new LazyAnswerIterator(answers);
        this.put(query, liter);
        return liter;
    }

    @Override
    public LazyAnswerIterator getAnswers(Q query) {
        return getAnswersWithUnifier(query).getKey();
    }

    @Override
    public Pair<LazyAnswerIterator, Unifier> getAnswersWithUnifier(Q query) {
        Pair<Q, LazyAnswerIterator> match =  this.get(query);
        if (match != null) {
            Q equivalentQuery = match.getKey();
            Unifier unifier = equivalentQuery.getUnifier(query);
            LazyAnswerIterator unified = match.getValue().unify(unifier);
            return new Pair<>(unified, unifier);
        }
        Stream<Answer> answerStream = record(
                query,
                query.getQuery().stream().map(a -> a.explain(new LookupExplanation(query)))
        );
        return new Pair<>(new LazyAnswerIterator(answerStream), new UnifierImpl());
    }

    @Override
    public Stream<Answer> getAnswerStream(Q query){
        return getAnswerStreamWithUnifier(query).getKey();
    }

    @Override
    public Pair<Stream<Answer>, Unifier> getAnswerStreamWithUnifier(Q query) {
        Pair<Q, LazyAnswerIterator> match =  this.get(query);
        if (match != null) {
            Q equivalentQuery = match.getKey();
            Unifier unifier = equivalentQuery.getUnifier(query);
            Stream<Answer> unified = match.getValue().stream().map(a -> a.unify(unifier));
            return new Pair<>(unified, unifier);
        }

        Stream<Answer> answerStream = record(
                query,
                query.getQuery().stream().map(a -> a.explain(new LookupExplanation(query)))
        );
        return new Pair<>(answerStream, new UnifierImpl());
    }

    @Override
    public LazyAnswerIterator getAnswerIterator(Q query) {
        return getAnswers(query);
    }

    @Override
    public long answerSize(Set<Q> queries){
        return this.entries().stream()
                .filter(p -> queries.contains(p.getKey()))
                .map(v -> v.getValue().size()).mapToLong(Long::longValue).sum();
    }

    @Override
    public void remove(Cache<Q, LazyAnswerIterator> c2, Set<Q> queries) {
        c2.getQueries().stream()
                .filter(queries::contains)
                .filter(this::contains)
                .forEach( q -> {
                    Pair<Q, LazyAnswerIterator> match = this.get(q);
                    Set<Answer> s = match.getValue().stream().collect(Collectors.toSet());
                    s.removeAll(c2.getAnswerStream(q).collect(Collectors.toSet()));
                    this.put(match.getKey(), new LazyAnswerIterator(s.stream()));
                });
    }

    /**
     * force stream consumption and reload cache
     */
    public void reload(){
        Map<Q, Pair<Q, LazyAnswerIterator>> newCache = new HashMap<>();
        this.entries().forEach(entry ->
                newCache.put(entry.getKey(), new Pair<>(
                        entry.getKey(),
                        new LazyAnswerIterator(entry.getValue().stream().collect(Collectors.toSet()).stream()))));
        this.clear();
        this.putAll(newCache);
    }

    public void consume() {
        this.entries().forEach(entry -> entry.getValue().stream().collect(Collectors.toSet()));
    }
}<|MERGE_RESOLUTION|>--- conflicted
+++ resolved
@@ -45,10 +45,6 @@
  *
  */
 public class LazyQueryCache<Q extends ReasonerQueryImpl> extends Cache<Q, LazyAnswerIterator>{
-<<<<<<< HEAD
-
-=======
->>>>>>> b6bb9e85
 
     public LazyQueryCache(){ super();}
 

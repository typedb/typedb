/*
 * Grakn - A Distributed Semantic Database
 * Copyright (C) 2016  Grakn Labs Limited
 *
 * Grakn is free software: you can redistribute it and/or modify
 * it under the terms of the GNU General Public License as published by
 * the Free Software Foundation, either version 3 of the License, or
 * (at your option) any later version.
 *
 * Grakn is distributed in the hope that it will be useful,
 * but WITHOUT ANY WARRANTY; without even the implied warranty of
 * MERCHANTABILITY or FITNESS FOR A PARTICULAR PURPOSE.  See the
 * GNU General Public License for more details.
 *
 * You should have received a copy of the GNU General Public License
 * along with Grakn. If not, see <http://www.gnu.org/licenses/gpl.txt>.
 */
package ai.grakn.graql.internal.reasoner.atom;

import ai.grakn.GraknGraph;
import ai.grakn.concept.ConceptId;
import ai.grakn.concept.RoleType;
import ai.grakn.concept.Rule;
import ai.grakn.concept.Type;
import ai.grakn.graql.admin.ReasonerQuery;
import ai.grakn.graql.internal.reasoner.Reasoner;
import ai.grakn.graql.admin.VarAdmin;
import ai.grakn.graql.VarName;
import ai.grakn.graql.internal.reasoner.atom.binary.Binary;
import ai.grakn.graql.internal.reasoner.atom.predicate.IdPredicate;
import ai.grakn.graql.internal.reasoner.atom.predicate.Predicate;
import ai.grakn.graql.internal.reasoner.atom.predicate.ValuePredicate;
import ai.grakn.graql.internal.reasoner.query.ReasonerQueryImpl;
import ai.grakn.graql.internal.reasoner.rule.InferenceRule;
import java.util.stream.Collectors;
import javafx.util.Pair;

import java.util.Collection;
import java.util.HashMap;
import java.util.HashSet;
import java.util.Map;
import java.util.Set;

/**
 *
 * <p>
 * Atom implementation defining specialised functionalities.
 * </p>
 *
 * @author Kasper Piskorski
 *
 */
public abstract class Atom extends AtomBase {

    protected Type type = null;
    protected ConceptId typeId = null;

    protected Atom(VarAdmin pattern, ReasonerQuery par) { super(pattern, par);}
    protected Atom(Atom a) {
        super(a);
        this.type = a.type;
        this.typeId = a.getTypeId() != null? ConceptId.of(a.getTypeId().getValue()) : null;
    }

    @Override
    public boolean isAtom(){ return true;}

    public boolean isBinary(){return false;}

    /**
     * @return true if the atom corresponds to a atom
     * */
    public boolean isType(){ return false;}

    /**
     * @return true if the atom corresponds to a non-unary atom
     * */
    public boolean isRelation(){return false;}

    /**
     * @return true if the atom corresponds to a resource atom
     * */
    public boolean isResource(){ return false;}

    protected abstract boolean isRuleApplicable(InferenceRule child);

    public Set<Rule> getApplicableRules() {
        Set<Rule> children = new HashSet<>();
        GraknGraph graph = getParentQuery().graph();
        Collection<Rule> rulesFromType = getType() != null? getType().getRulesOfConclusion() : Reasoner.getRules(graph);
        rulesFromType.forEach(rule -> {
            InferenceRule child = new InferenceRule(rule, graph);
            boolean ruleRelevant = isRuleApplicable(child);
            if (ruleRelevant) children.add(rule);
        });
        return children;
    }

    @Override
    public boolean isRuleResolvable() {
        Type type = getType();
        return type != null
                && !type.getRulesOfConclusion().isEmpty()
                && !this.getApplicableRules().isEmpty();
    }

    @Override
    public boolean isRecursive(){
        if (isResource() || getType() == null) return false;
        boolean atomRecursive = false;

        Type type = getType();
        Collection<Rule> presentInConclusion = type.getRulesOfConclusion();
        Collection<Rule> presentInHypothesis = type.getRulesOfHypothesis();

        for(Rule rule : presentInConclusion)
            atomRecursive |= presentInHypothesis.contains(rule);
        return atomRecursive;
    }

    /**
     * @return true if the atom requires materialisation in order to be referenced
     */
    public boolean requiresMaterialisation(){ return false; }

    /**
     * @return corresponding type if any
     */
    public Type getType(){
        if (type == null && typeId != null) {
            type = getParentQuery().graph().getConcept(typeId).asType();
        }
        return type;
    }

    /**
     * @return type id of the corresponding type if any
     */
    public ConceptId getTypeId(){ return typeId;}

    /**
     * @return value variable name
     */
    public VarName getValueVariable() {
        throw new IllegalArgumentException("getValueVariable called on Atom object " + getPattern());
    }

    /**
     * @return set of predicates relevant to this atom
     */
    public Set<Predicate> getPredicates() {
        Set<Predicate> predicates = new HashSet<>();
        predicates.addAll(getValuePredicates());
        predicates.addAll(getIdPredicates());
        return predicates;
    }

    /**
     * @return set of id predicates relevant to this atom
     */
<<<<<<< HEAD
    public abstract Set<IdPredicate> getIdPredicates();
=======
    public Set<IdPredicate> getIdPredicates() {
        return ((ReasonerQueryImpl) getParentQuery()).getIdPredicates().stream()
                .filter(atom -> containsVar(atom.getVarName()))
                .collect(Collectors.toSet());
    }
>>>>>>> 3fb7abcd

    /**
     * @return set of value predicates relevant to this atom
     */
<<<<<<< HEAD
    public abstract Set<ValuePredicate> getValuePredicates();

=======
    public Set<ValuePredicate> getValuePredicates(){
        return ((ReasonerQueryImpl) getParentQuery()).getValuePredicates().stream()
            .filter(atom -> atom.getVarName().equals(getValueVariable()))
            .collect(Collectors.toSet());
    }
>>>>>>> 3fb7abcd

    /**
     * @return set of types relevant to this atom
     */
    public Set<Atom> getTypeConstraints(){
        Set<Atom> relevantTypes = new HashSet<>();
        //ids from indirect types
        ((ReasonerQueryImpl) getParentQuery()).getTypeConstraints().stream()
                .filter(atom -> containsVar(atom.getVarName()))
                .forEach(atom -> {
                    relevantTypes.add(atom);
                    relevantTypes.addAll(((Binary)atom).getLinkedAtoms());
                });
        return relevantTypes;
    }

    /**
     * @return map of varName-(var type, var role type) pairs
     */
    public Map<VarName, javafx.util.Pair<Type, RoleType>> getVarTypeRoleMap() {
        Map<VarName, javafx.util.Pair<Type, RoleType>> roleVarTypeMap = new HashMap<>();
        if (getParentQuery() == null) return roleVarTypeMap;
        Set<VarName> vars = getVarNames();
        Map<VarName, Type> varTypeMap = getParentQuery().getVarTypeMap();

        vars.forEach(var -> {
            Type type = varTypeMap.get(var);
            roleVarTypeMap.put(var, new Pair<>(type, null));
        });
        return roleVarTypeMap;
    }

    /**
     * @return map of role type- (var name, var type) pairs
     */
    public Map<RoleType, Pair<VarName, Type>> getRoleVarTypeMap() { return new HashMap<>();}

    /**
     * infers types (type, role types) fo the atom if applicable/possible
     */
    public void inferTypes(){}

    /**
     * rewrites the atom to be compatible with parent atom
     * @param parent atom to be compatible with
     * @param q query the rewritten atom should belong to
     * @return pair of (rewritten atom, unifiers required to unify child with rewritten atom)
     */
    public Pair<Atom, Map<VarName, VarName>> rewrite(Atom parent, ReasonerQuery q){ return new Pair<>(this, new HashMap<>());}
}<|MERGE_RESOLUTION|>--- conflicted
+++ resolved
@@ -158,29 +158,20 @@
     /**
      * @return set of id predicates relevant to this atom
      */
-<<<<<<< HEAD
-    public abstract Set<IdPredicate> getIdPredicates();
-=======
     public Set<IdPredicate> getIdPredicates() {
         return ((ReasonerQueryImpl) getParentQuery()).getIdPredicates().stream()
                 .filter(atom -> containsVar(atom.getVarName()))
                 .collect(Collectors.toSet());
     }
->>>>>>> 3fb7abcd
 
     /**
      * @return set of value predicates relevant to this atom
      */
-<<<<<<< HEAD
-    public abstract Set<ValuePredicate> getValuePredicates();
-
-=======
     public Set<ValuePredicate> getValuePredicates(){
         return ((ReasonerQueryImpl) getParentQuery()).getValuePredicates().stream()
             .filter(atom -> atom.getVarName().equals(getValueVariable()))
             .collect(Collectors.toSet());
     }
->>>>>>> 3fb7abcd
 
     /**
      * @return set of types relevant to this atom

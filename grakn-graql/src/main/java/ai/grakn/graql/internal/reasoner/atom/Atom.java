--- conflicted
+++ resolved
@@ -325,21 +325,17 @@
     }
 
     /**
-     * rewrites the atom to one with user defined name
+     * rewrites the atom to one with user defined relation variable
      * @return rewritten atom
      */
-    public Atom rewriteToUserDefined(){ return this;}
+    public Atom rewriteWithRelationVariable(){ return this;}
 
     /**
      * rewrites the atom to one with suitably user-defined names depending on provided parent
      * @param parentAtom parent atom that triggers rewrite
      * @return rewritten atom
      */
-<<<<<<< HEAD
-    public Atom rewriteToUserDefined(Atom parentAtom){ return rewriteToUserDefined();}
-=======
     public abstract Atom rewriteToUserDefined(Atom parentAtom);
->>>>>>> 64500fea
 
     /**
      * @param parentAtom atom to be unified with

--- conflicted
+++ resolved
@@ -30,10 +30,7 @@
 import ai.grakn.graql.internal.query.InsertQueryExecutor;
 import ai.grakn.graql.internal.reasoner.atom.property.RegexAtom;
 import ai.grakn.util.StringUtil;
-<<<<<<< HEAD
 import com.google.auto.value.AutoValue;
-=======
->>>>>>> 79f25f29
 import com.google.common.collect.ImmutableSet;
 
 import java.util.Collection;
@@ -74,12 +71,8 @@
     }
 
     @Override
-<<<<<<< HEAD
-    public void insert(InsertQueryExecutor insertQueryExecutor, Concept concept) throws GraqlQueryException {
-        concept.asResourceType().setRegex(regex());
-=======
     public void insert(Var var, InsertQueryExecutor executor) throws GraqlQueryException {
-        executor.get(var).asResourceType().setRegex(regex);
+        executor.get(var).asResourceType().setRegex(regex());
     }
 
     @Override
@@ -88,23 +81,6 @@
     }
 
     @Override
-    public boolean equals(Object o) {
-        if (this == o) return true;
-        if (o == null || getClass() != o.getClass()) return false;
-
-        RegexProperty that = (RegexProperty) o;
-
-        return regex.equals(that.regex);
-
-    }
-
-    @Override
-    public int hashCode() {
-        return regex.hashCode();
->>>>>>> 79f25f29
-    }
-
-    @Override
     public Atomic mapToAtom(VarPatternAdmin var, Set<VarPatternAdmin> vars, ReasonerQuery parent) {
         return new RegexAtom(var.getVarName(), this, parent);
     }

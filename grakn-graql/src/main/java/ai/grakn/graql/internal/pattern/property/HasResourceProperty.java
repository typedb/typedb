/*
 * Grakn - A Distributed Semantic Database
 * Copyright (C) 2016  Grakn Labs Limited
 *
 * Grakn is free software: you can redistribute it and/or modify
 * it under the terms of the GNU General Public License as published by
 * the Free Software Foundation, either version 3 of the License, or
 * (at your option) any later version.
 *
 * Grakn is distributed in the hope that it will be useful,
 * but WITHOUT ANY WARRANTY; without even the implied warranty of
 * MERCHANTABILITY or FITNESS FOR A PARTICULAR PURPOSE.  See the
 * GNU General Public License for more details.
 *
 * You should have received a copy of the GNU General Public License
 * along with Grakn. If not, see <http://www.gnu.org/licenses/gpl.txt>.
 */

package ai.grakn.graql.internal.pattern.property;

import ai.grakn.GraknTx;
import ai.grakn.concept.Concept;
import ai.grakn.concept.Label;
import ai.grakn.concept.Relationship;
import ai.grakn.concept.Resource;
import ai.grakn.concept.Role;
import ai.grakn.concept.SchemaConcept;
import ai.grakn.concept.Thing;
import ai.grakn.exception.GraqlQueryException;
import ai.grakn.graql.Graql;
import ai.grakn.graql.Var;
import ai.grakn.graql.admin.Atomic;
import ai.grakn.graql.admin.ReasonerQuery;
import ai.grakn.graql.admin.ValuePredicateAdmin;
import ai.grakn.graql.admin.VarPatternAdmin;
import ai.grakn.graql.internal.gremlin.EquivalentFragmentSet;
import ai.grakn.graql.internal.query.InsertQueryExecutor;
import ai.grakn.graql.internal.reasoner.atom.binary.ResourceAtom;
import ai.grakn.graql.internal.reasoner.atom.predicate.IdPredicate;
import ai.grakn.graql.internal.reasoner.atom.predicate.ValuePredicate;
import ai.grakn.util.Schema;
import com.google.auto.value.AutoValue;
import com.google.common.collect.ImmutableSet;

import java.util.Collection;
import java.util.Optional;
import java.util.Set;
import java.util.stream.Stream;

import static ai.grakn.graql.Graql.label;
import static ai.grakn.graql.internal.gremlin.sets.EquivalentFragmentSets.neq;
import static ai.grakn.graql.internal.gremlin.sets.EquivalentFragmentSets.shortcut;
import static ai.grakn.graql.internal.reasoner.utils.ReasonerUtils.getIdPredicate;
import static ai.grakn.graql.internal.reasoner.utils.ReasonerUtils.getValuePredicates;
import static ai.grakn.graql.internal.util.StringConverter.typeLabelToString;
import static java.util.stream.Collectors.joining;

/**
 * Represents the {@code has} property on an {@link Thing}.
 *
 * This property can be queried, inserted or deleted.
 *
 * The property is defined as a relationship between an {@link Thing} and a {@link Resource}, where the
 * {@link Resource} is of a particular type.
 *
 * When matching, shortcut edges are used to speed up the traversal. The type of the relationship does not matter.
 *
 * When inserting, an implicit relation is created between the instance and the resource, using type labels derived from
 * the label of the resource type.
 *
 * @author Felix Chapman
 */
@AutoValue
public abstract class HasResourceProperty extends AbstractVarProperty implements NamedProperty {

    public static HasResourceProperty of(Label resourceType, VarPatternAdmin resource) {
        resource = resource.isa(label(resourceType)).admin();
        return new AutoValue_HasResourceProperty(resourceType, resource);
    }

    public abstract Label type();

    public abstract VarPatternAdmin resource();

    @Override
    public String getName() {
        return "has";
    }

    @Override
    public String getProperty() {
        Stream.Builder<String> repr = Stream.builder();

        repr.add(typeLabelToString(type()));

        if (resource().getVarName().isUserDefinedName()) {
            repr.add(resource().getVarName().toString());
        } else {
            resource().getProperties(ValueProperty.class).forEach(prop -> repr.add(prop.predicate().toString()));
        }
        return repr.build().collect(joining(" "));
    }

    @Override
    public Collection<EquivalentFragmentSet> match(Var start) {
        Var relation = Graql.var();
        Var edge1 = Graql.var();
        Var edge2 = Graql.var();

        return ImmutableSet.of(
                shortcut(this, relation, edge1, start, Optional.empty()),
                shortcut(this, relation, edge2, resource().getVarName(), Optional.empty()),
                neq(this, edge1, edge2)
        );
    }

    @Override
    public Stream<VarPatternAdmin> getInnerVars() {
        return Stream.of(resource());
    }

    @Override
<<<<<<< HEAD
    void checkValidProperty(GraknGraph graph, VarPatternAdmin var) {
        SchemaConcept ontologyConcept = graph.getSchemaConcept(type());
=======
    void checkValidProperty(GraknTx graph, VarPatternAdmin var) {
        OntologyConcept ontologyConcept = graph.getOntologyConcept(type());
>>>>>>> b5d98d80
        if(ontologyConcept == null || !ontologyConcept.isResourceType()) {
            throw GraqlQueryException.mustBeResourceType(type());
        }
    }

    @Override
    public void insert(Var var, InsertQueryExecutor executor) throws GraqlQueryException {
        Resource resourceConcept = executor.get(resource().getVarName()).asResource();
        Thing thing = executor.get(var).asThing();
        thing.resource(resourceConcept);
    }

    @Override
    public Set<Var> requiredVars(Var var) {
        return ImmutableSet.of(var, resource().getVarName());
    }

    @Override
    public void delete(GraknTx graph, Concept concept) {
        Optional<ValuePredicateAdmin> predicate =
                resource().getProperties(ValueProperty.class).map(ValueProperty::predicate).findAny();

        Role owner = graph.getSchemaConcept(Schema.ImplicitType.HAS_OWNER.getLabel(type()));
        Role value = graph.getSchemaConcept(Schema.ImplicitType.HAS_VALUE.getLabel(type()));

        concept.asThing().relations(owner)
                .filter(relation -> testPredicate(predicate, relation, value))
                .forEach(Concept::delete);
    }

    private boolean testPredicate(Optional<ValuePredicateAdmin> optPredicate, Relationship relationship, Role resourceRole) {
        Object value = relationship.rolePlayers(resourceRole).iterator().next().asResource().getValue();

        return optPredicate
                .flatMap(ValuePredicateAdmin::getPredicate)
                .map(predicate -> predicate.test(value))
                .orElse(true);
    }

    @Override
    public Stream<VarPatternAdmin> getTypes() {
        return Stream.of(label(type()).admin());
    }

    @Override
    public Atomic mapToAtom(VarPatternAdmin var, Set<VarPatternAdmin> vars, ReasonerQuery parent) {
        Var varName = var.getVarName().asUserDefined();

        Label type = this.type();
        VarPatternAdmin resource = this.resource();
        Var resourceVariable = resource.getVarName().asUserDefined();
        Set<ValuePredicate> predicates = getValuePredicates(resourceVariable, resource, vars, parent);

        IsaProperty isaProp = resource.getProperties(IsaProperty.class).findFirst().orElse(null);
        VarPatternAdmin typeVar = isaProp != null? isaProp.type() : null;
        IdPredicate idPredicate = typeVar != null? getIdPredicate(resourceVariable, typeVar, vars, parent) : null;

        //add resource atom
        VarPatternAdmin resVar = varName.has(type, resourceVariable).admin();
        return new ResourceAtom(resVar, resourceVariable, idPredicate, predicates, parent);
    }
}<|MERGE_RESOLUTION|>--- conflicted
+++ resolved
@@ -120,13 +120,8 @@
     }
 
     @Override
-<<<<<<< HEAD
-    void checkValidProperty(GraknGraph graph, VarPatternAdmin var) {
+    void checkValidProperty(GraknTx graph, VarPatternAdmin var) {
         SchemaConcept ontologyConcept = graph.getSchemaConcept(type());
-=======
-    void checkValidProperty(GraknTx graph, VarPatternAdmin var) {
-        OntologyConcept ontologyConcept = graph.getOntologyConcept(type());
->>>>>>> b5d98d80
         if(ontologyConcept == null || !ontologyConcept.isResourceType()) {
             throw GraqlQueryException.mustBeResourceType(type());
         }

grammar Graql;

queryList : queryListElem* ;

// This rule exists so query lists never parse "match...insert" style queries,
// because it is ambiguous.
// TODO: Fix this by changing the syntax
queryListElem : matchQuery | insertOnly | simpleQuery ;

queryEOF       : query EOF ;
query          : matchQuery | insertQuery | simpleQuery ;
simpleQuery    : defineQuery | deleteQuery | aggregateQuery | computeQuery ;

matchQuery     : MATCH patterns                                   # matchBase
               | matchQuery 'select' VARIABLE (',' VARIABLE)* ';' # matchSelect
               | matchQuery 'limit' INTEGER                   ';' # matchLimit
               | matchQuery 'offset' INTEGER                  ';' # matchOffset
               | matchQuery 'distinct'                        ';' # matchDistinct
               | matchQuery 'order' 'by' VARIABLE ORDER?      ';' # matchOrderBy
               ;

insertQuery    : matchInsert | insertOnly ;
insertOnly     : INSERT varPatterns ;
matchInsert    : matchQuery INSERT varPatterns ;
defineQuery    : DEFINE varPatterns ;
deleteQuery    : matchQuery 'delete' varPatterns ;
aggregateQuery : matchQuery 'aggregate' aggregate ';' ;
computeQuery   : 'compute' computeMethod ;

computeMethod  : min | max | median | mean | std | sum | count | path | cluster | degrees ;

min            : MIN      'of' ofList      ('in' inList)? ';' ;
max            : MAX      'of' ofList      ('in' inList)? ';' ;
median         : MEDIAN   'of' ofList      ('in' inList)? ';' ;
mean           : MEAN     'of' ofList      ('in' inList)? ';' ;
std            : STD      'of' ofList      ('in' inList)? ';' ;
sum            : SUM      'of' ofList      ('in' inList)? ';' ;
degrees        : DEGREES ('of' ofList)?    ('in' inList)? ';' ;
cluster        : CLUSTER                   ('in' inList)? ';' clusterParam* ;
path           : PATH    'from' id 'to' id ('in' inList)? ';' ;
count          : COUNT                     ('in' inList)? ';' ;

clusterParam   : MEMBERS      ';' # clusterMembers
               | SIZE INTEGER ';' # clusterSize
               ;

ofList         : labelList ;
inList         : labelList ;
labelList      : label (',' label)* ;

aggregate      : identifier argument*             # customAgg
               | '(' namedAgg (',' namedAgg)* ')' # selectAgg
               ;
argument       : VARIABLE  # variableArgument
               | aggregate # aggregateArgument
               ;
namedAgg       : aggregate 'as' identifier ;

patterns       : (pattern ';')+ ;
pattern        : varPattern                    # varPatternCase
               | pattern 'or' pattern          # orPattern
               | '{' patterns '}'              # andPattern
               ;

varPatterns    : (varPattern ';')+ ;
varPattern     : VARIABLE | variable? property (','? property)* ;

<<<<<<< HEAD
property       : 'isa' variable                 # isa
               | 'sub' variable                 # sub
               | 'relates' variable             # relates
               | 'plays' variable               # plays
               | 'has-scope' VARIABLE           # hasScope
               | 'id' id                        # propId
               | 'label' label                  # propLabel
               | 'val' predicate                # propValue
               | 'when' '{' patterns '}'        # propWhen
               | 'then' '{' varPatterns '}'     # propThen
               | 'has' label (resource=VARIABLE | predicate) ('as' relation=VARIABLE)? # propHas
               | 'has' variable                 # propResource
               | 'key' variable                 # propKey
               | '(' casting (',' casting)* ')' # propRel
               | 'is-abstract'                  # isAbstract
               | 'datatype' DATATYPE            # propDatatype
               | 'regex' REGEX                  # propRegex
               | '!=' variable                  # propNeq
=======
property       : 'isa' variable                     # isa
               | 'sub' variable                     # sub
               | 'relates' variable                 # relates
               | 'plays' variable                   # plays
               | 'id' id                            # propId
               | 'label' label                      # propLabel
               | 'val' predicate                    # propValue
               | 'when' '{' patterns '}'            # propWhen
               | 'then' '{' varPatterns '}'         # propThen
               | 'has' label (VARIABLE | predicate) # propHas
               | 'has' variable                     # propResource
               | 'key' variable                     # propKey
               | '(' casting (',' casting)* ')'     # propRel
               | 'is-abstract'                      # isAbstract
               | 'datatype' DATATYPE                # propDatatype
               | 'regex' REGEX                      # propRegex
               | '!=' variable                      # propNeq
>>>>>>> 7491108a
               ;

casting        : variable (':' VARIABLE)?
               | variable VARIABLE         {notifyErrorListeners("expecting {',', ':'}");};

variable       : label | VARIABLE ;

predicate      : '='? value        # predicateEq
               | '=' VARIABLE      # predicateVariable
               | '!=' valueOrVar   # predicateNeq
               | '>' valueOrVar    # predicateGt
               | '>=' valueOrVar   # predicateGte
               | '<' valueOrVar    # predicateLt
               | '<=' valueOrVar   # predicateLte
               | 'contains' STRING # predicateContains
               | REGEX             # predicateRegex
               ;
valueOrVar     : VARIABLE # valueVariable
               | value    # valuePrimitive
               ;
value          : STRING   # valueString
               | INTEGER  # valueInteger
               | REAL     # valueReal
               | BOOLEAN  # valueBoolean
               | DATE     # valueDate
               | DATETIME # valueDateTime
               ;

label          : identifier ;
id             : identifier ;

// Some keywords can also be used as identifiers
identifier     : ID | STRING
               | MIN | MAX| MEDIAN | MEAN | STD | SUM | COUNT | PATH | CLUSTER
               | DEGREES | MEMBERS | SIZE
               ;

// keywords
MIN            : 'min' ;
MAX            : 'max' ;
MEDIAN         : 'median' ;
MEAN           : 'mean' ;
STD            : 'std' ;
SUM            : 'sum' ;
COUNT          : 'count' ;
PATH           : 'path' ;
CLUSTER        : 'cluster' ;
DEGREES        : 'degrees' ;
MEMBERS        : 'members' ;
SIZE           : 'size' ;
MATCH          : 'match' ;
INSERT         : 'insert' ;
DEFINE         : 'define' ;

DATATYPE       : 'long' | 'double' | 'string' | 'boolean' | 'date' ;
ORDER          : 'asc' | 'desc' ;
BOOLEAN        : 'true' | 'false' ;
VARIABLE       : '$' [a-zA-Z0-9_-]+ ;
ID             : [a-zA-Z_] [a-zA-Z0-9_-]* ;
STRING         : '"' (~["\\] | ESCAPE_SEQ)* '"' | '\'' (~['\\] | ESCAPE_SEQ)* '\'';
REGEX          : '/' (~'/' | '\\/')* '/' ;
INTEGER        : ('+' | '-')? [0-9]+ ;
REAL           : ('+' | '-')? [0-9]+ '.' [0-9]+ ;
DATE           : DATE_FRAGMENT ;
DATETIME       : DATE_FRAGMENT 'T' TIME ;

fragment DATE_FRAGMENT : YEAR '-' MONTH '-' DAY ;
fragment MONTH         : [0-1][0-9] ;
fragment DAY           : [0-3][0-9] ;
fragment YEAR          : [0-9][0-9][0-9][0-9] | ('+' | '-') [0-9]+ ;
fragment TIME          : HOUR ':' MINUTE (':' SECOND)? ;
fragment HOUR          : [0-2][0-9] ;
fragment MINUTE        : [0-6][0-9] ;
fragment SECOND        : [0-6][0-9] ('.' [0-9]+)? ;

fragment ESCAPE_SEQ : '\\' . ;

COMMENT : '#' .*? '\r'? ('\n' | EOF) -> channel(HIDDEN) ;

WS : [ \t\r\n]+ -> channel(HIDDEN) ;

// Unused lexer rule to help with autocomplete on variable names
DOLLAR : '$' ;<|MERGE_RESOLUTION|>--- conflicted
+++ resolved
@@ -65,26 +65,6 @@
 varPatterns    : (varPattern ';')+ ;
 varPattern     : VARIABLE | variable? property (','? property)* ;
 
-<<<<<<< HEAD
-property       : 'isa' variable                 # isa
-               | 'sub' variable                 # sub
-               | 'relates' variable             # relates
-               | 'plays' variable               # plays
-               | 'has-scope' VARIABLE           # hasScope
-               | 'id' id                        # propId
-               | 'label' label                  # propLabel
-               | 'val' predicate                # propValue
-               | 'when' '{' patterns '}'        # propWhen
-               | 'then' '{' varPatterns '}'     # propThen
-               | 'has' label (resource=VARIABLE | predicate) ('as' relation=VARIABLE)? # propHas
-               | 'has' variable                 # propResource
-               | 'key' variable                 # propKey
-               | '(' casting (',' casting)* ')' # propRel
-               | 'is-abstract'                  # isAbstract
-               | 'datatype' DATATYPE            # propDatatype
-               | 'regex' REGEX                  # propRegex
-               | '!=' variable                  # propNeq
-=======
 property       : 'isa' variable                     # isa
                | 'sub' variable                     # sub
                | 'relates' variable                 # relates
@@ -94,7 +74,7 @@
                | 'val' predicate                    # propValue
                | 'when' '{' patterns '}'            # propWhen
                | 'then' '{' varPatterns '}'         # propThen
-               | 'has' label (VARIABLE | predicate) # propHas
+               | 'has' label (resource=VARIABLE | predicate) ('as' relation=VARIABLE)?# propHas
                | 'has' variable                     # propResource
                | 'key' variable                     # propKey
                | '(' casting (',' casting)* ')'     # propRel
@@ -102,7 +82,6 @@
                | 'datatype' DATATYPE                # propDatatype
                | 'regex' REGEX                      # propRegex
                | '!=' variable                      # propNeq
->>>>>>> 7491108a
                ;
 
 casting        : variable (':' VARIABLE)?

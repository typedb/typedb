grammar Graql;

queryList : queryListElem* ;

// This rule exists so query lists never parse "match...insert" style queries,
// because it is ambiguous.
// TODO: Fix this by changing the syntax
queryListElem : matchQuery | insertOnly | simpleQuery ;

queryEOF       : query EOF ;
query          : matchQuery | insertQuery | simpleQuery ;
simpleQuery    : defineQuery | undefineQuery | deleteQuery | aggregateQuery | computeQuery ;

matchQuery     : MATCH patterns                                   # matchBase
               | matchQuery 'select' variables                ';' # matchSelect
               | matchQuery 'limit' INTEGER                   ';' # matchLimit
               | matchQuery 'offset' INTEGER                  ';' # matchOffset
               | matchQuery 'distinct'                        ';' # matchDistinct
               | matchQuery 'order' 'by' VARIABLE ORDER?      ';' # matchOrderBy
               ;

insertQuery    : matchInsert | insertOnly ;
insertOnly     : INSERT varPatterns ;
matchInsert    : matchQuery INSERT varPatterns ;
defineQuery    : DEFINE varPatterns ;
<<<<<<< HEAD
undefineQuery  : UNDEFINE varPatterns ;
deleteQuery    : matchQuery 'delete' varPatterns ;
=======
deleteQuery    : matchQuery 'delete' variables? ';' ;
>>>>>>> efd997b7
aggregateQuery : matchQuery 'aggregate' aggregate ';' ;
computeQuery   : 'compute' computeMethod ;

variables      : VARIABLE (',' VARIABLE)* ;

computeMethod  : min | max | median | mean | std | sum | count | path | cluster | degrees ;

min            : MIN      'of' ofList      ('in' inList)? ';' ;
max            : MAX      'of' ofList      ('in' inList)? ';' ;
median         : MEDIAN   'of' ofList      ('in' inList)? ';' ;
mean           : MEAN     'of' ofList      ('in' inList)? ';' ;
std            : STD      'of' ofList      ('in' inList)? ';' ;
sum            : SUM      'of' ofList      ('in' inList)? ';' ;
degrees        : DEGREES ('of' ofList)?    ('in' inList)? ';' ;
cluster        : CLUSTER                   ('in' inList)? ';' clusterParam* ;
path           : PATH    'from' id 'to' id ('in' inList)? ';' ;
count          : COUNT                     ('in' inList)? ';' ;

clusterParam   : MEMBERS      ';' # clusterMembers
               | SIZE INTEGER ';' # clusterSize
               ;

ofList         : labelList ;
inList         : labelList ;
labelList      : label (',' label)* ;

aggregate      : identifier argument*             # customAgg
               | '(' namedAgg (',' namedAgg)* ')' # selectAgg
               ;
argument       : VARIABLE  # variableArgument
               | aggregate # aggregateArgument
               ;
namedAgg       : aggregate 'as' identifier ;

patterns       : (pattern ';')+ ;
pattern        : varPattern                    # varPatternCase
               | pattern 'or' pattern          # orPattern
               | '{' patterns '}'              # andPattern
               ;

varPatterns    : (varPattern ';')+ ;
varPattern     : VARIABLE | variable? property (','? property)* ;

property       : 'isa' variable                     # isa
               | 'sub' variable                     # sub
               | 'relates' variable                 # relates
               | 'plays' variable                   # plays
               | 'id' id                            # propId
               | 'label' label                      # propLabel
               | 'val' predicate                    # propValue
               | 'when' '{' patterns '}'            # propWhen
               | 'then' '{' varPatterns '}'         # propThen
               | 'has' label (resource=VARIABLE | predicate) ('as' relation=VARIABLE)?# propHas
               | 'has' variable                     # propResource
               | 'key' variable                     # propKey
               | '(' casting (',' casting)* ')'     # propRel
               | 'is-abstract'                      # isAbstract
               | 'datatype' DATATYPE                # propDatatype
               | 'regex' REGEX                      # propRegex
               | '!=' variable                      # propNeq
               ;

casting        : variable (':' VARIABLE)?
               | variable VARIABLE         {notifyErrorListeners("expecting {',', ':'}");};

variable       : label | VARIABLE ;

predicate      : '='? value        # predicateEq
               | '=' VARIABLE      # predicateVariable
               | '!=' valueOrVar   # predicateNeq
               | '>' valueOrVar    # predicateGt
               | '>=' valueOrVar   # predicateGte
               | '<' valueOrVar    # predicateLt
               | '<=' valueOrVar   # predicateLte
               | 'contains' STRING # predicateContains
               | REGEX             # predicateRegex
               ;
valueOrVar     : VARIABLE # valueVariable
               | value    # valuePrimitive
               ;
value          : STRING   # valueString
               | INTEGER  # valueInteger
               | REAL     # valueReal
               | BOOLEAN  # valueBoolean
               | DATE     # valueDate
               | DATETIME # valueDateTime
               ;

label          : identifier ;
id             : identifier ;

// Some keywords can also be used as identifiers
identifier     : ID | STRING
               | MIN | MAX| MEDIAN | MEAN | STD | SUM | COUNT | PATH | CLUSTER
               | DEGREES | MEMBERS | SIZE
               ;

// keywords
MIN            : 'min' ;
MAX            : 'max' ;
MEDIAN         : 'median' ;
MEAN           : 'mean' ;
STD            : 'std' ;
SUM            : 'sum' ;
COUNT          : 'count' ;
PATH           : 'path' ;
CLUSTER        : 'cluster' ;
DEGREES        : 'degrees' ;
MEMBERS        : 'members' ;
SIZE           : 'size' ;
MATCH          : 'match' ;
INSERT         : 'insert' ;
DEFINE         : 'define' ;
UNDEFINE       : 'undefine' ;

DATATYPE       : 'long' | 'double' | 'string' | 'boolean' | 'date' ;
ORDER          : 'asc' | 'desc' ;
BOOLEAN        : 'true' | 'false' ;
VARIABLE       : '$' [a-zA-Z0-9_-]+ ;
ID             : [a-zA-Z_] [a-zA-Z0-9_-]* ;
STRING         : '"' (~["\\] | ESCAPE_SEQ)* '"' | '\'' (~['\\] | ESCAPE_SEQ)* '\'';
REGEX          : '/' (~'/' | '\\/')* '/' ;
INTEGER        : ('+' | '-')? [0-9]+ ;
REAL           : ('+' | '-')? [0-9]+ '.' [0-9]+ ;
DATE           : DATE_FRAGMENT ;
DATETIME       : DATE_FRAGMENT 'T' TIME ;

fragment DATE_FRAGMENT : YEAR '-' MONTH '-' DAY ;
fragment MONTH         : [0-1][0-9] ;
fragment DAY           : [0-3][0-9] ;
fragment YEAR          : [0-9][0-9][0-9][0-9] | ('+' | '-') [0-9]+ ;
fragment TIME          : HOUR ':' MINUTE (':' SECOND)? ;
fragment HOUR          : [0-2][0-9] ;
fragment MINUTE        : [0-6][0-9] ;
fragment SECOND        : [0-6][0-9] ('.' [0-9]+)? ;

fragment ESCAPE_SEQ : '\\' . ;

COMMENT : '#' .*? '\r'? ('\n' | EOF) -> channel(HIDDEN) ;

WS : [ \t\r\n]+ -> channel(HIDDEN) ;

// Unused lexer rule to help with autocomplete on variable names
DOLLAR : '$' ;<|MERGE_RESOLUTION|>--- conflicted
+++ resolved
@@ -23,12 +23,8 @@
 insertOnly     : INSERT varPatterns ;
 matchInsert    : matchQuery INSERT varPatterns ;
 defineQuery    : DEFINE varPatterns ;
-<<<<<<< HEAD
 undefineQuery  : UNDEFINE varPatterns ;
-deleteQuery    : matchQuery 'delete' varPatterns ;
-=======
 deleteQuery    : matchQuery 'delete' variables? ';' ;
->>>>>>> efd997b7
 aggregateQuery : matchQuery 'aggregate' aggregate ';' ;
 computeQuery   : 'compute' computeMethod ;
 

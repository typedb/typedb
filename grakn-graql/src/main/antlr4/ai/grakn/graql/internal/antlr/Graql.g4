--- conflicted
+++ resolved
@@ -74,13 +74,8 @@
                | 'plays-role' variable          # playsRole
                | 'has-scope' VARIABLE           # hasScope
                | 'id' id                        # propId
-<<<<<<< HEAD
                | 'label' label                  # propLabel
-               | 'value' predicate              # propValue
-=======
-               | 'type-name' name               # propName
                | 'val' predicate                # propValue
->>>>>>> 2054a42c
                | 'lhs' '{' patterns '}'         # propLhs
                | 'rhs' '{' varPatterns '}'      # propRhs
                | 'has' label? VARIABLE          # propHasVariable

--- conflicted
+++ resolved
@@ -20,36 +20,21 @@
 
 import ai.grakn.GraknTx;
 import ai.grakn.concept.Concept;
-<<<<<<< HEAD
 import ai.grakn.graql.GetQuery;
-=======
 import ai.grakn.graql.VarPattern;
-import ai.grakn.graql.admin.Answer;
 import ai.grakn.graql.internal.query.QueryAnswer;
 import ai.grakn.test.kbs.GeoKB;
->>>>>>> ee04ce67
 import ai.grakn.graql.Graql;
 import ai.grakn.graql.QueryBuilder;
-import ai.grakn.graql.internal.query.QueryAnswer;
 import ai.grakn.graql.internal.reasoner.query.QueryAnswers;
 import ai.grakn.test.GraknTestSetup;
-<<<<<<< HEAD
 import ai.grakn.test.SampleKBContext;
-import ai.grakn.test.kbs.GeoKB;
-=======
-import com.google.common.collect.Sets;
-import java.util.List;
-import java.util.Set;
->>>>>>> ee04ce67
 import org.junit.BeforeClass;
 import org.junit.Rule;
 import org.junit.Test;
 
-<<<<<<< HEAD
 import static ai.grakn.util.GraqlTestUtil.assertQueriesEqual;
-=======
 import static ai.grakn.graql.Graql.var;
->>>>>>> ee04ce67
 import static java.util.stream.Collectors.toSet;
 import static org.junit.Assert.assertEquals;
 import static org.junit.Assert.assertTrue;
@@ -76,56 +61,7 @@
     }
 
     @Test
-<<<<<<< HEAD
-    public void testTransitiveQueryWithTypes() {
-        QueryBuilder qb = geoKB.tx().graql().infer(false);
-        QueryBuilder iqb = geoKB.tx().graql().infer(true);
-        String queryString = "match $x isa city;"+
-                        "(geo-entity: $x, entity-location: $y) isa is-located-in;"+
-                        "$y isa country;$y has name 'Poland'; get $x;";
-
-        String explicitQuery = "match " +
-                "$x isa city;$x has name $name;{$name val 'Warsaw';} or {$name val 'Wroclaw';};get $x;";
-
-        assertQueriesEqual(iqb.materialise(false).parse(queryString), qb.parse(explicitQuery));
-        assertQueriesEqual(iqb.materialise(true).parse(queryString), qb.parse(explicitQuery));
-    }
-
-    @Test
-    public void testTransitiveQueryWithTypes_NoRoles() {
-        QueryBuilder qb = geoKB.tx().graql().infer(false);
-        QueryBuilder iqb = geoKB.tx().graql().infer(true);
-        String queryString = "match " +
-                "$z1 isa city;$z1 has name $name;" +
-                "($z1, $z2) isa is-located-in;" +
-                "$z2 isa country;$z2 has name 'Poland';" +
-                "get $z1, $name;";
-        String queryString2 = "match " +
-                "$z1 isa country;$z1 has name 'Poland';" +
-                "$z2 isa city;$z2 has name $name;"+
-                "($z1, $z2) isa is-located-in;" +
-                "get $z2, $name;";
-        String explicitQuery = "match " +
-                "$z1 isa city;$z1 has name $name;{$name val 'Warsaw';} or {$name val 'Wroclaw';};get $z1, $name;";
-        String explicitQuery2 = "match " +
-                "$z2 isa city;$z2 has name $name;{$name val 'Warsaw';} or {$name val 'Wroclaw';};get $z2, $name;";
-
-        QueryAnswers answers = queryAnswers(iqb.materialise(false).parse(queryString));
-        QueryAnswers explicitAnswers = queryAnswers(qb.parse(explicitQuery));
-
-        assertEquals(answers, explicitAnswers);
-        assertQueriesEqual(iqb.materialise(false).parse(queryString), qb.parse(explicitQuery));
-        assertQueriesEqual(iqb.materialise(true).parse(queryString), qb.parse(explicitQuery));
-
-        assertQueriesEqual(iqb.materialise(false).parse(queryString2), qb.parse(explicitQuery2));
-        assertQueriesEqual(iqb.materialise(true).parse(queryString2), qb.parse(explicitQuery2));
-    }
-
-    @Test
-    public void testTransitiveQueryWithTypes2() {
-=======
     public void testTransitiveQuery_withGuards() {
->>>>>>> ee04ce67
         QueryBuilder qb = geoKB.tx().graql().infer(false);
         QueryBuilder iqb = geoKB.tx().graql().infer(true);
         String queryString = "match " +
@@ -137,12 +73,9 @@
                 "$x isa university;$x has name $name;" +
                 "{$x has name 'University-of-Warsaw';} or {$x has name'Warsaw-Polytechnics';}; get;";
 
-        QueryAnswers answers = queryAnswers(iqb.materialise(false).parse(queryString));
-        QueryAnswers explicitAnswers = queryAnswers(qb.parse(explicitQuery));
-        assertEquals(answers.size(), explicitAnswers.size());
-        assertEquals(answers, explicitAnswers);
-        QueryAnswers answers2 = queryAnswers(iqb.materialise(true).parse(queryString));
-        assertEquals(answers, answers2);
+
+        assertQueriesEqual(iqb.materialise(false).parse(queryString), qb.parse(explicitQuery));
+        assertQueriesEqual(iqb.materialise(true).parse(queryString), qb.parse(explicitQuery));
     }
 
     @Test
@@ -165,6 +98,7 @@
         String explicitQuery2 = "match " +
                 "$z2 isa university;$z2 has name $name;" +
                 "{$z2 has name 'University-of-Warsaw';} or {$z2 has name'Warsaw-Polytechnics';}; get;";
+
         assertQueriesEqual(iqb.materialise(false).parse(queryString), qb.parse(explicitQuery));
         assertQueriesEqual(iqb.materialise(true).parse(queryString), qb.parse(explicitQuery));
         assertQueriesEqual(iqb.materialise(false).parse(queryString2), qb.parse(explicitQuery2));
@@ -175,21 +109,13 @@
     public void testTransitiveQuery_withSpecificResource() {
         GraknTx graph = geoKB.tx();
         QueryBuilder iqb = graph.graql().infer(true);
-<<<<<<< HEAD
-        String queryString = "match (geo-entity: $x, entity-location: $y) isa is-located-in;" +
+        String queryString = "match " +
+                "(geo-entity: $x, entity-location: $y) isa is-located-in;" +
                 "$y has name 'Poland'; get;";
 
-        String queryString2 = "match (geo-entity: $x, entity-location: $y) isa is-located-in;" +
+        String queryString2 = "match " +
+                "(geo-entity: $x, entity-location: $y) isa is-located-in;" +
                 "$y has name 'Europe'; get;";
-=======
-        String queryString = "match " +
-                "(geo-entity: $x, entity-location: $y) isa is-located-in;" +
-                "$y has name 'Poland';";
-
-        String queryString2 = "match " +
-                "(geo-entity: $x, entity-location: $y) isa is-located-in;" +
-                "$y has name 'Europe';";
->>>>>>> ee04ce67
 
         Concept poland = getConcept(graph, "name", "Poland");
         Concept europe = getConcept(graph, "name", "Europe");
@@ -212,11 +138,11 @@
         Concept masovia = getConcept(graph, "name", "Masovia");
         String queryString = "match " +
                 "($x, $y) isa is-located-in;" +
-                "$y has name 'Masovia';";
+                "$y has name 'Masovia'; get;";
         String queryString2 = "match " +
                 "{(geo-entity: $x, entity-location: $y) isa is-located-in or " +
                 "(geo-entity: $y, entity-location: $x) isa is-located-in;};" +
-                "$y has name 'Masovia';";
+                "$y has name 'Masovia'; get;";
 
         QueryAnswers answers = queryAnswers(iqb.materialise(false).parse(queryString));
         assertEquals(answers.size(), 5);
@@ -259,20 +185,12 @@
         Concept masovia = getConcept(graph, "name", "Masovia");
         String queryString = "match " +
                 "($x, $y) isa is-located-in;" +
-<<<<<<< HEAD
-                "$y has name 'Masovia'; get;";
+                "$y id '" + masovia.getId().getValue() + "'; get;";
+
         String queryString2 = "match " +
                 "{(geo-entity: $x, entity-location: $y) isa is-located-in or " +
                 "(geo-entity: $y, entity-location: $x) isa is-located-in;};" +
-                "$y has name 'Masovia'; get;";
-=======
-                "$y id '" + masovia.getId().getValue() + "';";
-
-        String queryString2 = "match " +
-                "{(geo-entity: $x, entity-location: $y) isa is-located-in or " +
-                "(geo-entity: $y, entity-location: $x) isa is-located-in;};" +
-                "$y id '" + masovia.getId().getValue() + "';";
->>>>>>> ee04ce67
+                "$y id '" + masovia.getId().getValue() + "'; get;";
 
         QueryAnswers answers = queryAnswers(iqb.materialise(false).parse(queryString));
         answers.forEach(ans -> assertEquals(ans.size(), 2));
@@ -288,18 +206,8 @@
         QueryBuilder iqb = geoKB.tx().graql().infer(true);
         Concept masovia = getConcept(graph, "name", "Masovia");
         String queryString = "match " +
-<<<<<<< HEAD
-                "($x, $y) isa is-located-in;" +
-                "$y id '" + masovia.getId().getValue() + "'; get;";
-
-        String queryString2 = "match " +
-                "{(geo-entity: $x, entity-location: $y) isa is-located-in or " +
-                "(geo-entity: $y, entity-location: $x) isa is-located-in;};" +
-                "$y id '" + masovia.getId().getValue() + "'; get;";
-=======
                 "($r1: $x, $r2: $y) isa is-located-in;" +
-                "$y id '" + masovia.getId().getValue() + "';";
->>>>>>> ee04ce67
+                "$y id '" + masovia.getId().getValue() + "'; get;";
 
         QueryAnswers answers = queryAnswers(iqb.materialise(false).parse(queryString));
         QueryAnswers answers2 = queryAnswers(iqb.materialise(true).parse(queryString));
@@ -341,7 +249,7 @@
         Concept masovia = getConcept(graph, "name", "Masovia");
         String queryString = "match " +
                 "($x, $y) isa is-located-in;" +
-                "$y id '" + masovia.getId().getValue() + "';";
+                "$y id '" + masovia.getId().getValue() + "'; get;";
 
         QueryAnswers answers = queryAnswers(iqb.materialise(false).parse(queryString));
         QueryAnswers answers2 = queryAnswers(iqb.materialise(true).parse(queryString));
@@ -355,7 +263,7 @@
     @Test
     public void testTransitiveQuery_Closure_variableRoles() {
         QueryBuilder iqb = geoKB.tx().graql().infer(true);
-        String queryString = "match ($r1: $x, $r2: $y) isa is-located-in;";
+        String queryString = "match ($r1: $x, $r2: $y) isa is-located-in; get;";
 
         QueryAnswers answers = queryAnswers(iqb.materialise(false).parse(queryString));
         QueryAnswers answers2 = queryAnswers(iqb.materialise(true).parse(queryString));
@@ -373,7 +281,7 @@
         Concept masovia = getConcept(graph, "name", "Masovia");
         String queryString = "match " +
                 "$x ($r1: $x1, $r2: $x2) isa is-located-in;" +
-                "$x2 id '" + masovia.getId().getValue() + "';";
+                "$x2 id '" + masovia.getId().getValue() + "'; get;";
 
         QueryAnswers answers = queryAnswers(iqb.materialise(false).parse(queryString));
         QueryAnswers answers2 = queryAnswers(iqb.materialise(true).parse(queryString));
@@ -391,8 +299,8 @@
                 .rel(var("r1").label("geo-entity"), var("x"))
                 .rel(var("r2").label("entity-location"), var("y"));
 
-        QueryAnswers answers = queryAnswers(iqb.match(rolePattern));
-        QueryAnswers answers2 = queryAnswers(iqb.materialise(true).match(rolePattern));
+        QueryAnswers answers = queryAnswers(iqb.match(rolePattern).get());
+        QueryAnswers answers2 = queryAnswers(iqb.materialise(true).match(rolePattern).get());
 
         assertEquals(answers.size(), 51);
         answers.forEach(ans -> assertEquals(ans.size(), 4));
@@ -403,7 +311,7 @@
     @Test
     public void testTransitiveQuery_Closure_singleVariableRole() {
         QueryBuilder iqb = geoKB.tx().graql().infer(true);
-        String queryString = "match ($x, $r2: $y) isa is-located-in;";
+        String queryString = "match ($x, $r2: $y) isa is-located-in; get;";
 
         QueryAnswers answers = queryAnswers(iqb.materialise(false).parse(queryString));
         QueryAnswers answers2 = queryAnswers(iqb.materialise(true).parse(queryString));
@@ -421,7 +329,7 @@
         Concept masovia = getConcept(graph, "name", "Masovia");
         String queryString = "match " +
                 "($x, $r2: $y) isa is-located-in;" +
-                "$y id '" + masovia.getId().getValue() + "';";
+                "$y id '" + masovia.getId().getValue() + "'; get;";
 
         QueryAnswers answers = queryAnswers(iqb.materialise(false).parse(queryString));
         QueryAnswers answers2 = queryAnswers(iqb.materialise(true).parse(queryString));
@@ -476,11 +384,7 @@
     }
 
     private Concept getConcept(GraknTx graph, String typeName, Object val){
-<<<<<<< HEAD
         return graph.graql().match(Graql.var("x").has(typeName, val).admin()).get("x").findAny().get();
-=======
-        return graph.graql().match(var("x").has(typeName, val).admin()).execute().iterator().next().get("x");
->>>>>>> ee04ce67
     }
 
     private QueryAnswers queryAnswers(GetQuery query) {

--- conflicted
+++ resolved
@@ -223,21 +223,12 @@
                 var().rel("evolves-from", "y").rel("evolves-to", "z").isa("evolution")
         ).execute();
 
-<<<<<<< HEAD
         assertTrue(qb.match(label("pokemon").sub(Schema.MetaSchema.ENTITY.getLabel().getValue())).iterator().hasNext());
-        assertTrue(qb.match(label("evolution").sub(Schema.MetaSchema.RELATION.getLabel().getValue())).iterator().hasNext());
+        assertTrue(qb.match(label("evolution").sub(Schema.MetaSchema.RELATIONSHIP.getLabel().getValue())).iterator().hasNext());
         assertTrue(qb.match(label("evolves-from").sub(Schema.MetaSchema.ROLE.getLabel().getValue())).iterator().hasNext());
         assertTrue(qb.match(label("evolves-to").sub(Schema.MetaSchema.ROLE.getLabel().getValue())).iterator().hasNext());
         assertTrue(qb.match(label("evolution").relates("evolves-from").relates("evolves-to")).iterator().hasNext());
         assertTrue(qb.match(label("pokemon").plays("evolves-from").plays("evolves-to")).iterator().hasNext());
-=======
-        assertTrue(qb.match(label("pokemon").sub(Schema.MetaSchema.ENTITY.getLabel().getValue())).ask().execute());
-        assertTrue(qb.match(label("evolution").sub(Schema.MetaSchema.RELATIONSHIP.getLabel().getValue())).ask().execute());
-        assertTrue(qb.match(label("evolves-from").sub(Schema.MetaSchema.ROLE.getLabel().getValue())).ask().execute());
-        assertTrue(qb.match(label("evolves-to").sub(Schema.MetaSchema.ROLE.getLabel().getValue())).ask().execute());
-        assertTrue(qb.match(label("evolution").relates("evolves-from").relates("evolves-to")).ask().execute());
-        assertTrue(qb.match(label("pokemon").plays("evolves-from").plays("evolves-to")).ask().execute());
->>>>>>> 45605392
 
         assertTrue(qb.match(
                 var("x").has("name", "Pichu").isa("pokemon"),
@@ -487,23 +478,13 @@
         VarPattern hasResourceValue = Graql.label(HAS_VALUE.getLabel(resourceType));
 
         // Make sure the expected ontology elements are created
-<<<<<<< HEAD
-        assertTrue(qb.match(hasResource.sub("relation")).iterator().hasNext());
-        assertTrue(qb.match(hasResourceOwner.sub("role")).iterator().hasNext());
-        assertTrue(qb.match(hasResourceValue.sub("role")).iterator().hasNext());
+        assertTrue(qb.match(hasResource.sub(Schema.MetaSchema.RELATIONSHIP.getLabel().getValue())).iterator().hasNext());
+        assertTrue(qb.match(hasResourceOwner.sub(Schema.MetaSchema.ROLE.getLabel().getValue())).iterator().hasNext());
+        assertTrue(qb.match(hasResourceValue.sub(Schema.MetaSchema.ROLE.getLabel().getValue())).iterator().hasNext());
         assertTrue(qb.match(hasResource.relates(hasResourceOwner)).iterator().hasNext());
         assertTrue(qb.match(hasResource.relates(hasResourceValue)).iterator().hasNext());
         assertTrue(qb.match(label("a-new-type").plays(hasResourceOwner)).iterator().hasNext());
         assertTrue(qb.match(label(resourceType).plays(hasResourceValue)).iterator().hasNext());
-=======
-        assertTrue(qb.match(hasResource.sub(Schema.MetaSchema.RELATIONSHIP.getLabel().getValue())).ask().execute());
-        assertTrue(qb.match(hasResourceOwner.sub(Schema.MetaSchema.ROLE.getLabel().getValue())).ask().execute());
-        assertTrue(qb.match(hasResourceValue.sub(Schema.MetaSchema.ROLE.getLabel().getValue())).ask().execute());
-        assertTrue(qb.match(hasResource.relates(hasResourceOwner)).ask().execute());
-        assertTrue(qb.match(hasResource.relates(hasResourceValue)).ask().execute());
-        assertTrue(qb.match(label("a-new-type").plays(hasResourceOwner)).ask().execute());
-        assertTrue(qb.match(label(resourceType).plays(hasResourceValue)).ask().execute());
->>>>>>> 45605392
     }
 
     @Test
@@ -526,23 +507,13 @@
         VarPattern keyValue = Graql.label(KEY_VALUE.getLabel(resourceType));
 
         // Make sure the expected ontology elements are created
-<<<<<<< HEAD
-        assertTrue(qb.match(key.sub("relation")).iterator().hasNext());
-        assertTrue(qb.match(keyOwner.sub("role")).iterator().hasNext());
-        assertTrue(qb.match(keyValue.sub("role")).iterator().hasNext());
+        assertTrue(qb.match(key.sub(Schema.MetaSchema.RELATIONSHIP.getLabel().getValue())).iterator().hasNext());
+        assertTrue(qb.match(keyOwner.sub(Schema.MetaSchema.ROLE.getLabel().getValue())).iterator().hasNext());
+        assertTrue(qb.match(keyValue.sub(Schema.MetaSchema.ROLE.getLabel().getValue())).iterator().hasNext());
         assertTrue(qb.match(key.relates(keyOwner)).iterator().hasNext());
         assertTrue(qb.match(key.relates(keyValue)).iterator().hasNext());
         assertTrue(qb.match(label("a-new-type").plays(keyOwner)).iterator().hasNext());
         assertTrue(qb.match(label(resourceType).plays(keyValue)).iterator().hasNext());
-=======
-        assertTrue(qb.match(key.sub(Schema.MetaSchema.RELATIONSHIP.getLabel().getValue())).ask().execute());
-        assertTrue(qb.match(keyOwner.sub(Schema.MetaSchema.ROLE.getLabel().getValue())).ask().execute());
-        assertTrue(qb.match(keyValue.sub(Schema.MetaSchema.ROLE.getLabel().getValue())).ask().execute());
-        assertTrue(qb.match(key.relates(keyOwner)).ask().execute());
-        assertTrue(qb.match(key.relates(keyValue)).ask().execute());
-        assertTrue(qb.match(label("a-new-type").plays(keyOwner)).ask().execute());
-        assertTrue(qb.match(label(resourceType).plays(keyValue)).ask().execute());
->>>>>>> 45605392
     }
 
     @Test

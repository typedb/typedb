/*
 * Grakn - A Distributed Semantic Database
 * Copyright (C) 2016  Grakn Labs Limited
 *
 * Grakn is free software: you can redistribute it and/or modify
 * it under the terms of the GNU General Public License as published by
 * the Free Software Foundation, either version 3 of the License, or
 * (at your option) any later version.
 *
 * Grakn is distributed in the hope that it will be useful,
 * but WITHOUT ANY WARRANTY; without even the implied warranty of
 * MERCHANTABILITY or FITNESS FOR A PARTICULAR PURPOSE.  See the
 * GNU General Public License for more details.
 *
 * You should have received a copy of the GNU General Public License
 * along with Grakn. If not, see <http://www.gnu.org/licenses/gpl.txt>.
 */

package ai.grakn.graql.internal.reasoner;

import ai.grakn.concept.Label;
import ai.grakn.graql.GetQuery;
import ai.grakn.graql.QueryBuilder;
import ai.grakn.graql.Var;
import ai.grakn.graql.VarPattern;
import ai.grakn.graql.admin.Answer;
import ai.grakn.graql.internal.reasoner.query.QueryAnswers;
import ai.grakn.test.GraknTestSetup;
import ai.grakn.test.SampleKBContext;
import com.google.common.collect.Sets;
import org.junit.Before;
import org.junit.ClassRule;
import org.junit.Ignore;
import org.junit.Test;

import java.util.List;
import java.util.Set;
import java.util.function.Function;

import static ai.grakn.graql.Graql.label;
import static ai.grakn.graql.Graql.var;
import static ai.grakn.util.Schema.ImplicitType.HAS;
import static ai.grakn.util.Schema.ImplicitType.HAS_OWNER;
import static ai.grakn.util.Schema.ImplicitType.HAS_VALUE;
import static java.util.stream.Collectors.toSet;
import static org.hamcrest.Matchers.empty;
import static org.hamcrest.Matchers.not;
import static org.junit.Assert.assertEquals;
import static org.junit.Assert.assertFalse;
import static org.junit.Assert.assertNotEquals;
import static org.junit.Assert.assertThat;
import static org.junit.Assert.assertTrue;
import static org.junit.Assume.assumeTrue;

/**
 * Suite of tests checking different meanders and aspects of reasoning - full reasoning cycle is being tested.
 */
public class ReasoningTests {

    @ClassRule
    public static final SampleKBContext testSet1 = SampleKBContext.preLoad("testSet1.gql").assumeTrue(GraknTestSetup.usingTinker());

    @ClassRule
    public static final SampleKBContext testSet1b = SampleKBContext.preLoad("testSet1b.gql").assumeTrue(GraknTestSetup.usingTinker());

    @ClassRule
    public static final SampleKBContext testSet2 = SampleKBContext.preLoad("testSet2.gql").assumeTrue(GraknTestSetup.usingTinker());

    @ClassRule
    public static final SampleKBContext testSet3 = SampleKBContext.preLoad("testSet3.gql").assumeTrue(GraknTestSetup.usingTinker());

    @ClassRule
    public static final SampleKBContext testSet4 = SampleKBContext.preLoad("testSet4.gql").assumeTrue(GraknTestSetup.usingTinker());

    @ClassRule
    public static final SampleKBContext testSet5 = SampleKBContext.preLoad("testSet5.gql").assumeTrue(GraknTestSetup.usingTinker());

    @ClassRule
    public static final SampleKBContext testSet6 = SampleKBContext.preLoad("testSet6.gql").assumeTrue(GraknTestSetup.usingTinker());

    @ClassRule
    public static final SampleKBContext testSet7 = SampleKBContext.preLoad("testSet7.gql").assumeTrue(GraknTestSetup.usingTinker());

    @ClassRule
    public static final SampleKBContext testSet8 = SampleKBContext.preLoad("testSet8.gql").assumeTrue(GraknTestSetup.usingTinker());

    @ClassRule
    public static final SampleKBContext testSet9 = SampleKBContext.preLoad("testSet9.gql").assumeTrue(GraknTestSetup.usingTinker());

    @ClassRule
    public static final SampleKBContext testSet10 = SampleKBContext.preLoad("testSet10.gql").assumeTrue(GraknTestSetup.usingTinker());

    @ClassRule
    public static final SampleKBContext testSet11 = SampleKBContext.preLoad("testSet11.gql").assumeTrue(GraknTestSetup.usingTinker());

    @ClassRule
    public static final SampleKBContext testSet12 = SampleKBContext.preLoad("testSet12.gql").assumeTrue(GraknTestSetup.usingTinker());

    @ClassRule
    public static final SampleKBContext testSet13 = SampleKBContext.preLoad("testSet13.gql").assumeTrue(GraknTestSetup.usingTinker());

    @ClassRule
    public static final SampleKBContext testSet14 = SampleKBContext.preLoad("testSet14.gql").assumeTrue(GraknTestSetup.usingTinker());

    @ClassRule
    public static final SampleKBContext testSet15 = SampleKBContext.preLoad("testSet15.gql").assumeTrue(GraknTestSetup.usingTinker());

    @ClassRule
    public static final SampleKBContext testSet16 = SampleKBContext.preLoad("testSet16.gql").assumeTrue(GraknTestSetup.usingTinker());

    @ClassRule
    public static final SampleKBContext testSet17 = SampleKBContext.preLoad("testSet17.gql").assumeTrue(GraknTestSetup.usingTinker());

    @ClassRule
    public static final SampleKBContext testSet18 = SampleKBContext.preLoad("testSet18.gql").assumeTrue(GraknTestSetup.usingTinker());

    @ClassRule
    public static final SampleKBContext testSet19 = SampleKBContext.preLoad("testSet19.gql").assumeTrue(GraknTestSetup.usingTinker());

    @ClassRule
    public static final SampleKBContext testSet19recursive = SampleKBContext.preLoad("testSet19-recursive.gql").assumeTrue(GraknTestSetup.usingTinker());

    @ClassRule
    public static final SampleKBContext testSet20 = SampleKBContext.preLoad("testSet20.gql").assumeTrue(GraknTestSetup.usingTinker());

    @ClassRule
    public static final SampleKBContext testSet21 = SampleKBContext.preLoad("testSet21.gql").assumeTrue(GraknTestSetup.usingTinker());

    @ClassRule
    public static final SampleKBContext testSet22 = SampleKBContext.preLoad("testSet22.gql").assumeTrue(GraknTestSetup.usingTinker());

    @ClassRule
    public static final SampleKBContext testSet23 = SampleKBContext.preLoad("testSet23.gql").assumeTrue(GraknTestSetup.usingTinker());

    @ClassRule
    public static final SampleKBContext testSet24 = SampleKBContext.preLoad("testSet24.gql").assumeTrue(GraknTestSetup.usingTinker());

    @ClassRule
    public static final SampleKBContext testSet25 = SampleKBContext.preLoad("testSet25.gql").assumeTrue(GraknTestSetup.usingTinker());

    @ClassRule
    public static final SampleKBContext testSet26 = SampleKBContext.preLoad("testSet26.gql").assumeTrue(GraknTestSetup.usingTinker());

    @ClassRule
    public static final SampleKBContext testSet27 = SampleKBContext.preLoad("testSet27.gql").assumeTrue(GraknTestSetup.usingTinker());

    @ClassRule
    public static final SampleKBContext testSet28 = SampleKBContext.preLoad("testSet28.gql").assumeTrue(GraknTestSetup.usingTinker());

    @ClassRule
    public static final SampleKBContext testSet29 = SampleKBContext.preLoad("testSet29.gql").assumeTrue(GraknTestSetup.usingTinker());

    @Before
    public void onStartup() throws Exception {
        assumeTrue(GraknTestSetup.usingTinker());
    }

    //The tests validate the correctness of the rule reasoning implementation w.r.t. the intended semantics of rules.
    //The ignored tests reveal some bugs in the reasoning algorithm, as they don't return the expected results,
    //as specified in the respective comments below.

    @Test //Expected result: Both queries should return a non-empty result, with $x/$y mapped to a unique entity.
    public void unificationWithVarDuplicates() {
        QueryBuilder qb = testSet1.tx().graql().infer(true);
        String queryString = "match (role1:$x, role2:$x) isa relation1; get;";
        String queryString2 = "match (role1:$x, role2:$y) isa relation1; get;";
        List<Answer> answers = qb.<GetQuery>parse(queryString).execute();
        List<Answer> answers2 = qb.<GetQuery>parse(queryString2).execute();

        assertEquals(1, answers.size());
        assertEquals(4, answers2.size());
        assertNotEquals(answers.size() * answers2.size(), 0);
        answers.forEach(x -> assertEquals(x.size(), 1));
        answers2.forEach(x -> assertEquals(x.size(), 2));
    }

    @Test //Expected result: Both queries should return a non-empty result, with $x/$y mapped to a unique entity.
    public void unificationWithVarDuplicates_SymmetricRelation() {
        QueryBuilder qb = testSet1b.tx().graql().infer(true);
        String queryString = "match (symmetricRole: $x, symmetricRole: $x) isa relation1; get;";
        String queryString2 = "match (symmetricRole: $x, symmetricRole: $y) isa relation1; get;";
        List<Answer> answers = qb.<GetQuery>parse(queryString).execute();
        List<Answer> answers2 = qb.<GetQuery>parse(queryString2).execute();

        assertEquals(1, answers.size());
        assertEquals(5, answers2.size());
        assertNotEquals(answers.size() * answers2.size(), 0);
        answers.forEach(x -> assertEquals(x.size(), 1));
        answers2.forEach(x -> assertEquals(x.size(), 2));
    }

    @Test //Expected result: The query should return a unique match.
    public void generatingMultipleIsaEdges() {
        QueryBuilder qb = testSet2.tx().graql().infer(true);
        String queryString = "match $x isa entity2; get;";
        List<Answer> answers = qb.<GetQuery>parse(queryString).execute();
        assertEquals(answers.size(), 1);
    }

    @Test //Expected result: The queries should return different matches, unique per query.
    public void generatingFreshEntity() {
        QueryBuilder qb = testSet3.tx().graql().infer(true);
        String queryString = "match $x isa entity1; get;";
        String queryString2 = "match $x isa entity2; get;";
        List<Answer> answers = qb.<GetQuery>parse(queryString).execute();
        List<Answer> answers2 = qb.<GetQuery>parse(queryString2).execute();
        assertEquals(answers.size(), answers2.size());
        assertFalse(answers.containsAll(answers2));
        assertFalse(answers2.containsAll(answers));
    }

    @Test //Expected result: The queries should return the same two matches.
    public void generatingIsaEdge() {
        QueryBuilder qb = testSet4.tx().graql().infer(true);
        String queryString = "match $x isa entity1; get;";
        String queryString2 = "match $x isa entity2; get;";
        List<Answer> answers = qb.<GetQuery>parse(queryString).execute();
        List<Answer> answers2 = qb.<GetQuery>parse(queryString2).execute();
        assertEquals(answers.size(), 2);
        assertTrue(answers.containsAll(answers2));
        assertTrue(answers2.containsAll(answers));
    }

    @Test //Expected result: The query should return a unique match (or possibly nothing if we enforce range-restriction).
    public void generatingFreshEntity2() {
        QueryBuilder qb = testSet5.tx().graql().infer(false);
        QueryBuilder iqb = testSet5.tx().graql().infer(true);
        String queryString = "match $x isa entity2; get;";
        String explicitQuery = "match $x isa entity1; get;";
        List<Answer> answers = iqb.<GetQuery>parse(queryString).execute();
        List<Answer> answers2 = qb.<GetQuery>parse(explicitQuery).execute();

        assertEquals(answers2.size(), 3);
        assertTrue(!answers2.containsAll(answers));
    }

    @Test //Expected result: The query should return three different instances of relation1 with unique ids.
    public void generatingFreshRelation() {
        QueryBuilder qb = testSet6.tx().graql().infer(true);
        String queryString = "match $x isa relation1; get;";
        List<Answer> answers = qb.<GetQuery>parse(queryString).execute();
        assertEquals(answers.size(), 3);
    }

    @Test //Expected result: The query should return 10 unique matches (no duplicates).
    public void distinctLimitedAnswersOfInfinitelyGeneratingRule() {
        QueryBuilder iqb = testSet7.tx().graql().infer(true);
        QueryBuilder qb = testSet7.tx().graql().infer(false);
        String queryString = "match $x isa relation1; limit 10; get;";
        List<Answer> answers = iqb.<GetQuery>parse(queryString).execute();
        assertEquals(answers.size(), 10);
        assertEquals(answers.size(), qb.<GetQuery>parse(queryString).execute().size());
    }

    @Test //Expected result: The query should not return any matches (or possibly return a single match with $x=$y)
    public void roleUnificationWithRoleHierarchiesInvolved() {
        QueryBuilder qb = testSet8.tx().graql().infer(true);
        String queryString = "match (role2:$x, role3:$y) isa relation2; get;";
        List<Answer> answers = qb.<GetQuery>parse(queryString).execute();
        assertThat(answers.stream().collect(toSet()), empty());
    }

    @Test //Expected result: The query should not return any matches (or possibly return a single match with $x=$y)
    public void roleUnificationWithRepeatingRoleTypes() {
        QueryBuilder qb = testSet9.tx().graql().infer(true);
        String queryString = "match (role1:$x, role1:$y) isa relation2; get;";
        List<Answer> answers = qb.<GetQuery>parse(queryString).execute();
        assertThat(answers.stream().collect(toSet()), empty());
    }

    @Test //Expected result: The query should return a single match
    public void roleUnificationWithLessRelationPlayersInQueryThanHead() {
        QueryBuilder qb = testSet9.tx().graql().infer(true);
        String queryString = "match (role1:$x) isa relation2; get;";
        List<Answer> answers = qb.<GetQuery>parse(queryString).execute();
        assertEquals(answers.size(), 1);
    }

    /**
     * recursive relation having same type for different role players
     * tests for handling recursivity and equivalence of queries and relations
     */
    @Test //Expected result: The query should return a unique match
    public void transRelationWithEntityGuardsAtBothEnds() {
        QueryBuilder qb = testSet10.tx().graql().infer(true);
        String queryString = "match (role1: $x, role2: $y) isa relation2; get;";
        List<Answer> answers = qb.<GetQuery>parse(queryString).execute();
        assertEquals(answers.size(), 1);
    }

    @Test //Expected result: The query should return a unique match
    public void transRelationWithRelationGuardsAtBothEnds() {
        QueryBuilder qb = testSet11.tx().graql().infer(true);
        String queryString = "match (role1:$x, role2:$y) isa relation3; get;";
        assertEquals(qb.<GetQuery>parse(queryString).execute().size(), 1);
    }

    @Test //Expected result: The query should return two unique matches
    public void circularRuleDependencies() {
        QueryBuilder qb = testSet12.tx().graql().infer(true);
        String queryString = "match (role1:$x, role2:$y) isa relation3; get;";
        List<Answer> answers = qb.<GetQuery>parse(queryString).execute();
        assertEquals(answers.size(), 2);
    }

    @Test //Expected result: The query should return a unique match
    public void rulesInteractingWithTypeHierarchy() {
        QueryBuilder qb = testSet13.tx().graql().infer(true);
        String queryString = "match (role1:$x, role2:$y) isa relation2; get;";
        List<Answer> answers = qb.<GetQuery>parse(queryString).execute();
        assertEquals(answers.size(), 1);
    }

    @Test //Expected result: When the head of a rule contains resource assertions, the respective unique resources should be generated or reused.
    public void reusingResources() {
        QueryBuilder qb = testSet14.tx().graql().infer(true);
        String queryString = "match $x isa entity1, has res1 $y; get;";
        List<Answer> answers = qb.<GetQuery>parse(queryString).execute();
        String queryString2 = "match $x isa res1; get;";
        QueryAnswers answers2 = queryAnswers(qb.parse(queryString2));

        assertEquals(answers.size(), 2);
        assertEquals(answers2.size(), 1);
    }

    @Test
    public void whenReasoningWithResourcesWithRelationVar_ResultsAreComplete() {
        QueryBuilder qb = testSet14.tx().graql().infer(true);

        VarPattern has = var("x").has(Label.of("res1"), var("y"), var("r"));
        List<Answer> answers = qb.match(has).get().execute();
        assertEquals(answers.size(), 2);
        answers.forEach(a -> assertTrue(a.vars().contains(var("r"))));
    }

    @Test
    public void whenExecutingAQueryWithImplicitTypes_InferenceHasAtLeastAsManyResults() {
        QueryBuilder withInference = testSet14.tx().graql().infer(true);
        QueryBuilder withoutInference = testSet14.tx().graql().infer(false);

        VarPattern owner = label(HAS_OWNER.getLabel("res1"));
        VarPattern value = label(HAS_VALUE.getLabel("res1"));
        VarPattern hasRes = label(HAS.getLabel("res1"));

        Function<QueryBuilder, GetQuery> query = qb -> qb.match(
                var().rel(owner, "x").rel(value, "y").isa(hasRes),
                var("a").has("res1", var("b"))  // This pattern is added only to encourage reasoning to activate
        ).get();

        Set<Answer> resultsWithInference = query.apply(withInference).stream().collect(toSet());
        Set<Answer> resultsWithoutInference = query.apply(withoutInference).stream().collect(toSet());

        assertThat(resultsWithoutInference, not(empty()));
        assertThat(Sets.difference(resultsWithoutInference, resultsWithInference), empty());
    }

    //TODO potentially a graql bug when executing match insert on shared resources
    @Ignore
    @Test //Expected result: When the head of a rule contains resource assertions, the respective unique resources should be generated or reused.
    public void reusingResources2() {
        QueryBuilder qb = testSet15.tx().graql().infer(true);
        String queryString = "match $x isa entity1, has res2 $y;";
        List<Answer> answers = qb.<GetQuery>parse(queryString).execute();
        assertEquals(answers.size(), 1);

        String queryString2 = "match $x isa res2;";
        List<Answer> answers2 = qb.<GetQuery>parse(queryString2).execute();
        assertEquals(answers2.size(), 1);
        assertTrue(answers2.iterator().next().get(var("x")).isAttribute());
        String queryString3 = "match $x isa res1; $y isa res2;";
        List<Answer> answers3 = qb.<GetQuery>parse(queryString3).execute();
        assertEquals(answers3.size(), 1);

        assertTrue(answers3.iterator().next().get(var("x")).isAttribute());
        assertTrue(answers3.iterator().next().get(var("y")).isAttribute());
    }

    @Test //Expected result: When the head of a rule contains resource assertions, the respective unique resources should be generated or reused.
    public void reusingResources3() {
        QueryBuilder qb = testSet16.tx().graql().infer(true);

        String queryString = "match $x isa entity1, has res1 $y; $z isa relation1; get;";
        List<Answer> answers = qb.<GetQuery>parse(queryString).execute();
        assertEquals(answers.size(), 1);
        answers.forEach(ans ->
                {
                    assertTrue(ans.get(var("x")).isEntity());
                    assertTrue(ans.get(var("y")).isAttribute());
                    assertTrue(ans.get(var("z")).isRelationship());
                }
        );

        String queryString2 = "match $x isa relation1, has res1 $y; get;";
        List<Answer> answers2 = qb.<GetQuery>parse(queryString2).execute();
        assertEquals(answers2.size(), 1);
        answers2.forEach(ans ->
                {
                    assertTrue(ans.get(var("x")).isRelationship());
                    assertTrue(ans.get(var("y")).isAttribute());
                }
        );
    }

    @Test //Expected result: When the head of a rule contains resource assertions, the respective unique resources should be generated or reused.
    public void reusingResources4() {
        QueryBuilder qb = testSet17.tx().graql().infer(true);
        String queryString = "match $x has res2 $r; get;";
        List<Answer> answers = qb.<GetQuery>parse(queryString).execute();
        assertEquals(answers.size(), 1);
    }

    @Test //Expected result: When the head of a rule contains resource assertions, the respective unique resources should be generated or reused.
    public void inferringSpecificResourceValue() {
        QueryBuilder qb = testSet18.tx().graql().infer(true);
        String queryString = "match $x has res1 'value'; get;";
        String queryString2 = "match $x has res1 $r; get;";
        GetQuery query = qb.parse(queryString);
        GetQuery query2 = qb.parse(queryString2);
        List<Answer> answers = query.execute();
        List<Answer> answers2 = query2.execute();
        List<Answer> requeriedAnswers = query.execute();
        assertEquals(answers.size(), 2);
        assertEquals(answers.size(), answers2.size());
        assertEquals(answers.size(), requeriedAnswers.size());
        assertTrue(answers.containsAll(requeriedAnswers));
    }

    @Test //Expected result: Two answers obtained only if the rule query containing sub type is correctly executed.
    public void instanceTypeHierarchyRespected_queryHasSuperTypes(){
        QueryBuilder qb = testSet19.tx().graql().infer(true);
        String queryString = "match " +
                "$x isa entity1;" +
                "$y isa entity1;" +
                "(role1: $x, role2: $y) isa relation1;";
        String queryString2 = queryString + "$y has name 'a';";
        List<Answer> answers = qb.<GetQuery>parse(queryString + " get;").execute();
        assertEquals(answers.size(), 2);
        List<Answer> answers2 = qb.<GetQuery>parse(queryString2 + " get;").execute();
        assertEquals(answers2.size(), 2);
    }

    @Test //Expected result: Single answer obtained only if the rule query containing super type is correctly executed.
    public void instanceTypeHierarchyRespected_querySpecialisesType(){
        QueryBuilder qb = testSet19.tx().graql().infer(true);
        String queryString = "match " +
                "$x isa entity1;" +
                "$y isa subEntity1;" +
                "(role1: $x, role2: $y) isa relation1;";
        String queryString2 = queryString + "$y has name 'a';";

        List<Answer> answers = qb.<GetQuery>parse(queryString + " get;").execute();
        assertEquals(answers.size(), 1);
        List<Answer> answers2 = qb.<GetQuery>parse(queryString2 + " get;").execute();
        assertEquals(answers2.size(), 1);
    }

    @Test //Expected result: Single answer obtained only if the rule query containing super type is correctly executed.
    public void instanceTypeHierarchyRespected_queryOverwritesTypes(){
        QueryBuilder qb = testSet19.tx().graql().infer(true);
        String queryString = "match " +
                "$x isa subEntity1;" +
                "$y isa entity1;" +
                "(role1: $x, role2: $y) isa relation1;";
        String queryString2 = queryString + "$y has name 'a';";

        List<Answer> answers = qb.<GetQuery>parse(queryString + "get;").execute();
        assertEquals(answers.size(), 2);
        List<Answer> answers2 = qb.<GetQuery>parse(queryString2 + "get;").execute();
        assertEquals(answers2.size(), 2);
    }

    @Test //Expected result: Two answers obtained only if the rule query containing sub type is correctly executed.
    public void instanceTypeHierarchyRespected_queryHasSuperTypes_recursiveRule(){
        QueryBuilder qb = testSet19recursive.tx().graql().infer(true);
        String queryString = "match " +
                "$x isa entity1;" +
                "$y isa entity1;" +
                "(role1: $x, role2: $y) isa relation1;";
        String queryString2 = queryString + "$y has name 'a';";
        List<Answer> answers = qb.<GetQuery>parse(queryString + " get;").execute();
        assertEquals(answers.size(), 2);
        List<Answer> answers2 = qb.<GetQuery>parse(queryString2 + " get;").execute();
        assertEquals(answers2.size(), 2);
    }

    @Test //Expected result: Single answer obtained only if the rule query containing super type is correctly executed.
    public void instanceTypeHierarchyRespected_querySpecialisesType_recursiveRule(){
        QueryBuilder qb = testSet19recursive.tx().graql().infer(true);
        String queryString = "match " +
                "$x isa entity1;" +
                "$y isa subEntity1;" +
                "(role1: $x, role2: $y) isa relation1;";
        String queryString2 = queryString + "$y has name 'a';";

        List<Answer> answers = qb.<GetQuery>parse(queryString + " get;").execute();
        assertEquals(answers.size(), 1);
        List<Answer> answers2 = qb.<GetQuery>parse(queryString2 + " get;").execute();
        assertEquals(answers2.size(), 1);
    }

    @Test //Expected result: Single answer obtained only if the rule query containing super type is correctly executed.
    public void instanceTypeHierarchyRespected_queryOverwritesTypes_recursiveRule(){
        QueryBuilder qb = testSet19recursive.tx().graql().infer(true);
        String queryString = "match " +
                "$x isa subEntity1;" +
                "$y isa entity1;" +
                "(role1: $x, role2: $y) isa relation1;";
        String queryString2 = queryString + "$y has name 'a';";

        List<Answer> answers = qb.<GetQuery>parse(queryString + " get;").execute();
        assertEquals(answers.size(), 2);
        List<Answer> answers2 = qb.<GetQuery>parse(queryString2 + " get;").execute();
        assertEquals(answers2.size(), 2);
    }

    @Test //Expected result: Both queries should return a single equal match as they trigger the same rule.
    public void reasoningOverRelationHierarchy(){
        QueryBuilder qb = testSet20.tx().graql().infer(true);
        String queryString = "match (role1: $x, role2: $y) isa relation1; get;";
        String queryString2 = "match (role1: $x, role2: $y) isa sub-relation1; get;";
        List<Answer> answers = qb.<GetQuery>parse(queryString).execute();
        List<Answer> answers2 = qb.<GetQuery>parse(queryString2).execute();
        assertEquals(answers.size(), 1);
        assertTrue(answers.containsAll(answers2));
        assertTrue(answers2.containsAll(answers));
    }

    @Test //Expected result: Both queries should return a single equal match as they trigger the same rule.
    public void reasoningOverEntityHierarchy(){
        QueryBuilder qb = testSet21.tx().graql().infer(true);
        String queryString = "match $x isa entity1; get;";
        String queryString2 = "match $x isa sub-entity1; get;";
        List<Answer> answers = qb.<GetQuery>parse(queryString).execute();
        List<Answer> answers2 = qb.<GetQuery>parse(queryString2).execute();
        assertEquals(answers.size(), 1);
        assertTrue(answers.containsAll(answers2));
        assertTrue(answers2.containsAll(answers));
    }

    @Test //Expected result: Returns db and inferred relations + their inverses and relations with self for all entities
    public void reasoningWithRepeatingRoles(){
        QueryBuilder qb = testSet22.tx().graql().infer(true);
        String queryString = "match (friend:$x1, friend:$x2) isa knows-trans; get;";
        List<Answer> answers = qb.<GetQuery>parse(queryString).execute();
        assertEquals(answers.size(), 16);
    }

    @Test //Expected result: The same set of results is always returned
    public void reasoningWithLimitHigherThanNumberOfResults_ReturnsConsistentResults(){
        QueryBuilder qb = testSet23.tx().graql().infer(true);
        String queryString = "match (friend1:$x1, friend2:$x2) isa knows-trans;limit 60; get;";
        List<Answer> oldAnswers = qb.<GetQuery>parse(queryString).execute();
        for(int i = 0; i < 5 ; i++) {
            List<Answer> answers = qb.<GetQuery>parse(queryString).execute();
            assertEquals(answers.size(), 6);
            assertTrue(answers.containsAll(oldAnswers));
            assertTrue(oldAnswers.containsAll(answers));
        }
    }

    @Test //Expected result: Relations between all entity instances including relation between each instance and itself
    public void reasoningWithEntityTypes() {
        QueryBuilder qb = testSet24.tx().graql().infer(true);
        QueryBuilder qbm = testSet24.tx().graql().infer(true);
        String queryString = "match (role1:$x1, role2:$x2) isa relation1; get;";
        List<Answer> answers = qb.<GetQuery>parse(queryString).execute();
        List<Answer> answers2 = qbm.<GetQuery>parse(queryString).execute();
        assertEquals(answers.size(), 9);
        assertEquals(answers2.size(), 9);
        assertTrue(answers.containsAll(answers2));
        assertTrue(answers2.containsAll(answers));
    }

    @Test //Expected result: Relations between all entity instances including relation between each instance and itself
    public void reasoningWithEntityTypes_WithNeqProperty() {
        QueryBuilder qb = testSet24.tx().graql().infer(true);
        QueryBuilder qbm = testSet24.tx().graql().infer(true).materialise(true);
        String queryString = "match (role1:$x1, role2:$x2) isa relation2; get;";
        List<Answer> answers = qb.<GetQuery>parse(queryString).execute();
        assertEquals(answers.size(), 6);
        List<Answer> answers2 = qbm.<GetQuery>parse(queryString).execute();
        assertEquals(answers2.size(), 6);
        assertTrue(answers.containsAll(answers2));
        assertTrue(answers2.containsAll(answers));
    }

    @Test //Expected result: Timeline is correctly recognised via applying resource comparisons in the rule body
    public void reasoningWithResourceValueComparison() {
        QueryBuilder qb = testSet25.tx().graql().infer(true);
        String queryString = "match (predecessor:$x1, successor:$x2) isa message-succession; get;";
        List<Answer> answers = qb.<GetQuery>parse(queryString).execute();
        assertEquals(answers.size(), 10);
    }

    //tests if partial substitutions are propagated correctly - atom disjointness may lead to variable loss (bug #15476)
    @Test //Expected result: 2 relations obtained by correctly finding reified relations
    public void reasoningWithReifiedRelations() {
        QueryBuilder qb = testSet26.tx().graql().infer(true);
        String queryString = "match (role1: $x1, role2: $x2) isa relation2; get;";
        List<Answer> answers = qb.<GetQuery>parse(queryString).execute();
        assertEquals(answers.size(), 2);

        String queryString2 = "match " +
                "$b isa entity2;" +
                "$b has res1 'value';" +
                "$rel1 has res2 'value1';" +
                "$rel1 (role1: $p, role2: $b) isa relation1;" +
                "$rel2 has res2 'value2';" +
                "$rel2 (role1: $c, role2: $b) isa relation1; get;";
        List<Answer> answers2 = qb.<GetQuery>parse(queryString2).execute();
        assertEquals(answers2.size(), 2);
        Set<Var> vars = Sets.newHashSet(var("b"), var("p"), var("c"), var("rel1"), var("rel2"));
        answers2.forEach(ans -> assertTrue(ans.vars().containsAll(vars)));
    }

    @Test //Expected result: 2 relations obtained by correctly finding reified relations
    public void reasoningWithNeqProperty() {
        QueryBuilder qb = testSet27.tx().graql().infer(true);
        String queryString = "match (related-state: $s) isa holds; get;";

        List<Answer> answers = qb.<GetQuery>parse(queryString).execute();
        List<Answer> exact = qb.<GetQuery>parse("match $s isa state, has name 's2'; get;").execute();
        assertTrue(answers.containsAll(exact));
        assertTrue(exact.containsAll(answers));
    }

    @Test //Expected result: number of answers equal to specified limit (no duplicates produced)
    public void duplicatesNotProducedWhenResolvingNonResolvableConjunctionsWithoutType(){
        QueryBuilder qb = testSet28.tx().graql().infer(true);
        String queryString = "match " +
                "(role1: $x, role2: $y);" +
                "(role1: $y, role2: $z);" +
                "(role3: $z, role4: $w) isa relation3;" +
                "limit 3; get;";

        assertEquals(qb.<GetQuery>parse(queryString).execute().size(), 3);
    }

    @Test //Expected result: no answers (if types were incorrectly inferred the query would yield answers)
    public void relationTypesAreCorrectlyInferredInConjunctionWhenTypeIsPresent(){
        QueryBuilder qb = testSet28.tx().graql().infer(true);
        String queryString = "match " +
                "(role1: $x, role2: $y) isa relation1;" +
                "(role1: $y, role2: $z) isa relation1;" +
                "(role3: $z, role4: $w) isa relation3; get;";

        assertThat(qb.<GetQuery>parse(queryString).execute(), empty());
    }

    @Test //tests a query containing a neq predicate bound to a recursive relation
    public void recursiveRelationWithNeqPredicate(){
        QueryBuilder qb = testSet29.tx().graql().infer(true);
        String baseQueryString = "match " +
                "(role1: $x, role2: $y) isa relation1;" +
<<<<<<< HEAD
                "$y has name 'c';" +
                "$x != $y; get;";
=======
                "$x != $y;";
        String queryString = baseQueryString + "$y has name 'c';";

        List<Answer> baseAnswers = qb.<MatchQuery>parse(baseQueryString).execute();
        assertEquals(baseAnswers.size(), 6);
        baseAnswers.forEach(ans -> {
            assertEquals(ans.size(), 2);
            assertNotEquals(ans.get("x"), ans.get("y"));
        });
>>>>>>> c253ec0b

        String explicitString = "match " +
                "(role1: $x, role2: $y) isa relation1;" +
                "$y has name 'c';" +
                "{$x has name 'a';} or {$x has name 'b';}; get;";

        List<Answer> answers = qb.<GetQuery>parse(queryString).execute();
        List<Answer> answers2 = qb.<GetQuery>parse(explicitString).execute();
        assertTrue(answers.containsAll(answers2));
        assertTrue(answers2.containsAll(answers));
    }

<<<<<<< HEAD
    private QueryAnswers queryAnswers(GetQuery query) {
        return new QueryAnswers(query.stream().collect(toSet()));
=======
    /**
     * Tests a scenario in which the neq predicate binds free variables of two recursive equivalent relations.
     * Corresponds to the following pattern:
     *
     *                     x
     *                   /    \
     *                 /        \
     *               v           v
     *              y     !=      z
     */
    @Test
    public void recursiveRelationsWithSharedNeqPredicate_relationsAreEquivalent(){
        QueryBuilder qb = testSet29.tx().graql().infer(true);
        String baseQueryString = "match " +
                "(role1: $x, role2: $y) isa relation1;" +
                "(role1: $x, role2: $z) isa relation1;" +
                "$y != $z;";

        List<Answer> baseAnswers = qb.<MatchQuery>parse(baseQueryString).execute();
        assertEquals(baseAnswers.size(), 18);
        baseAnswers.forEach(ans -> {
            assertEquals(ans.size(), 3);
            assertNotEquals(ans.get("y"), ans.get("z"));
        });

        String queryString = baseQueryString + "$x has name 'a';";
        String explicitString = "match " +
                "$x has name 'a';" +
                "{$y has name 'a';$z has name 'b';} or " +
                "{$y has name 'a';$z has name 'c';} or " +
                "{$y has name 'b';$z has name 'a';} or" +
                "{$y has name 'b';$z has name 'c';} or " +
                "{$y has name 'c';$z has name 'a';} or " +
                "{$y has name 'c';$z has name 'b';};";

        List<Answer> answers = qb.<MatchQuery>parse(queryString).execute();
        List<Answer> answers2 = qb.infer(false).<MatchQuery>parse(explicitString).execute();
        assertTrue(baseAnswers.containsAll(answers));
        assertTrue(answers.containsAll(answers2));
        assertTrue(answers2.containsAll(answers));
    }

    /**
     * Tests a scenario in which the neq predicate prevents loops by binding free variables
     * of two recursive non-equivalent relations. Corresponds to the following pattern:
     *
     *                     y
     *                    ^  \
     *                  /      \
     *                /          v
     *              x     !=      z
     */
    @Test
    public void multipleRecursiveRelationsWithSharedNeqPredicate_neqPredicatePreventsLoops(){
        QueryBuilder qb = testSet29.tx().graql().infer(true);
        String baseQueryString = "match " +
                "(role1: $x, role2: $y) isa relation1;" +
                "(role1: $y, role2: $z) isa relation1;" +
                "$x != $z;";

        List<Answer> baseAnswers = qb.<MatchQuery>parse(baseQueryString).execute();
        assertEquals(baseAnswers.size(), 18);
        baseAnswers.forEach(ans -> {
            assertEquals(ans.size(), 3);
            assertNotEquals(ans.get("x"), ans.get("z"));
        });

        String queryString = baseQueryString + "$x has name 'a';";

        String explicitString = "match " +
                "$x has name 'a';" +
                "{$y has name 'a';$z has name 'b';} or " +
                "{$y has name 'a';$z has name 'c';} or " +
                "{$y has name 'b';$z has name 'c';} or " +
                "{$y has name 'b';$z has name 'b';} or " +
                "{$y has name 'c';$z has name 'c';} or " +
                "{$y has name 'c';$z has name 'b';};";

        List<Answer> answers = qb.<MatchQuery>parse(queryString).execute();
        List<Answer> answers2 = qb.infer(false).<MatchQuery>parse(explicitString).execute();
        assertTrue(answers.containsAll(answers2));
        assertTrue(answers2.containsAll(answers));
    }

    /**
     * Tests a scenario in which the multiple neq predicates are present but bind at most single var in a relation.
     * Corresponds to the following pattern:
     *
     *              y       !=      z1
     *               ^              ^
     *                 \           /
     *                   \       /
     *                      x[a]
     *                   /      \
     *                 /          \
     *                v            v
     *              y2     !=      z2
     */
    @Test
    public void multipleRecursiveRelationsWithMultipleSharedNeqPredicates_symmetricPattern(){
        QueryBuilder qb = testSet29.tx().graql().infer(true);
        String baseQueryString = "match " +
                "(role1: $x, role2: $y1) isa relation1;" +
                "(role1: $x, role2: $z1) isa relation1;" +
                "(role1: $x, role2: $y2) isa relation1;" +
                "(role1: $x, role2: $z2) isa relation1;" +

                "$y1 != $z1;" +
                "$y2 != $z2;";

        List<Answer> baseAnswers = qb.<MatchQuery>parse(baseQueryString).execute();
        assertEquals(baseAnswers.size(), 108);
        baseAnswers.forEach(ans -> {
            assertEquals(ans.size(), 5);
            assertNotEquals(ans.get("y1"), ans.get("z1"));
            assertNotEquals(ans.get("y2"), ans.get("z2"));
        });

        String queryString = baseQueryString + "$x has name 'a';";

        List<Answer> answers = qb.<MatchQuery>parse(queryString).execute();
        assertEquals(answers.size(), 36);
        answers.forEach(ans -> {
            assertEquals(ans.size(), 5);
            assertNotEquals(ans.get("y1"), ans.get("z1"));
            assertNotEquals(ans.get("y2"), ans.get("z2"));
        });
    }

    /**
     * Tests a scenario in which a single relation has both variables bound with two different neq predicates.
     * Corresponds to the following pattern:
     *
     *                  x[a]  - != - >  z1
     *                  |
     *                  |
     *                  v
     *                  y     - != - >  z2
     */
    @Test
    public void multipleRecursiveRelationsWithMultipleSharedNeqPredicates_(){
        QueryBuilder qb = testSet29.tx().graql().infer(true);
        String baseQueryString = "match " +
                "(role1: $x, role2: $y) isa relation1;" +
                "$x != $z1;" +
                "$y != $z2;" +
                "(role1: $x, role2: $z1) isa relation1;" +
                "(role1: $y, role2: $z2) isa relation1;";

        List<Answer> baseAnswers = qb.<MatchQuery>parse(baseQueryString).execute();
        assertEquals(baseAnswers.size(), 36);
        baseAnswers.forEach(ans -> {
            assertEquals(ans.size(), 4);
            assertNotEquals(ans.get("x"), ans.get("z1"));
            assertNotEquals(ans.get("y"), ans.get("z2"));
        });

        String queryString = baseQueryString + "$x has name 'a';";

        List<Answer> answers = qb.<MatchQuery>parse(queryString).execute();
        assertEquals(answers.size(), 12);
        answers.forEach(ans -> {
            assertEquals(ans.size(), 4);
            assertNotEquals(ans.get("x"), ans.get("z1"));
            assertNotEquals(ans.get("y"), ans.get("z2"));
        });
    }

    private QueryAnswers queryAnswers(MatchQuery query) {
        return new QueryAnswers(query.admin().stream().collect(toSet()));
>>>>>>> c253ec0b
    }
}<|MERGE_RESOLUTION|>--- conflicted
+++ resolved
@@ -652,20 +652,15 @@
         QueryBuilder qb = testSet29.tx().graql().infer(true);
         String baseQueryString = "match " +
                 "(role1: $x, role2: $y) isa relation1;" +
-<<<<<<< HEAD
-                "$y has name 'c';" +
-                "$x != $y; get;";
-=======
                 "$x != $y;";
-        String queryString = baseQueryString + "$y has name 'c';";
-
-        List<Answer> baseAnswers = qb.<MatchQuery>parse(baseQueryString).execute();
+        String queryString = baseQueryString + "$y has name 'c'; get;";
+
+        List<Answer> baseAnswers = qb.<GetQuery>parse(baseQueryString + "get;").execute();
         assertEquals(baseAnswers.size(), 6);
         baseAnswers.forEach(ans -> {
             assertEquals(ans.size(), 2);
             assertNotEquals(ans.get("x"), ans.get("y"));
         });
->>>>>>> c253ec0b
 
         String explicitString = "match " +
                 "(role1: $x, role2: $y) isa relation1;" +
@@ -678,10 +673,6 @@
         assertTrue(answers2.containsAll(answers));
     }
 
-<<<<<<< HEAD
-    private QueryAnswers queryAnswers(GetQuery query) {
-        return new QueryAnswers(query.stream().collect(toSet()));
-=======
     /**
      * Tests a scenario in which the neq predicate binds free variables of two recursive equivalent relations.
      * Corresponds to the following pattern:
@@ -700,7 +691,7 @@
                 "(role1: $x, role2: $z) isa relation1;" +
                 "$y != $z;";
 
-        List<Answer> baseAnswers = qb.<MatchQuery>parse(baseQueryString).execute();
+        List<Answer> baseAnswers = qb.<GetQuery>parse(baseQueryString + "get;").execute();
         assertEquals(baseAnswers.size(), 18);
         baseAnswers.forEach(ans -> {
             assertEquals(ans.size(), 3);
@@ -717,8 +708,8 @@
                 "{$y has name 'c';$z has name 'a';} or " +
                 "{$y has name 'c';$z has name 'b';};";
 
-        List<Answer> answers = qb.<MatchQuery>parse(queryString).execute();
-        List<Answer> answers2 = qb.infer(false).<MatchQuery>parse(explicitString).execute();
+        List<Answer> answers = qb.<GetQuery>parse(queryString + "get;").execute();
+        List<Answer> answers2 = qb.infer(false).<GetQuery>parse(explicitString + "get;").execute();
         assertTrue(baseAnswers.containsAll(answers));
         assertTrue(answers.containsAll(answers2));
         assertTrue(answers2.containsAll(answers));
@@ -742,7 +733,7 @@
                 "(role1: $y, role2: $z) isa relation1;" +
                 "$x != $z;";
 
-        List<Answer> baseAnswers = qb.<MatchQuery>parse(baseQueryString).execute();
+        List<Answer> baseAnswers = qb.<GetQuery>parse(baseQueryString + "get;").execute();
         assertEquals(baseAnswers.size(), 18);
         baseAnswers.forEach(ans -> {
             assertEquals(ans.size(), 3);
@@ -760,8 +751,8 @@
                 "{$y has name 'c';$z has name 'c';} or " +
                 "{$y has name 'c';$z has name 'b';};";
 
-        List<Answer> answers = qb.<MatchQuery>parse(queryString).execute();
-        List<Answer> answers2 = qb.infer(false).<MatchQuery>parse(explicitString).execute();
+        List<Answer> answers = qb.<GetQuery>parse(queryString + "get;").execute();
+        List<Answer> answers2 = qb.infer(false).<GetQuery>parse(explicitString + "get;").execute();
         assertTrue(answers.containsAll(answers2));
         assertTrue(answers2.containsAll(answers));
     }
@@ -792,7 +783,7 @@
                 "$y1 != $z1;" +
                 "$y2 != $z2;";
 
-        List<Answer> baseAnswers = qb.<MatchQuery>parse(baseQueryString).execute();
+        List<Answer> baseAnswers = qb.<GetQuery>parse(baseQueryString + "get;").execute();
         assertEquals(baseAnswers.size(), 108);
         baseAnswers.forEach(ans -> {
             assertEquals(ans.size(), 5);
@@ -802,7 +793,7 @@
 
         String queryString = baseQueryString + "$x has name 'a';";
 
-        List<Answer> answers = qb.<MatchQuery>parse(queryString).execute();
+        List<Answer> answers = qb.<GetQuery>parse(queryString + "get;").execute();
         assertEquals(answers.size(), 36);
         answers.forEach(ans -> {
             assertEquals(ans.size(), 5);
@@ -831,7 +822,7 @@
                 "(role1: $x, role2: $z1) isa relation1;" +
                 "(role1: $y, role2: $z2) isa relation1;";
 
-        List<Answer> baseAnswers = qb.<MatchQuery>parse(baseQueryString).execute();
+        List<Answer> baseAnswers = qb.<GetQuery>parse(baseQueryString + "get;").execute();
         assertEquals(baseAnswers.size(), 36);
         baseAnswers.forEach(ans -> {
             assertEquals(ans.size(), 4);
@@ -841,7 +832,7 @@
 
         String queryString = baseQueryString + "$x has name 'a';";
 
-        List<Answer> answers = qb.<MatchQuery>parse(queryString).execute();
+        List<Answer> answers = qb.<GetQuery>parse(queryString + "get;").execute();
         assertEquals(answers.size(), 12);
         answers.forEach(ans -> {
             assertEquals(ans.size(), 4);
@@ -850,8 +841,7 @@
         });
     }
 
-    private QueryAnswers queryAnswers(MatchQuery query) {
-        return new QueryAnswers(query.admin().stream().collect(toSet()));
->>>>>>> c253ec0b
+    private QueryAnswers queryAnswers(GetQuery query) {
+        return new QueryAnswers(query.stream().collect(toSet()));
     }
 }
/*
 * Grakn - A Distributed Semantic Database
 * Copyright (C) 2016  Grakn Labs Limited
 *
 * Grakn is free software: you can redistribute it and/or modify
 * it under the terms of the GNU General Public License as published by
 * the Free Software Foundation, either version 3 of the License, or
 * (at your option) any later version.
 *
 * Grakn is distributed in the hope that it will be useful,
 * but WITHOUT ANY WARRANTY; without even the implied warranty of
 * MERCHANTABILITY or FITNESS FOR A PARTICULAR PURPOSE.  See the
 * GNU General Public License for more details.
 *
 * You should have received a copy of the GNU General Public License
 * along with Grakn. If not, see <http://www.gnu.org/licenses/gpl.txt>.
 */

package ai.grakn.graql.internal.reasoner;

import ai.grakn.GraknTx;
import ai.grakn.concept.Label;
import ai.grakn.graql.GetQuery;
import ai.grakn.graql.QueryBuilder;
import ai.grakn.graql.Var;
import ai.grakn.graql.VarPattern;
import ai.grakn.graql.admin.Answer;
import ai.grakn.test.GraknTestSetup;
import ai.grakn.test.SampleKBContext;
import com.google.common.collect.Sets;
import org.apache.commons.collections.CollectionUtils;
import org.junit.Before;
import org.junit.ClassRule;
import org.junit.Ignore;
import org.junit.Test;

import java.util.List;
import java.util.Set;
import java.util.function.Function;

import static ai.grakn.graql.Graql.label;
import static ai.grakn.graql.Graql.var;
import static ai.grakn.util.Schema.ImplicitType.HAS;
import static ai.grakn.util.Schema.ImplicitType.HAS_OWNER;
import static ai.grakn.util.Schema.ImplicitType.HAS_VALUE;
import static java.util.stream.Collectors.toSet;
import static org.hamcrest.Matchers.empty;
import static org.hamcrest.Matchers.not;
import static org.junit.Assert.assertEquals;
import static org.junit.Assert.assertFalse;
import static org.junit.Assert.assertNotEquals;
import static org.junit.Assert.assertThat;
import static org.junit.Assert.assertTrue;
import static org.junit.Assume.assumeTrue;
import org.apache.commons.math3.util.CombinatoricsUtils;

/**
 * Suite of tests checking different meanders and aspects of reasoning - full reasoning cycle is being tested.
 */
public class ReasoningTests {

    @ClassRule
    public static final SampleKBContext testSet1 = SampleKBContext.preLoad("testSet1.gql").assumeTrue(GraknTestSetup.usingTinker());

    @ClassRule
    public static final SampleKBContext testSet1b = SampleKBContext.preLoad("testSet1b.gql").assumeTrue(GraknTestSetup.usingTinker());

    @ClassRule
    public static final SampleKBContext testSet2 = SampleKBContext.preLoad("testSet2.gql").assumeTrue(GraknTestSetup.usingTinker());

    @ClassRule
    public static final SampleKBContext testSet3 = SampleKBContext.preLoad("testSet3.gql").assumeTrue(GraknTestSetup.usingTinker());

    @ClassRule
    public static final SampleKBContext testSet4 = SampleKBContext.preLoad("testSet4.gql").assumeTrue(GraknTestSetup.usingTinker());

    @ClassRule
    public static final SampleKBContext testSet5 = SampleKBContext.preLoad("testSet5.gql").assumeTrue(GraknTestSetup.usingTinker());

    @ClassRule
    public static final SampleKBContext testSet6 = SampleKBContext.preLoad("testSet6.gql").assumeTrue(GraknTestSetup.usingTinker());

    @ClassRule
    public static final SampleKBContext testSet7 = SampleKBContext.preLoad("testSet7.gql").assumeTrue(GraknTestSetup.usingTinker());

    @ClassRule
    public static final SampleKBContext testSet8 = SampleKBContext.preLoad("testSet8.gql").assumeTrue(GraknTestSetup.usingTinker());

    @ClassRule
    public static final SampleKBContext testSet9 = SampleKBContext.preLoad("testSet9.gql").assumeTrue(GraknTestSetup.usingTinker());

    @ClassRule
    public static final SampleKBContext testSet10 = SampleKBContext.preLoad("testSet10.gql").assumeTrue(GraknTestSetup.usingTinker());

    @ClassRule
    public static final SampleKBContext testSet11 = SampleKBContext.preLoad("testSet11.gql").assumeTrue(GraknTestSetup.usingTinker());

    @ClassRule
    public static final SampleKBContext testSet12 = SampleKBContext.preLoad("testSet12.gql").assumeTrue(GraknTestSetup.usingTinker());

    @ClassRule
    public static final SampleKBContext testSet13 = SampleKBContext.preLoad("testSet13.gql").assumeTrue(GraknTestSetup.usingTinker());

    @ClassRule
    public static final SampleKBContext testSet14 = SampleKBContext.preLoad("testSet14.gql").assumeTrue(GraknTestSetup.usingTinker());

    @ClassRule
    public static final SampleKBContext testSet15 = SampleKBContext.preLoad("testSet15.gql").assumeTrue(GraknTestSetup.usingTinker());

    @ClassRule
    public static final SampleKBContext testSet16 = SampleKBContext.preLoad("testSet16.gql").assumeTrue(GraknTestSetup.usingTinker());

    @ClassRule
    public static final SampleKBContext testSet17 = SampleKBContext.preLoad("testSet17.gql").assumeTrue(GraknTestSetup.usingTinker());

    @ClassRule
    public static final SampleKBContext testSet18 = SampleKBContext.preLoad("testSet18.gql").assumeTrue(GraknTestSetup.usingTinker());

    @ClassRule
    public static final SampleKBContext testSet19 = SampleKBContext.preLoad("testSet19.gql").assumeTrue(GraknTestSetup.usingTinker());

    @ClassRule
    public static final SampleKBContext testSet19recursive = SampleKBContext.preLoad("testSet19-recursive.gql").assumeTrue(GraknTestSetup.usingTinker());

    @ClassRule
    public static final SampleKBContext testSet20 = SampleKBContext.preLoad("testSet20.gql").assumeTrue(GraknTestSetup.usingTinker());

    @ClassRule
    public static final SampleKBContext testSet21 = SampleKBContext.preLoad("testSet21.gql").assumeTrue(GraknTestSetup.usingTinker());

    @ClassRule
    public static final SampleKBContext testSet22 = SampleKBContext.preLoad("testSet22.gql").assumeTrue(GraknTestSetup.usingTinker());

    @ClassRule
    public static final SampleKBContext testSet23 = SampleKBContext.preLoad("testSet23.gql").assumeTrue(GraknTestSetup.usingTinker());

    @ClassRule
    public static final SampleKBContext testSet24 = SampleKBContext.preLoad("testSet24.gql").assumeTrue(GraknTestSetup.usingTinker());

    @ClassRule
    public static final SampleKBContext testSet25 = SampleKBContext.preLoad("testSet25.gql").assumeTrue(GraknTestSetup.usingTinker());

    @ClassRule
    public static final SampleKBContext testSet26 = SampleKBContext.preLoad("testSet26.gql").assumeTrue(GraknTestSetup.usingTinker());

    @ClassRule
    public static final SampleKBContext testSet27 = SampleKBContext.preLoad("testSet27.gql").assumeTrue(GraknTestSetup.usingTinker());

    @ClassRule
    public static final SampleKBContext testSet28 = SampleKBContext.preLoad("testSet28.gql").assumeTrue(GraknTestSetup.usingTinker());

    @ClassRule
    public static final SampleKBContext testSet28b = SampleKBContext.preLoad("testSet28b.gql").assumeTrue(GraknTestSetup.usingTinker());

    @ClassRule
    public static final SampleKBContext testSet29 = SampleKBContext.preLoad("testSet29.gql").assumeTrue(GraknTestSetup.usingTinker());

    @ClassRule
    public static final SampleKBContext testSet30 = SampleKBContext.preLoad("testSet30.gql").assumeTrue(GraknTestSetup.usingTinker());

    @Before
    public void onStartup() throws Exception {
        assumeTrue(GraknTestSetup.usingTinker());
    }

    //The tests validate the correctness of the rule reasoning implementation w.r.t. the intended semantics of rules.
    //The ignored tests reveal some bugs in the reasoning algorithm, as they don't return the expected results,
    //as specified in the respective comments below.

    @Test //Expected result: Both queries should return a non-empty result, with $x/$y mapped to a unique entity.
    public void unificationWithVarDuplicates() {
        QueryBuilder qb = testSet1.tx().graql().infer(true);
        String queryString = "match (role1:$x, role2:$x) isa relation1; get;";
        String queryString2 = "match (role1:$x, role2:$y) isa relation1; get;";
        List<Answer> answers = qb.<GetQuery>parse(queryString).execute();
        List<Answer> answers2 = qb.<GetQuery>parse(queryString2).execute();

        assertEquals(1, answers.size());
        assertEquals(4, answers2.size());
        assertNotEquals(answers.size() * answers2.size(), 0);
        answers.forEach(x -> assertEquals(x.size(), 1));
        answers2.forEach(x -> assertEquals(x.size(), 2));
    }

    @Test //Expected result: Both queries should return a non-empty result, with $x/$y mapped to a unique entity.
    public void unificationWithVarDuplicates_SymmetricRelation() {
        QueryBuilder qb = testSet1b.tx().graql().infer(true);
        String queryString = "match (symmetricRole: $x, symmetricRole: $x) isa relation1; get;";
        String queryString2 = "match (symmetricRole: $x, symmetricRole: $y) isa relation1; get;";
        List<Answer> answers = qb.<GetQuery>parse(queryString).execute();
        List<Answer> answers2 = qb.<GetQuery>parse(queryString2).execute();

        assertEquals(2, answers.size());
        assertEquals(8, answers2.size());
        assertNotEquals(answers.size() * answers2.size(), 0);
        answers.forEach(x -> assertEquals(x.size(), 1));
        answers2.forEach(x -> assertEquals(x.size(), 2));
    }

    @Test //Expected result: The query should return a unique match.
    public void generatingMultipleIsaEdges() {
        QueryBuilder qb = testSet2.tx().graql().infer(true);
        String queryString = "match $x isa entity2; get;";
        List<Answer> answers = qb.<GetQuery>parse(queryString).execute();
        assertEquals(answers.size(), 1);
    }

    @Test //Expected result: The query should return 3 results: one for meta type, one for db, one for inferred type.
    public void queryingForGenericType_ruleDefinesNewType() {
        QueryBuilder qb = testSet2.tx().graql().infer(true);
        String queryString = "match $x isa $type; get;";
        List<Answer> answers = qb.<GetQuery>parse(queryString).execute();
        assertEquals(answers.size(), 3);
        answers.forEach(ans -> assertEquals(ans.size(), 2));
    }

    @Test //Expected result: The queries should return different matches, unique per query.
    public void generatingFreshEntity() {
        QueryBuilder qb = testSet3.tx().graql().infer(true);
        String queryString = "match $x isa entity1; get;";
        String queryString2 = "match $x isa entity2; get;";
        List<Answer> answers = qb.<GetQuery>parse(queryString).execute();
        List<Answer> answers2 = qb.<GetQuery>parse(queryString2).execute();
        assertEquals(answers.size(), answers2.size());
        assertFalse(answers.containsAll(answers2));
        assertFalse(answers2.containsAll(answers));
    }

    @Test //Expected result: The queries should return the same two matches.
    public void generatingIsaEdge() {
        QueryBuilder qb = testSet4.tx().graql().infer(true);
        String queryString = "match $x isa entity1; get;";
        String queryString2 = "match $x isa entity2; get;";
        List<Answer> answers = qb.<GetQuery>parse(queryString).execute();
        List<Answer> answers2 = qb.<GetQuery>parse(queryString2).execute();
        assertEquals(answers.size(), 2);
        assertTrue(answers.containsAll(answers2));
        assertTrue(answers2.containsAll(answers));
    }

    @Test //Expected result: The query should return a unique match (or possibly nothing if we enforce range-restriction).
    public void generatingFreshEntity2() {
        QueryBuilder qb = testSet5.tx().graql().infer(false);
        QueryBuilder iqb = testSet5.tx().graql().infer(true);
        String queryString = "match $x isa entity2; get;";
        String explicitQuery = "match $x isa entity1; get;";
        List<Answer> answers = iqb.<GetQuery>parse(queryString).execute();
        List<Answer> answers2 = qb.<GetQuery>parse(explicitQuery).execute();

        assertEquals(answers2.size(), 3);
        assertTrue(!answers2.containsAll(answers));
    }

    @Test //Expected result: The query should return three different instances of relation1 with unique ids.
    public void generatingFreshRelation() {
        QueryBuilder qb = testSet6.tx().graql().infer(true);
        String queryString = "match $x isa relation1; get;";
        List<Answer> answers = qb.<GetQuery>parse(queryString).execute();
        assertEquals(answers.size(), 3);
    }

    @Test //Expected result: The query should return 10 unique matches (no duplicates).
    public void distinctLimitedAnswersOfInfinitelyGeneratingRule() {
        QueryBuilder iqb = testSet7.tx().graql().infer(true);
        QueryBuilder qb = testSet7.tx().graql().infer(false);
        String queryString = "match $x isa relation1; limit 10; get;";
        List<Answer> answers = iqb.<GetQuery>parse(queryString).execute();
        assertEquals(answers.size(), 10);
        assertEquals(answers.size(), qb.<GetQuery>parse(queryString).execute().size());
    }

    @Test //Expected result: The query should not return any matches (or possibly return a single match with $x=$y)
    public void roleUnificationWithRoleHierarchiesInvolved() {
        QueryBuilder qb = testSet8.tx().graql().infer(true);
        String queryString = "match (role2:$x, role3:$y) isa relation2; get;";
        List<Answer> answers = qb.<GetQuery>parse(queryString).execute();
        assertThat(answers.stream().collect(toSet()), empty());
    }

    @Test //Expected result: The query should not return any matches (or possibly return a single match with $x=$y)
    public void roleUnificationWithRepeatingRoleTypes() {
        QueryBuilder qb = testSet9.tx().graql().infer(true);
        String queryString = "match (role1:$x, role1:$y) isa relation2; get;";
        List<Answer> answers = qb.<GetQuery>parse(queryString).execute();
        assertThat(answers.stream().collect(toSet()), empty());
    }

    @Test //Expected result: The query should return a single match
    public void roleUnificationWithLessRelationPlayersInQueryThanHead() {
        QueryBuilder qb = testSet9.tx().graql().infer(true);
        String queryString = "match (role1:$x) isa relation2; get;";
        List<Answer> answers = qb.<GetQuery>parse(queryString).execute();
        assertEquals(answers.size(), 1);
    }

    /**
     * recursive relation having same type for different role players
     * tests for handling recursivity and equivalence of queries and relations
     */
    @Test //Expected result: The query should return a unique match
    public void transRelationWithEntityGuardsAtBothEnds() {
        QueryBuilder qb = testSet10.tx().graql().infer(true);
        String queryString = "match (role1: $x, role2: $y) isa relation2; get;";
        List<Answer> answers = qb.<GetQuery>parse(queryString).execute();
        assertEquals(answers.size(), 1);
    }

    @Test //Expected result: The query should return a unique match
    public void transRelationWithRelationGuardsAtBothEnds() {
        QueryBuilder qb = testSet11.tx().graql().infer(true);
        String queryString = "match (role1:$x, role2:$y) isa relation3; get;";
        assertEquals(qb.<GetQuery>parse(queryString).execute().size(), 1);
    }

    @Test //Expected result: The query should return two unique matches
    public void circularRuleDependencies() {
        QueryBuilder qb = testSet12.tx().graql().infer(true);
        String queryString = "match (role1:$x, role2:$y) isa relation3; get;";
        List<Answer> answers = qb.<GetQuery>parse(queryString).execute();
        assertEquals(answers.size(), 2);
    }

    @Test //Expected result: The query should return a unique match
    public void rulesInteractingWithTypeHierarchy() {
        QueryBuilder qb = testSet13.tx().graql().infer(true);
        String queryString = "match (role1:$x, role2:$y) isa relation2; get;";
        List<Answer> answers = qb.<GetQuery>parse(queryString).execute();
        assertEquals(answers.size(), 1);
    }

    @Test //Expected result: When the head of a rule contains resource assertions, the respective unique resources should be generated or reused.
    public void reusingResources() {
        QueryBuilder qb = testSet14.tx().graql().infer(true);

        String queryString = "match $x isa entity1, has res1 $y; get;";
        List<Answer> answers = qb.<GetQuery>parse(queryString).execute();
        String queryString2 = "match $x isa res1; get;";
        List<Answer> answers2 = qb.<GetQuery>parse(queryString2).execute();

        assertEquals(answers.size(), 2);
        assertEquals(answers2.size(), 1);
    }

    @Test
    public void whenReasoningWithResourcesWithRelationVar_ResultsAreComplete() {
        QueryBuilder qb = testSet14.tx().graql().infer(true);

        VarPattern has = var("x").has(Label.of("res1"), var("y"), var("r"));
        List<Answer> answers = qb.match(has).get().execute();
        assertEquals(answers.size(), 2);
        answers.forEach(a -> assertTrue(a.vars().contains(var("r"))));
    }

    @Test
    public void whenExecutingAQueryWithImplicitTypes_InferenceHasAtLeastAsManyResults() {
        QueryBuilder withInference = testSet14.tx().graql().infer(true);
        QueryBuilder withoutInference = testSet14.tx().graql().infer(false);

        VarPattern owner = label(HAS_OWNER.getLabel("res1"));
        VarPattern value = label(HAS_VALUE.getLabel("res1"));
        VarPattern hasRes = label(HAS.getLabel("res1"));

        Function<QueryBuilder, GetQuery> query = qb -> qb.match(
                var().rel(owner, "x").rel(value, "y").isa(hasRes),
                var("a").has("res1", var("b"))  // This pattern is added only to encourage reasoning to activate
        ).get();

        Set<Answer> resultsWithInference = query.apply(withInference).stream().collect(toSet());
        Set<Answer> resultsWithoutInference = query.apply(withoutInference).stream().collect(toSet());

        assertThat(resultsWithoutInference, not(empty()));
        assertThat(Sets.difference(resultsWithoutInference, resultsWithInference), empty());
    }

    //TODO potentially a graql bug when executing match insert on shared resources
    @Ignore
    @Test //Expected result: When the head of a rule contains resource assertions, the respective unique resources should be generated or reused.
    public void reusingResources2() {
        QueryBuilder qb = testSet15.tx().graql().infer(true);
        String queryString = "match $x isa entity1, has res2 $y;";
        List<Answer> answers = qb.<GetQuery>parse(queryString).execute();
        assertEquals(answers.size(), 1);

        String queryString2 = "match $x isa res2;";
        List<Answer> answers2 = qb.<GetQuery>parse(queryString2).execute();
        assertEquals(answers2.size(), 1);
        assertTrue(answers2.iterator().next().get(var("x")).isAttribute());
        String queryString3 = "match $x isa res1; $y isa res2;";
        List<Answer> answers3 = qb.<GetQuery>parse(queryString3).execute();
        assertEquals(answers3.size(), 1);

        assertTrue(answers3.iterator().next().get(var("x")).isAttribute());
        assertTrue(answers3.iterator().next().get(var("y")).isAttribute());
    }

    @Test //Expected result: When the head of a rule contains resource assertions, the respective unique resources should be generated or reused.
    public void reusingResources3() {
        QueryBuilder qb = testSet16.tx().graql().infer(true);

        String queryString = "match $x isa entity1, has res1 $y; $z isa relation1; get;";
        List<Answer> answers = qb.<GetQuery>parse(queryString).execute();
        assertEquals(answers.size(), 1);
        answers.forEach(ans ->
                {
                    assertTrue(ans.get(var("x")).isEntity());
                    assertTrue(ans.get(var("y")).isAttribute());
                    assertTrue(ans.get(var("z")).isRelationship());
                }
        );

        String queryString2 = "match $x isa relation1, has res1 $y; get;";
        List<Answer> answers2 = qb.<GetQuery>parse(queryString2).execute();
        assertEquals(answers2.size(), 1);
        answers2.forEach(ans ->
                {
                    assertTrue(ans.get(var("x")).isRelationship());
                    assertTrue(ans.get(var("y")).isAttribute());
                }
        );
    }

    @Test //Expected result: When the head of a rule contains resource assertions, the respective unique resources should be generated or reused.
    public void reusingResources4() {
        QueryBuilder qb = testSet17.tx().graql().infer(true);
        String queryString = "match $x has res2 $r; get;";
        List<Answer> answers = qb.<GetQuery>parse(queryString).execute();
        assertEquals(answers.size(), 1);
    }

    @Test //Expected result: When the head of a rule contains resource assertions, the respective unique resources should be generated or reused.
    public void inferringSpecificResourceValue() {
        QueryBuilder qb = testSet18.tx().graql().infer(true);
        String queryString = "match $x has res1 'value'; get;";
        String queryString2 = "match $x has res1 $r; get;";
        GetQuery query = qb.parse(queryString);
        GetQuery query2 = qb.parse(queryString2);
        List<Answer> answers = query.execute();
        List<Answer> answers2 = query2.execute();
        List<Answer> requeriedAnswers = query.execute();
        assertEquals(answers.size(), 2);
        assertEquals(answers.size(), answers2.size());
        assertEquals(answers.size(), requeriedAnswers.size());
        assertTrue(answers.containsAll(requeriedAnswers));
    }

    @Test //Expected result: Two answers obtained only if the rule query containing sub type is correctly executed.
    public void instanceTypeHierarchyRespected_queryHasSuperTypes(){
        QueryBuilder qb = testSet19.tx().graql().infer(true);
        String queryString = "match " +
                "$x isa entity1;" +
                "$y isa entity1;" +
                "(role1: $x, role2: $y) isa relation1;";
        String queryString2 = queryString + "$y has name 'a';";
        List<Answer> answers = qb.<GetQuery>parse(queryString + " get;").execute();
        assertEquals(answers.size(), 2);
        List<Answer> answers2 = qb.<GetQuery>parse(queryString2 + " get;").execute();
        assertEquals(answers2.size(), 2);
    }

    @Test //Expected result: Single answer obtained only if the rule query containing super type is correctly executed.
    public void instanceTypeHierarchyRespected_querySpecialisesType(){
        QueryBuilder qb = testSet19.tx().graql().infer(true);
        String queryString = "match " +
                "$x isa entity1;" +
                "$y isa subEntity1;" +
                "(role1: $x, role2: $y) isa relation1;";
        String queryString2 = queryString + "$y has name 'a';";

        List<Answer> answers = qb.<GetQuery>parse(queryString + " get;").execute();
        assertEquals(answers.size(), 1);
        List<Answer> answers2 = qb.<GetQuery>parse(queryString2 + " get;").execute();
        assertEquals(answers2.size(), 1);
    }

    @Test //Expected result: Single answer obtained only if the rule query containing super type is correctly executed.
    public void instanceTypeHierarchyRespected_queryOverwritesTypes(){
        QueryBuilder qb = testSet19.tx().graql().infer(true);
        String queryString = "match " +
                "$x isa subEntity1;" +
                "$y isa entity1;" +
                "(role1: $x, role2: $y) isa relation1;";
        String queryString2 = queryString + "$y has name 'a';";

        List<Answer> answers = qb.<GetQuery>parse(queryString + "get;").execute();
        assertEquals(answers.size(), 2);
        List<Answer> answers2 = qb.<GetQuery>parse(queryString2 + "get;").execute();
        assertEquals(answers2.size(), 2);
    }

    @Test //Expected result: Two answers obtained only if the rule query containing sub type is correctly executed.
    public void instanceTypeHierarchyRespected_queryHasSuperTypes_recursiveRule(){
        QueryBuilder qb = testSet19recursive.tx().graql().infer(true);
        String queryString = "match " +
                "$x isa entity1;" +
                "$y isa entity1;" +
                "(role1: $x, role2: $y) isa relation1;";
        String queryString2 = queryString + "$y has name 'a';";
        List<Answer> answers = qb.<GetQuery>parse(queryString + " get;").execute();
        assertEquals(answers.size(), 2);
        List<Answer> answers2 = qb.<GetQuery>parse(queryString2 + " get;").execute();
        assertEquals(answers2.size(), 2);
    }

    @Test //Expected result: Single answer obtained only if the rule query containing super type is correctly executed.
    public void instanceTypeHierarchyRespected_querySpecialisesType_recursiveRule(){
        QueryBuilder qb = testSet19recursive.tx().graql().infer(true);
        String queryString = "match " +
                "$x isa entity1;" +
                "$y isa subEntity1;" +
                "(role1: $x, role2: $y) isa relation1;";
        String queryString2 = queryString + "$y has name 'a';";

        List<Answer> answers = qb.<GetQuery>parse(queryString + " get;").execute();
        assertEquals(answers.size(), 1);
        List<Answer> answers2 = qb.<GetQuery>parse(queryString2 + " get;").execute();
        assertEquals(answers2.size(), 1);
    }

    @Test //Expected result: Single answer obtained only if the rule query containing super type is correctly executed.
    public void instanceTypeHierarchyRespected_queryOverwritesTypes_recursiveRule(){
        QueryBuilder qb = testSet19recursive.tx().graql().infer(true);
        String queryString = "match " +
                "$x isa subEntity1;" +
                "$y isa entity1;" +
                "(role1: $x, role2: $y) isa relation1;";
        String queryString2 = queryString + "$y has name 'a';";

        List<Answer> answers = qb.<GetQuery>parse(queryString + " get;").execute();
        assertEquals(answers.size(), 2);
        List<Answer> answers2 = qb.<GetQuery>parse(queryString2 + " get;").execute();
        assertEquals(answers2.size(), 2);
    }

    @Test //Expected result: Both queries should return a single equal match as they trigger the same rule.
    public void reasoningOverRelationHierarchy(){
        QueryBuilder qb = testSet20.tx().graql().infer(true);
        String queryString = "match (role1: $x, role2: $y) isa relation1; get;";
        String queryString2 = "match (role1: $x, role2: $y) isa sub-relation1; get;";
        List<Answer> answers = qb.<GetQuery>parse(queryString).execute();
        List<Answer> answers2 = qb.<GetQuery>parse(queryString2).execute();
        assertEquals(answers.size(), 1);
        assertTrue(answers.containsAll(answers2));
        assertTrue(answers2.containsAll(answers));
    }

    @Test //Expected result: Both queries should return a single equal match as they trigger the same rule.
    public void reasoningOverEntityHierarchy(){
        QueryBuilder qb = testSet21.tx().graql().infer(true);
        String queryString = "match $x isa entity1; get;";
        String queryString2 = "match $x isa sub-entity1; get;";
        List<Answer> answers = qb.<GetQuery>parse(queryString).execute();
        List<Answer> answers2 = qb.<GetQuery>parse(queryString2).execute();
        assertEquals(answers.size(), 1);
        assertTrue(answers.containsAll(answers2));
        assertTrue(answers2.containsAll(answers));
    }

    @Test //Expected result: Returns db and inferred relations + their inverses and relations with self for all entities
    public void reasoningWithRepeatingRoles(){
        QueryBuilder qb = testSet22.tx().graql().infer(true);
        String queryString = "match (friend:$x1, friend:$x2) isa knows-trans; get;";
        List<Answer> answers = qb.<GetQuery>parse(queryString).execute();
        assertEquals(answers.size(), 16);
    }

    @Test //Expected result: The same set of results is always returned
    public void reasoningWithLimitHigherThanNumberOfResults_ReturnsConsistentResults(){
        QueryBuilder qb = testSet23.tx().graql().infer(true);
        String queryString = "match (friend1:$x1, friend2:$x2) isa knows-trans;limit 60; get;";
        List<Answer> oldAnswers = qb.<GetQuery>parse(queryString).execute();
        for(int i = 0; i < 5 ; i++) {
            List<Answer> answers = qb.<GetQuery>parse(queryString).execute();
            assertEquals(answers.size(), 6);
            assertTrue(answers.containsAll(oldAnswers));
            assertTrue(oldAnswers.containsAll(answers));
        }
    }

    @Test //Expected result: Relations between all entity instances including relation between each instance and itself
    public void reasoningWithEntityTypes() {
        QueryBuilder qb = testSet24.tx().graql().infer(true);
        QueryBuilder qbm = testSet24.tx().graql().infer(true);
        String queryString = "match (role1:$x1, role2:$x2) isa relation1; get;";
        List<Answer> answers = qb.<GetQuery>parse(queryString).execute();
        List<Answer> answers2 = qbm.<GetQuery>parse(queryString).execute();
        assertEquals(answers.size(), 9);
        assertEquals(answers2.size(), 9);
        assertTrue(answers.containsAll(answers2));
        assertTrue(answers2.containsAll(answers));
    }

    @Test //Expected result: Relations between all entity instances including relation between each instance and itself
    public void reasoningWithEntityTypes_WithNeqProperty() {
        QueryBuilder qb = testSet24.tx().graql().infer(true);
        QueryBuilder qbm = testSet24.tx().graql().infer(true).materialise(true);
        String queryString = "match (role1:$x1, role2:$x2) isa relation2; get;";
        List<Answer> answers = qb.<GetQuery>parse(queryString).execute();
        assertEquals(answers.size(), 6);
        List<Answer> answers2 = qbm.<GetQuery>parse(queryString).execute();
        assertEquals(answers2.size(), 6);
        assertTrue(answers.containsAll(answers2));
        assertTrue(answers2.containsAll(answers));
    }

    @Test //Expected result: Timeline is correctly recognised via applying resource comparisons in the rule body
    public void reasoningWithResourceValueComparison() {
        QueryBuilder qb = testSet25.tx().graql().infer(true);
        String queryString = "match (predecessor:$x1, successor:$x2) isa message-succession; get;";
        List<Answer> answers = qb.<GetQuery>parse(queryString).execute();
        assertEquals(answers.size(), 10);
    }

    //tests if partial substitutions are propagated correctly - atom disjointness may lead to variable loss (bug #15476)
    @Test //Expected result: 2 relations obtained by correctly finding reified relations
    public void reasoningWithReifiedRelations() {
        QueryBuilder qb = testSet26.tx().graql().infer(true);
        String queryString = "match (role1: $x1, role2: $x2) isa relation2; get;";
        List<Answer> answers = qb.<GetQuery>parse(queryString).execute();
        assertEquals(answers.size(), 2);

        String queryString2 = "match " +
                "$b isa entity2;" +
                "$b has res1 'value';" +
                "$rel1 has res2 'value1';" +
                "$rel1 (role1: $p, role2: $b) isa relation1;" +
                "$rel2 has res2 'value2';" +
                "$rel2 (role1: $c, role2: $b) isa relation1; get;";
        List<Answer> answers2 = qb.<GetQuery>parse(queryString2).execute();
        assertEquals(answers2.size(), 2);
        Set<Var> vars = Sets.newHashSet(var("b"), var("p"), var("c"), var("rel1"), var("rel2"));
        answers2.forEach(ans -> assertTrue(ans.vars().containsAll(vars)));
    }

    @Test //Expected result: 2 relations obtained by correctly finding reified relations
    public void reasoningWithNeqProperty() {
        QueryBuilder qb = testSet27.tx().graql().infer(true);
        String queryString = "match (related-state: $s) isa holds; get;";

        List<Answer> answers = qb.<GetQuery>parse(queryString).execute();
        List<Answer> exact = qb.<GetQuery>parse("match $s isa state, has name 's2'; get;").execute();
        assertTrue(answers.containsAll(exact));
        assertTrue(exact.containsAll(answers));
    }

    @Test //Expected result: number of answers equal to specified limit (no duplicates produced)
    public void duplicatesNotProducedWhenResolvingNonResolvableConjunctionsWithoutType(){
        QueryBuilder qb = testSet28.tx().graql().infer(true);
        String queryString = "match " +
                "(role1: $x, role2: $y);" +
                "(role1: $y, role2: $z);" +
                "(role3: $z, role4: $w) isa relation3;" +
                "limit 3; get;";

        assertEquals(qb.<GetQuery>parse(queryString).execute().size(), 3);
    }

    @Test //Expected result: no answers (if types were incorrectly inferred the query would yield answers)
    public void relationTypesAreCorrectlyInferredInConjunction_TypeArePresent(){
        QueryBuilder qb = testSet28.tx().graql().infer(true);
        String queryString = "match " +
                "(role1: $x, role2: $y) isa relation1;" +
                "(role1: $y, role2: $z) isa relation1;" +
                "(role3: $z, role4: $w) isa relation3; get;";

        assertThat(qb.<GetQuery>parse(queryString).execute(), empty());
    }

    @Test
    public void relationTypesAreCorrectlyInferredInConjunction_TypesAreAbsent(){
        QueryBuilder qb = testSet28b.tx().graql().infer(true);
        String queryString = "match " +
                "$a isa entity1;" +
                "($a, $b); $b isa entity3;" +
                "($b, $c);" +
                "get;";

        List<Answer> answers = qb.<GetQuery>parse(queryString).execute();
        assertEquals(answers.size(), 4);
        answers.forEach(ans -> assertEquals(ans.size(), 3));
    }

    @Test
    public void relationTypesAreCorrectlyInferredInConjunction_TypesAreAbsent_DisconnectedQuery(){
        QueryBuilder qb = testSet28b.tx().graql().infer(true);
        String queryString = "match " +
                "$a isa entity1;" +
                "($a, $b); $b isa entity3;" +
                "($c, $d);" +
                "get;";

        List<Answer> answers = qb.<GetQuery>parse(queryString).execute();
        assertEquals(answers.size(), 10);
        answers.forEach(ans -> assertEquals(ans.size(), 4));
    }

    @Test
    public void relationTypesAreCorrectlyInferredInConjunction_TypesAreAbsent_WithRelationWithoutAnyBounds(){
        QueryBuilder qb = testSet28b.tx().graql().infer(true);
        String queryString = "match " +
                "$a isa entity1;" +
                "($a, $b); $b isa entity3;" +
                "($b, $c);" +
                "($c, $d);" +
                "get;";

        List<Answer> answers = qb.<GetQuery>parse(queryString).execute();
        assertEquals(answers.size(), 6);
        answers.forEach(ans -> assertEquals(ans.size(), 4));
    }

    @Test //tests a query containing a neq predicate bound to a recursive relation
    public void recursiveRelationWithNeqPredicate(){
        QueryBuilder qb = testSet29.tx().graql().infer(true);
        String baseQueryString = "match " +
                "(role1: $x, role2: $y) isa binary-base;" +
                "$x != $y;";
        String queryString = baseQueryString + "$y has name 'c'; get;";

        List<Answer> baseAnswers = qb.<GetQuery>parse(baseQueryString + "get;").execute();
        assertEquals(baseAnswers.size(), 6);
        baseAnswers.forEach(ans -> {
            assertEquals(ans.size(), 2);
            assertNotEquals(ans.get("x"), ans.get("y"));
        });

        String explicitString = "match " +
                "(role1: $x, role2: $y) isa binary-base;" +
                "$y has name 'c';" +
                "{$x has name 'a';} or {$x has name 'b';}; get;";

        List<Answer> answers = qb.<GetQuery>parse(queryString).execute();
        List<Answer> answers2 = qb.<GetQuery>parse(explicitString).execute();
        assertTrue(answers.containsAll(answers2));
        assertTrue(answers2.containsAll(answers));
    }

    /**
     * Tests a scenario in which the neq predicate binds free variables of two recursive equivalent relations.
     * Corresponds to the following pattern:
     *
     *                     x
     *                   /    \
     *                 /        \
     *               v           v
     *              y     !=      z
     */
    @Test
    public void recursiveRelationsWithSharedNeqPredicate_relationsAreEquivalent(){
        QueryBuilder qb = testSet29.tx().graql().infer(true);
        String baseQueryString = "match " +
                "(role1: $x, role2: $y) isa binary-base;" +
                "(role1: $x, role2: $z) isa binary-base;" +
                "$y != $z;";

        List<Answer> baseAnswers = qb.<GetQuery>parse(baseQueryString + "get;").execute();
        assertEquals(baseAnswers.size(), 18);
        baseAnswers.forEach(ans -> {
            assertEquals(ans.size(), 3);
            assertNotEquals(ans.get("y"), ans.get("z"));
        });

        String queryString = baseQueryString + "$x has name 'a';";
        String explicitString = "match " +
                "$x has name 'a';" +
                "{$y has name 'a';$z has name 'b';} or " +
                "{$y has name 'a';$z has name 'c';} or " +
                "{$y has name 'b';$z has name 'a';} or" +
                "{$y has name 'b';$z has name 'c';} or " +
                "{$y has name 'c';$z has name 'a';} or " +
                "{$y has name 'c';$z has name 'b';};";

        List<Answer> answers = qb.<GetQuery>parse(queryString + "get;").execute();
        List<Answer> answers2 = qb.infer(false).<GetQuery>parse(explicitString + "get;").execute();
        assertTrue(baseAnswers.containsAll(answers));
        assertTrue(answers.containsAll(answers2));
        assertTrue(answers2.containsAll(answers));
    }

    /**
     * Tests a scenario in which the neq predicate prevents loops by binding free variables
     * of two recursive non-equivalent relations. Corresponds to the following pattern:
     *
     *                     y
     *                    ^  \
     *                  /      \
     *                /          v
     *              x     !=      z
     */
    @Test
    public void multipleRecursiveRelationsWithSharedNeqPredicate_neqPredicatePreventsLoops(){
        QueryBuilder qb = testSet29.tx().graql().infer(true);
        String baseQueryString = "match " +
                "(role1: $x, role2: $y) isa binary-base;" +
                "(role1: $y, role2: $z) isa binary-base;" +
                "$x != $z;";

        List<Answer> baseAnswers = qb.<GetQuery>parse(baseQueryString + "get;").execute();
        assertEquals(baseAnswers.size(), 18);
        baseAnswers.forEach(ans -> {
            assertEquals(ans.size(), 3);
            assertNotEquals(ans.get("x"), ans.get("z"));
        });

        String queryString = baseQueryString + "$x has name 'a';";

        String explicitString = "match " +
                "$x has name 'a';" +
                "{$y has name 'a';$z has name 'b';} or " +
                "{$y has name 'a';$z has name 'c';} or " +
                "{$y has name 'b';$z has name 'c';} or " +
                "{$y has name 'b';$z has name 'b';} or " +
                "{$y has name 'c';$z has name 'c';} or " +
                "{$y has name 'c';$z has name 'b';};";

        List<Answer> answers = qb.<GetQuery>parse(queryString + "get;").execute();
        List<Answer> answers2 = qb.infer(false).<GetQuery>parse(explicitString + "get;").execute();
        assertTrue(answers.containsAll(answers2));
        assertTrue(answers2.containsAll(answers));
    }

    /**
     * Tests a scenario in which the multiple neq predicates are present but bind at most single var in a relation.
     * Corresponds to the following pattern:
     *
     *              y       !=      z1
     *               ^              ^
     *                 \           /
     *                   \       /
     *                      x[a]
     *                   /      \
     *                 /          \
     *                v            v
     *              y2     !=      z2
     */
    @Test
    public void multipleRecursiveRelationsWithMultipleSharedNeqPredicates_symmetricPattern(){
        QueryBuilder qb = testSet29.tx().graql().infer(true);
        String baseQueryString = "match " +
                "(role1: $x, role2: $y1) isa binary-base;" +
                "(role1: $x, role2: $z1) isa binary-base;" +
                "(role1: $x, role2: $y2) isa binary-base;" +
                "(role1: $x, role2: $z2) isa binary-base;" +

                "$y1 != $z1;" +
                "$y2 != $z2;";

        List<Answer> baseAnswers = qb.<GetQuery>parse(baseQueryString + "get;").execute();
        assertEquals(baseAnswers.size(), 108);
        baseAnswers.forEach(ans -> {
            assertEquals(ans.size(), 5);
            assertNotEquals(ans.get("y1"), ans.get("z1"));
            assertNotEquals(ans.get("y2"), ans.get("z2"));
        });

        String queryString = baseQueryString + "$x has name 'a';";

        List<Answer> answers = qb.<GetQuery>parse(queryString + "get;").execute();
        assertEquals(answers.size(), 36);
        answers.forEach(ans -> {
            assertEquals(ans.size(), 5);
            assertNotEquals(ans.get("y1"), ans.get("z1"));
            assertNotEquals(ans.get("y2"), ans.get("z2"));
        });
    }

    /**
     * Tests a scenario in which a single relation has both variables bound with two different neq predicates.
     * Corresponds to the following pattern:
     *
     *                  x[a]  - != - >  z1
     *                  |
     *                  |
     *                  v
     *                  y     - != - >  z2
     */
    @Test
    public void multipleRecursiveRelationsWithMultipleSharedNeqPredicates(){
        QueryBuilder qb = testSet29.tx().graql().infer(true);
        String baseQueryString = "match " +
                "(role1: $x, role2: $y) isa binary-base;" +
                "$x != $z1;" +
                "$y != $z2;" +
                "(role1: $x, role2: $z1) isa binary-base;" +
                "(role1: $y, role2: $z2) isa binary-base;";

        List<Answer> baseAnswers = qb.<GetQuery>parse(baseQueryString + "get;").execute();
        assertEquals(baseAnswers.size(), 36);
        baseAnswers.forEach(ans -> {
            assertEquals(ans.size(), 4);
            assertNotEquals(ans.get("x"), ans.get("z1"));
            assertNotEquals(ans.get("y"), ans.get("z2"));
        });

        String queryString = baseQueryString + "$x has name 'a';";

        List<Answer> answers = qb.<GetQuery>parse(queryString + "get;").execute();
        assertEquals(answers.size(), 12);
        answers.forEach(ans -> {
            assertEquals(ans.size(), 4);
            assertNotEquals(ans.get("x"), ans.get("z1"));
            assertNotEquals(ans.get("y"), ans.get("z2"));
        });
    }

    @Test //tests whether shared resources are recognised correctly
    public void inferrableRelationWithRolePlayersSharingResource(){
        QueryBuilder qb = testSet29.tx().graql().infer(true);
        String queryString = "match " +
                "(role1: $x, role2: $y) isa binary-base;" +
                "$x has name $n;" +
                "$y has name $n;" +
                "get;";

        String queryString2 = "match " +
                "(role1: $x, role2: $y) isa binary-base;" +
                "$x has name $n;" +
                "$y has name $n;" +
                "$n val 'a';" +
                "get;";

        String queryString3 = "match " +
                "(role1: $x, role2: $y) isa binary-base;" +
                "$x has name 'a';" +
                "$y has name 'a';" +
                "get;";

        List<Answer> answers = qb.<GetQuery>parse(queryString).execute();
        List<Answer> answers2 = qb.<GetQuery>parse(queryString2).execute();
        List<Answer> answers3 = qb.<GetQuery>parse(queryString3).execute();

        assertEquals(answers.size(), 3);
        answers.forEach(ans -> {
            assertEquals(ans.size(), 3);
            assertEquals(ans.get("x"), ans.get("y"));
        });

        assertEquals(answers2.size(), 1);
        assertEquals(answers3.size(), 1);
        answers2.stream()
                .map(a -> a.project(Sets.newHashSet(var("x"), var("y"))))
                .forEach(a -> assertTrue(answers3.contains(a)));
    }

    @Test
<<<<<<< HEAD
    public void binaryRelationWithDifferentVariantsOfVariableRoles(){
        QueryBuilder qb = testSet29.tx().graql().infer(true);

        //9 binary-base instances with {role, role2} = 2 roles for r2 -> 18 answers
        String queryString = "match " +
                "(role1: $a, $r2: $b) isa binary-base;" +
                "get;";

        String equivalentQueryString = "match " +
                "($r1: $a, $r2: $b) isa binary-base;" +
                "$r1 label 'role1';" +
                "get $a, $b, $r2;";

        List<Answer> answers = qb.<GetQuery>parse(queryString).execute();
        List<Answer> equivalentAnswers = qb.<GetQuery>parse(equivalentQueryString).execute();
        assertEquals(answers.size(), 18);
        assertTrue(CollectionUtils.isEqualCollection(answers, equivalentAnswers));

        //9 binary-base instances with {role, role1, role2} = 3 roles for r2 -> 27 answers
        String queryString2 = "match " +
                "(role: $a, $r2: $b) isa binary-base;" +
                "get;";

        String equivalentQueryString2 = "match " +
                "($r1: $a, $r2: $b) isa binary-base;" +
                "$r1 label 'role';" +
                "get $a, $b, $r2;";

        List<Answer> answers2 = qb.<GetQuery>parse(queryString2).execute();
        List<Answer> equivalentAnswers2 = qb.<GetQuery>parse(equivalentQueryString2).execute();
        assertEquals(answers2.size(), 27);
        assertTrue(CollectionUtils.isEqualCollection(answers2, equivalentAnswers2));

        //role variables bound hence should return original 9 instances
        String queryString3 = "match " +
                "($r1: $a, $r2: $b) isa binary-base;" +
                "$r1 label 'role';" +
                "$r2 label 'role2';" +
                "get $a, $b;";

        String equivalentQueryString3 = "match " +
                "(role1: $a, role2: $b) isa binary-base;" +
                "get;";

        List<Answer> answers3 = qb.<GetQuery>parse(queryString3).execute();
        List<Answer> equivalentAnswers3 = qb.<GetQuery>parse(equivalentQueryString3).execute();
        assertEquals(answers3.size(), 9);
        assertTrue(CollectionUtils.isEqualCollection(answers3, equivalentAnswers3));

        //9 relation instances with 7 possible permutations for each - 63 answers
        String queryString4 = "match " +
                "($r1: $a, $r2: $b) isa binary-base;" +
                "get;";

        List<Answer> answers4 = qb.<GetQuery>parse(queryString4).execute();
        assertEquals(answers4.size(), 63);
    }

    @Test
    public void binaryRelationWithVariableRoles_basicSet(){
        final int conceptDOF = 2;
        ternaryNaryRelationWithVariableRoles("binary", conceptDOF);
    }

    @Test
    public void binaryRelationWithVariableRoles_extendedSet(){
        final int conceptDOF = 3;
        ternaryNaryRelationWithVariableRoles("binary-base", conceptDOF);
    }

    @Test
    public void ternaryRelationWithVariableRoles_basicSet(){
        /*
        As each vertex is a starting point for {a, b, c} x {a, b c} = 9 relations, starting with a we have:

        (r1: a, r2: a, r3: a), (r1: a, r2: a, r3: b), (r1: a, r2: a, r3: c)
        (r1: a, r2: b, r3: a), (r1: a, r2: b, r3: b), (r1: a, r2: b, r3: c)
        (r1: a, r2: c, r3: a), (r1: a, r2: c, r3: b), (r1: a. r2: c, r3: c)

        If we generify two roles each of these produces 7 answers, taking (r1: a, r2: b, r3:c) we have:

        (a, r2: b, r3: c)
        (a, r: b, r3: c)
        (a, r2: b, r: c)
        (a, r3: c, r2: b)
        (a, r3: c, r: b)
        (a, r: c, r2: b)
        (a, r: b, r: c)

        plus
        (a, r: c, r: b) but this one is counted in (r1: a, r2: c, r3:b)
        hence 7 answers per single relation.
        */
        final int conceptDOF = 2;
        ternaryNaryRelationWithVariableRoles("ternary", conceptDOF);
    }

    @Test
    public void ternaryRelationWithVariableRoles_extendedSet(){
        final int conceptDOF = 3;
        ternaryNaryRelationWithVariableRoles("ternary-base", conceptDOF);
    }

    @Test
    public void quaternaryRelationWithVariableRoles_basicSet(){
        final int conceptDOF = 2;
        ternaryNaryRelationWithVariableRoles("quaternary", conceptDOF);
    }

    @Test
    public void quaternaryRelationWithVariableRoles2_extendedSet(){
        final int conceptDOF = 3;
        ternaryNaryRelationWithVariableRoles("quaternary-base", conceptDOF);
    }

    private void ternaryNaryRelationWithVariableRoles(String label, int conceptDOF){
        GraknTx graph = testSet29.tx();
        QueryBuilder qb = graph.graql().infer(true);
        final int arity = (int) graph.getRelationshipType(label).relates().count();

        VarPattern resourcePattern = var("a1").has("name", "a");

        //This query generalises all roles but the first one.
        VarPattern pattern = var().rel("role1", "a1");
        for(int i = 2; i <= arity ; i++) pattern = pattern.rel(var("r" + i), "a" + i);
        pattern = pattern.isa(label);

        List<Answer> answers = qb.match(pattern.and(resourcePattern)).get().execute();
        assertEquals(answers.size(), answerCombinations(arity-1, conceptDOF));

        //We get extra conceptDOF degrees of freedom by removing the resource constraint on $a1 and the set is symmetric.
        List<Answer> answers2 = qb.match(pattern).get().execute();
        assertEquals(answers2.size(), answerCombinations(arity-1, conceptDOF) * conceptDOF);


        //The general case of mapping all available Rps
        VarPattern generalPattern = var();
        for(int i = 1; i <= arity ; i++) generalPattern = generalPattern.rel(var("r" + i), "a" + i);
        generalPattern = generalPattern.isa(label);

        List<Answer> answers3 = qb.match(generalPattern).get().execute();
        assertEquals(answers3.size(), answerCombinations(arity, conceptDOF));
    }

    /**
     *Each role player variable can be mapped to either of the conceptDOF concepts and these can repeat.
     *Each role variable can be mapped to either of RPs roles and only meta roles can repeat.

     *For the case of conceptDOF = 3, roleDOF = 3.
     *We start by considering the number of meta roles we allow.
     *If we consider only non-meta roles, considering each relation player we get:
     *C^3_0 x 3.3 x 3.2 x 3 = 162 combinations
     *
     *If we consider single metarole - C^3_1 = 3 possibilities of assigning them:
     *C^3_1 x 3.3 x 3.2 x 3 = 486 combinations
     *
     *Two metaroles - again C^3_2 = 3 possibilities of assigning them:
     *C^3_2 x 3.3 x 3   x 3 = 243 combinations
     *
     *Three metaroles, C^3_3 = 1 possiblity of assignment:
     *C^3_3 x 3   x 3   x 3 = 81 combinations
     *
     *-> Total = 918 different answers
     *In general, for i allowed meta roles we have:
     *C^{RP}_i PRODUCT_{j = RP-i}{ (conceptDOF)x(roleDOF-j) } x PRODUCT_i{ conceptDOF} } answers.
     *
     *So total number of answers is:
     *SUM_i{ C^{RP}_i PRODUCT_{j = RP-i}{ (conceptDOF)x(roleDOF-j) } x PRODUCT_i{ conceptDOF} }
     * @param RPS number of relation players available
     * @param conceptDOF number of concept degrees of freedom
     * @return number of answer combinations
     */
    private int answerCombinations(int RPS, int conceptDOF) {
        int answers = 0;
        //i is the number of meta roles
        for (int i = 0; i <= RPS; i++) {
            int RPProduct = 1;
            //rps with non-meta roles
            for (int j = 0; j < RPS - i; j++) RPProduct *= conceptDOF * (RPS - j);
            //rps with meta roles
            for (int k = 0; k < i; k++) RPProduct *= conceptDOF;
            answers += CombinatoricsUtils.binomialCoefficient(RPS, i) * RPProduct;
        }
        return answers;
=======
    public void ternaryRelationsRequiryingDifferentMultiunifiers(){
        QueryBuilder qb = testSet29.tx().graql().infer(true);

        String queryString = "match " +
                "(role1: $a, role2: $b, role3: $c) isa ternary;" +
                "get;";

        String queryString2 = "match " +
                "(role: $a, role2: $b, role: $c) isa ternary;" +
                "$b has name 'b';" +
                "get;";

        String queryString3 = "match " +
                "($r: $a) isa ternary;" +
                "get;";

        String queryString4 = "match " +
                "($r: $b) isa ternary;" +
                "$b has name 'b';" +
                "get;";

        String queryString5 = "match " +
                "$r($role: $x) isa ternary;" +
                "get;";

        List<Answer> answers = qb.<GetQuery>parse(queryString).execute();
        List<Answer> answers2 = qb.<GetQuery>parse(queryString2).execute();
        List<Answer> answers3 = qb.<GetQuery>parse(queryString3).execute();
        List<Answer> answers4 = qb.<GetQuery>parse(queryString4).execute();
        List<Answer> answers5 = qb.<GetQuery>parse(queryString5).execute();

        assertEquals(answers.size(), 27);
        assertEquals(answers2.size(), 9);
        assertEquals(answers3.size(), 12);
        assertEquals(answers4.size(), 4);
        assertEquals(answers5.size(), 138);
    }

    /**
     * The query should yield 63 answers. As each vertex is a starting point for 9 relations, starting with a we have:
     *
     * (r1: a, r2: a, r3: a), (r1: a, r2: a, r3: b), (r1: a, r2: a, r3: c)
     * (r1: a, r2: b, r3: a), (r1: a, r2: b, r3: b), (r1: a, r2: b, r3: c)
     * (r1: a, r2: c, r3: a), (r1: a, r2: c, r3: b), (r1: a. r2: c, r3: c)
     *
     * If we generify the roles each of these produces 7 answers, taking (r1: a, r2: b, r3:c) we have:
     *
     * (a, r2: b, r3: c)
     * (a, r: b, r3: c)
     * (a, r2: b, r: c)
     * (a, r3: c, r2: b)
     * (a, r3: c, r: b)
     * (a, r: c, r2: b)
     * (a, r: b, r: c)
     *
     * plus
     * (a, r: c, r: b) but this one is counted in (r1: a, r2: c, r3:b)
     * hence 7 answers per single relation.
     */
    @Ignore //TODO will fix in the next PR, it's a role expansion problem not a unifier problem
    @Test
    public void ternaryRelationWithVariableRoles(){
        QueryBuilder qb = testSet29.tx().graql().infer(true);

        String queryString = "match " +
                "(role1: $a, $r2: $b, $r3: $c) isa ternary;" +
                "$a has name 'a';" +
                "get;";

        List<Answer> answers = qb.<GetQuery>parse(queryString).execute();
        assertEquals(answers.size(), 63);
>>>>>>> be8c7415
    }

    @Test //tests scenario where rules define mutually recursive relation and resource and we query for an attributed type corresponding to the relation
    public void mutuallyRecursiveRelationAndResource_queryForAttributedType(){
        QueryBuilder qb = testSet30.tx().graql().infer(true);

        String queryString = "match $p isa pair, has name 'ff'; get;";
        List<Answer> answers = qb.<GetQuery>parse(queryString).execute();
        assertEquals(answers.size(), 16);
    }
}<|MERGE_RESOLUTION|>--- conflicted
+++ resolved
@@ -32,6 +32,7 @@
 import org.junit.Before;
 import org.junit.ClassRule;
 import org.junit.Ignore;
+import org.junit.Rule;
 import org.junit.Test;
 
 import java.util.List;
@@ -942,7 +943,41 @@
     }
 
     @Test
-<<<<<<< HEAD
+    public void ternaryRelationsRequiryingDifferentMultiunifiers(){
+        QueryBuilder qb = testSet29.tx().graql().infer(true);
+
+        String queryString = "match " +
+                "(role1: $a, role2: $b, role3: $c) isa ternary-base;" +
+                "get;";
+
+        String queryString2 = "match " +
+                "(role: $a, role2: $b, role: $c) isa ternary-base;" +
+                "$b has name 'b';" +
+                "get;";
+
+        String queryString3 = "match " +
+                "($r: $a) isa ternary-base;" +
+                "get;";
+
+        String queryString4 = "match " +
+                "($r: $b) isa ternary-base;" +
+                "$b has name 'b';" +
+                "get;";
+
+        List<Answer> answers = qb.<GetQuery>parse(queryString).execute();
+        assertEquals(answers.size(), 27);
+
+        List<Answer> answers2 = qb.<GetQuery>parse(queryString2).execute();
+        assertEquals(answers2.size(), 9);
+
+        List<Answer> answers3 = qb.<GetQuery>parse(queryString3).execute();
+        assertEquals(answers3.size(), 12);
+
+        List<Answer> answers4 = qb.<GetQuery>parse(queryString4).execute();
+        assertEquals(answers4.size(), 4);
+    }
+
+    @Test
     public void binaryRelationWithDifferentVariantsOfVariableRoles(){
         QueryBuilder qb = testSet29.tx().graql().infer(true);
 
@@ -1127,79 +1162,6 @@
             answers += CombinatoricsUtils.binomialCoefficient(RPS, i) * RPProduct;
         }
         return answers;
-=======
-    public void ternaryRelationsRequiryingDifferentMultiunifiers(){
-        QueryBuilder qb = testSet29.tx().graql().infer(true);
-
-        String queryString = "match " +
-                "(role1: $a, role2: $b, role3: $c) isa ternary;" +
-                "get;";
-
-        String queryString2 = "match " +
-                "(role: $a, role2: $b, role: $c) isa ternary;" +
-                "$b has name 'b';" +
-                "get;";
-
-        String queryString3 = "match " +
-                "($r: $a) isa ternary;" +
-                "get;";
-
-        String queryString4 = "match " +
-                "($r: $b) isa ternary;" +
-                "$b has name 'b';" +
-                "get;";
-
-        String queryString5 = "match " +
-                "$r($role: $x) isa ternary;" +
-                "get;";
-
-        List<Answer> answers = qb.<GetQuery>parse(queryString).execute();
-        List<Answer> answers2 = qb.<GetQuery>parse(queryString2).execute();
-        List<Answer> answers3 = qb.<GetQuery>parse(queryString3).execute();
-        List<Answer> answers4 = qb.<GetQuery>parse(queryString4).execute();
-        List<Answer> answers5 = qb.<GetQuery>parse(queryString5).execute();
-
-        assertEquals(answers.size(), 27);
-        assertEquals(answers2.size(), 9);
-        assertEquals(answers3.size(), 12);
-        assertEquals(answers4.size(), 4);
-        assertEquals(answers5.size(), 138);
-    }
-
-    /**
-     * The query should yield 63 answers. As each vertex is a starting point for 9 relations, starting with a we have:
-     *
-     * (r1: a, r2: a, r3: a), (r1: a, r2: a, r3: b), (r1: a, r2: a, r3: c)
-     * (r1: a, r2: b, r3: a), (r1: a, r2: b, r3: b), (r1: a, r2: b, r3: c)
-     * (r1: a, r2: c, r3: a), (r1: a, r2: c, r3: b), (r1: a. r2: c, r3: c)
-     *
-     * If we generify the roles each of these produces 7 answers, taking (r1: a, r2: b, r3:c) we have:
-     *
-     * (a, r2: b, r3: c)
-     * (a, r: b, r3: c)
-     * (a, r2: b, r: c)
-     * (a, r3: c, r2: b)
-     * (a, r3: c, r: b)
-     * (a, r: c, r2: b)
-     * (a, r: b, r: c)
-     *
-     * plus
-     * (a, r: c, r: b) but this one is counted in (r1: a, r2: c, r3:b)
-     * hence 7 answers per single relation.
-     */
-    @Ignore //TODO will fix in the next PR, it's a role expansion problem not a unifier problem
-    @Test
-    public void ternaryRelationWithVariableRoles(){
-        QueryBuilder qb = testSet29.tx().graql().infer(true);
-
-        String queryString = "match " +
-                "(role1: $a, $r2: $b, $r3: $c) isa ternary;" +
-                "$a has name 'a';" +
-                "get;";
-
-        List<Answer> answers = qb.<GetQuery>parse(queryString).execute();
-        assertEquals(answers.size(), 63);
->>>>>>> be8c7415
     }
 
     @Test //tests scenario where rules define mutually recursive relation and resource and we query for an attributed type corresponding to the relation

--- conflicted
+++ resolved
@@ -312,13 +312,8 @@
     @Test //Expected result: The query should return two unique matches
     public void circularRuleDependencies() {
         QueryBuilder qb = testSet12.tx().graql().infer(true);
-<<<<<<< HEAD
         String queryString = "match (role1:$x, role2:$y) isa relation3; get;";
         List<Answer> answers = qb.<GetQuery>parse(queryString).execute();
-=======
-        String queryString = "match (role1:$a, role2:$b) isa relation3;";
-        List<Answer> answers = qb.<MatchQuery>parse(queryString).execute();
->>>>>>> 13b8407a
         assertEquals(answers.size(), 2);
     }
 

/*
 * Grakn - A Distributed Semantic Database
 * Copyright (C) 2016  Grakn Labs Limited
 *
 * Grakn is free software: you can redistribute it and/or modify
 * it under the terms of the GNU General Public License as published by
 * the Free Software Foundation, either version 3 of the License, or
 * (at your option) any later version.
 *
 * Grakn is distributed in the hope that it will be useful,
 * but WITHOUT ANY WARRANTY; without even the implied warranty of
 * MERCHANTABILITY or FITNESS FOR A PARTICULAR PURPOSE.  See the
 * GNU General Public License for more details.
 *
 * You should have received a copy of the GNU General Public License
 * along with Grakn. If not, see <http://www.gnu.org/licenses/gpl.txt>.
 */

package ai.grakn.graql.internal.reasoner;

import ai.grakn.concept.Label;
import ai.grakn.graql.MatchQuery;
import ai.grakn.graql.QueryBuilder;
import ai.grakn.graql.Var;
import ai.grakn.graql.VarPattern;
import ai.grakn.graql.admin.Answer;
import ai.grakn.graql.internal.reasoner.query.QueryAnswers;
import ai.grakn.test.GraknTestSetup;
import ai.grakn.test.SampleKBContext;
import com.google.common.collect.Sets;
import org.junit.Before;
import org.junit.ClassRule;
import org.junit.Ignore;
import org.junit.Test;

import java.util.List;
import java.util.Set;
import java.util.function.Function;

import static ai.grakn.graql.Graql.label;
import static ai.grakn.graql.Graql.var;
import static ai.grakn.util.Schema.ImplicitType.HAS;
import static ai.grakn.util.Schema.ImplicitType.HAS_OWNER;
import static ai.grakn.util.Schema.ImplicitType.HAS_VALUE;
import static java.util.stream.Collectors.toSet;
import static org.hamcrest.Matchers.empty;
import static org.hamcrest.Matchers.not;
import static org.junit.Assert.assertEquals;
import static org.junit.Assert.assertFalse;
import static org.junit.Assert.assertNotEquals;
import static org.junit.Assert.assertThat;
import static org.junit.Assert.assertTrue;
import static org.junit.Assume.assumeTrue;

/**
 * Suite of tests checking different meanders and aspects of reasoning - full reasoning cycle is being tested.
 */
public class ReasoningTests {

    @ClassRule
    public static final SampleKBContext testSet1 = SampleKBContext.preLoad("testSet1.gql").assumeTrue(GraknTestSetup.usingTinker());

    @ClassRule
    public static final SampleKBContext testSet1b = SampleKBContext.preLoad("testSet1b.gql").assumeTrue(GraknTestSetup.usingTinker());

    @ClassRule
    public static final SampleKBContext testSet2 = SampleKBContext.preLoad("testSet2.gql").assumeTrue(GraknTestSetup.usingTinker());

    @ClassRule
    public static final SampleKBContext testSet3 = SampleKBContext.preLoad("testSet3.gql").assumeTrue(GraknTestSetup.usingTinker());

    @ClassRule
    public static final SampleKBContext testSet4 = SampleKBContext.preLoad("testSet4.gql").assumeTrue(GraknTestSetup.usingTinker());

    @ClassRule
    public static final SampleKBContext testSet5 = SampleKBContext.preLoad("testSet5.gql").assumeTrue(GraknTestSetup.usingTinker());

    @ClassRule
    public static final SampleKBContext testSet6 = SampleKBContext.preLoad("testSet6.gql").assumeTrue(GraknTestSetup.usingTinker());

    @ClassRule
    public static final SampleKBContext testSet7 = SampleKBContext.preLoad("testSet7.gql").assumeTrue(GraknTestSetup.usingTinker());

    @ClassRule
    public static final SampleKBContext testSet8 = SampleKBContext.preLoad("testSet8.gql").assumeTrue(GraknTestSetup.usingTinker());

    @ClassRule
    public static final SampleKBContext testSet9 = SampleKBContext.preLoad("testSet9.gql").assumeTrue(GraknTestSetup.usingTinker());

    @ClassRule
    public static final SampleKBContext testSet10 = SampleKBContext.preLoad("testSet10.gql").assumeTrue(GraknTestSetup.usingTinker());

    @ClassRule
    public static final SampleKBContext testSet11 = SampleKBContext.preLoad("testSet11.gql").assumeTrue(GraknTestSetup.usingTinker());

    @ClassRule
    public static final SampleKBContext testSet12 = SampleKBContext.preLoad("testSet12.gql").assumeTrue(GraknTestSetup.usingTinker());

    @ClassRule
    public static final SampleKBContext testSet13 = SampleKBContext.preLoad("testSet13.gql").assumeTrue(GraknTestSetup.usingTinker());

    @ClassRule
    public static final SampleKBContext testSet14 = SampleKBContext.preLoad("testSet14.gql").assumeTrue(GraknTestSetup.usingTinker());

    @ClassRule
    public static final SampleKBContext testSet15 = SampleKBContext.preLoad("testSet15.gql").assumeTrue(GraknTestSetup.usingTinker());

    @ClassRule
    public static final SampleKBContext testSet16 = SampleKBContext.preLoad("testSet16.gql").assumeTrue(GraknTestSetup.usingTinker());

    @ClassRule
    public static final SampleKBContext testSet17 = SampleKBContext.preLoad("testSet17.gql").assumeTrue(GraknTestSetup.usingTinker());

    @ClassRule
    public static final SampleKBContext testSet18 = SampleKBContext.preLoad("testSet18.gql").assumeTrue(GraknTestSetup.usingTinker());

    @ClassRule
    public static final SampleKBContext testSet19 = SampleKBContext.preLoad("testSet19.gql").assumeTrue(GraknTestSetup.usingTinker());

    @ClassRule
    public static final SampleKBContext testSet19recursive = SampleKBContext.preLoad("testSet19-recursive.gql").assumeTrue(GraknTestSetup.usingTinker());

    @ClassRule
    public static final SampleKBContext testSet20 = SampleKBContext.preLoad("testSet20.gql").assumeTrue(GraknTestSetup.usingTinker());

    @ClassRule
    public static final SampleKBContext testSet21 = SampleKBContext.preLoad("testSet21.gql").assumeTrue(GraknTestSetup.usingTinker());

    @ClassRule
    public static final SampleKBContext testSet22 = SampleKBContext.preLoad("testSet22.gql").assumeTrue(GraknTestSetup.usingTinker());

    @ClassRule
    public static final SampleKBContext testSet23 = SampleKBContext.preLoad("testSet23.gql").assumeTrue(GraknTestSetup.usingTinker());

    @ClassRule
    public static final SampleKBContext testSet24 = SampleKBContext.preLoad("testSet24.gql").assumeTrue(GraknTestSetup.usingTinker());

    @ClassRule
    public static final SampleKBContext testSet25 = SampleKBContext.preLoad("testSet25.gql").assumeTrue(GraknTestSetup.usingTinker());

    @ClassRule
    public static final SampleKBContext testSet26 = SampleKBContext.preLoad("testSet26.gql").assumeTrue(GraknTestSetup.usingTinker());

    @ClassRule
    public static final SampleKBContext testSet27 = SampleKBContext.preLoad("testSet27.gql").assumeTrue(GraknTestSetup.usingTinker());

    @ClassRule
    public static final SampleKBContext testSet28 = SampleKBContext.preLoad("testSet28.gql").assumeTrue(GraknTestSetup.usingTinker());

    @ClassRule
    public static final SampleKBContext testSet29 = SampleKBContext.preLoad("testSet29.gql").assumeTrue(GraknTestSetup.usingTinker());

    @Before
    public void onStartup() throws Exception {
        assumeTrue(GraknTestSetup.usingTinker());
    }

    //The tests validate the correctness of the rule reasoning implementation w.r.t. the intended semantics of rules.
    //The ignored tests reveal some bugs in the reasoning algorithm, as they don't return the expected results,
    //as specified in the respective comments below.

    @Test //Expected result: Both queries should return a non-empty result, with $x/$y mapped to a unique entity.
    public void unificationWithVarDuplicates() {
        QueryBuilder qb = testSet1.tx().graql().infer(true);
        String queryString = "match (role1:$x, role2:$x) isa relation1;";
        String queryString2 = "match (role1:$x, role2:$y) isa relation1;";
        List<Answer> answers = qb.<MatchQuery>parse(queryString).execute();
        List<Answer> answers2 = qb.<MatchQuery>parse(queryString2).execute();
<<<<<<< HEAD

=======
>>>>>>> 275bae60

        assertEquals(1, answers.size());
        assertEquals(4, answers2.size());
        assertNotEquals(answers.size() * answers2.size(), 0);
        answers.forEach(x -> assertEquals(x.size(), 1));
        answers2.forEach(x -> assertEquals(x.size(), 2));
    }

    @Test //Expected result: Both queries should return a non-empty result, with $x/$y mapped to a unique entity.
    public void unificationWithVarDuplicates_SymmetricRelation() {
        QueryBuilder qb = testSet1b.tx().graql().infer(true);
        String queryString = "match (symmetricRole: $x, symmetricRole: $x) isa relation1;";
        String queryString2 = "match (symmetricRole: $x, symmetricRole: $y) isa relation1;";
        List<Answer> answers = qb.<MatchQuery>parse(queryString).execute();
        List<Answer> answers2 = qb.<MatchQuery>parse(queryString2).execute();

        assertEquals(1, answers.size());
        assertEquals(5, answers2.size());
        assertNotEquals(answers.size() * answers2.size(), 0);
        answers.forEach(x -> assertEquals(x.size(), 1));
        answers2.forEach(x -> assertEquals(x.size(), 2));
    }

    @Test //Expected result: The query should return a unique match.
    public void generatingMultipleIsaEdges() {
        QueryBuilder qb = testSet2.tx().graql().infer(true);
        String queryString = "match $x isa entity2;";
        List<Answer> answers = qb.<MatchQuery>parse(queryString).execute();
        assertEquals(answers.size(), 1);
    }

    @Test //Expected result: The queries should return different matches, unique per query.
    public void generatingFreshEntity() {
        QueryBuilder qb = testSet3.tx().graql().infer(true);
        String queryString = "match $x isa entity1;";
        String queryString2 = "match $x isa entity2;";
        List<Answer> answers = qb.<MatchQuery>parse(queryString).execute();
        List<Answer> answers2 = qb.<MatchQuery>parse(queryString2).execute();
        assertEquals(answers.size(), answers2.size());
        assertFalse(answers.containsAll(answers2));
        assertFalse(answers2.containsAll(answers));
    }

    @Test //Expected result: The queries should return the same two matches.
    public void generatingIsaEdge() {
        QueryBuilder qb = testSet4.tx().graql().infer(true);
        String queryString = "match $x isa entity1;";
        String queryString2 = "match $x isa entity2;";
        List<Answer> answers = qb.<MatchQuery>parse(queryString).execute();
        List<Answer> answers2 = qb.<MatchQuery>parse(queryString2).execute();
        assertEquals(answers.size(), 2);
        assertTrue(answers.containsAll(answers2));
        assertTrue(answers2.containsAll(answers));
    }

    @Test //Expected result: The query should return a unique match (or possibly nothing if we enforce range-restriction).
    public void generatingFreshEntity2() {
        QueryBuilder qb = testSet5.tx().graql().infer(false);
        QueryBuilder iqb = testSet5.tx().graql().infer(true);
        String queryString = "match $x isa entity2;";
        String explicitQuery = "match $x isa entity1;";
        List<Answer> answers = iqb.<MatchQuery>parse(queryString).execute();
        List<Answer> answers2 = qb.<MatchQuery>parse(explicitQuery).execute();

        assertEquals(answers2.size(), 3);
        assertTrue(!answers2.containsAll(answers));
    }

    @Test //Expected result: The query should return three different instances of relation1 with unique ids.
    public void generatingFreshRelation() {
        QueryBuilder qb = testSet6.tx().graql().infer(true);
        String queryString = "match $x isa relation1;";
        List<Answer> answers = qb.<MatchQuery>parse(queryString).execute();
        assertEquals(answers.size(), 3);
    }

    @Test //Expected result: The query should return 10 unique matches (no duplicates).
    public void distinctLimitedAnswersOfInfinitelyGeneratingRule() {
        QueryBuilder iqb = testSet7.tx().graql().infer(true);
        QueryBuilder qb = testSet7.tx().graql().infer(false);
        String queryString = "match $x isa relation1; limit 10;";
        List<Answer> answers = iqb.<MatchQuery>parse(queryString).execute();
        assertEquals(answers.size(), 10);
        assertEquals(answers.size(), qb.<MatchQuery>parse(queryString).execute().size());
    }

    @Test //Expected result: The query should not return any matches (or possibly return a single match with $x=$y)
    public void roleUnificationWithRoleHierarchiesInvolved() {
        QueryBuilder qb = testSet8.tx().graql().infer(true);
        String queryString = "match (role2:$x, role3:$y) isa relation2;";
        List<Answer> answers = qb.<MatchQuery>parse(queryString).execute();
        assertThat(answers.stream().collect(toSet()), empty());
    }

    @Test //Expected result: The query should not return any matches (or possibly return a single match with $x=$y)
    public void roleUnificationWithRepeatingRoleTypes() {
        QueryBuilder qb = testSet9.tx().graql().infer(true);
        String queryString = "match (role1:$x, role1:$y) isa relation2;";
        List<Answer> answers = qb.<MatchQuery>parse(queryString).execute();
        assertThat(answers.stream().collect(toSet()), empty());
    }

    @Test //Expected result: The query should return a single match
    public void roleUnificationWithLessRelationPlayersInQueryThanHead() {
        QueryBuilder qb = testSet9.tx().graql().infer(true);
        String queryString = "match (role1:$x) isa relation2;";
        List<Answer> answers = qb.<MatchQuery>parse(queryString).execute();
        assertEquals(answers.size(), 1);
    }

    /**
     * recursive relation having same type for different role players
     * tests for handling recursivity and equivalence of queries and relations
     */
    @Test //Expected result: The query should return a unique match
    public void transRelationWithEntityGuardsAtBothEnds() {
        QueryBuilder qb = testSet10.tx().graql().infer(true);
        String queryString = "match (role1: $x, role2: $y) isa relation2;";
        List<Answer> answers = qb.<MatchQuery>parse(queryString).execute();
        assertEquals(answers.size(), 1);
    }

    @Test //Expected result: The query should return a unique match
    public void transRelationWithRelationGuardsAtBothEnds() {
        QueryBuilder qb = testSet11.tx().graql().infer(true);
        String queryString = "match (role1:$x, role2:$y) isa relation3;";
        assertEquals(qb.<MatchQuery>parse(queryString).execute().size(), 1);
    }

    @Test //Expected result: The query should return two unique matches
    public void circularRuleDependencies() {
        QueryBuilder qb = testSet12.tx().graql().infer(true);
        String queryString = "match (role1:$x, role2:$y) isa relation3;";
        List<Answer> answers = qb.<MatchQuery>parse(queryString).execute();
        assertEquals(answers.size(), 2);
    }

    @Test //Expected result: The query should return a unique match
    public void rulesInteractingWithTypeHierarchy() {
        QueryBuilder qb = testSet13.tx().graql().infer(true);
        String queryString = "match (role1:$x, role2:$y) isa relation2;";
        List<Answer> answers = qb.<MatchQuery>parse(queryString).execute();
        assertEquals(answers.size(), 1);
    }

    @Test //Expected result: When the head of a rule contains resource assertions, the respective unique resources should be generated or reused.
    public void reusingResources() {
        QueryBuilder qb = testSet14.tx().graql().infer(true);
        String queryString = "match $x isa entity1, has res1 $y;";
        List<Answer> answers = qb.<MatchQuery>parse(queryString).execute();
        String queryString2 = "match $x isa res1;";
        QueryAnswers answers2 = queryAnswers(qb.parse(queryString2));

        assertEquals(answers.size(), 2);
        assertEquals(answers2.size(), 1);
<<<<<<< HEAD
    }

    @Test
    public void whenReasoningWithResourcesWithRelationVar_ResultsAreComplete() {
        QueryBuilder qb = testSet14.tx().graql().infer(true);

        VarPattern has = var("x").has(Label.of("res1"), var("y"), var("r"));
        List<Answer> answers = qb.match(has).execute();
        assertEquals(answers.size(), 2);
        answers.forEach(a -> assertTrue(a.vars().contains(var("r"))));
=======
>>>>>>> 275bae60
    }

    @Test
    public void whenExecutingAQueryWithImplicitTypes_InferenceHasAtLeastAsManyResults() {
        QueryBuilder withInference = testSet14.tx().graql().infer(true);
        QueryBuilder withoutInference = testSet14.tx().graql().infer(false);

        VarPattern owner = label(HAS_OWNER.getLabel("res1"));
        VarPattern value = label(HAS_VALUE.getLabel("res1"));
        VarPattern hasRes = label(HAS.getLabel("res1"));

        Function<QueryBuilder, MatchQuery> query = qb -> qb.match(
                var().rel(owner, "x").rel(value, "y").isa(hasRes),
                var("a").has("res1", var("b"))  // This pattern is added only to encourage reasoning to activate
        );

        Set<Answer> resultsWithInference = query.apply(withInference).stream().collect(toSet());
        Set<Answer> resultsWithoutInference = query.apply(withoutInference).stream().collect(toSet());

        assertThat(resultsWithoutInference, not(empty()));
        assertThat(Sets.difference(resultsWithoutInference, resultsWithInference), empty());
    }

    //TODO potentially a graql bug when executing match insert on shared resources
    @Ignore
    @Test //Expected result: When the head of a rule contains resource assertions, the respective unique resources should be generated or reused.
    public void reusingResources2() {
        QueryBuilder qb = testSet15.tx().graql().infer(true);
        String queryString = "match $x isa entity1, has res2 $y;";
        List<Answer> answers = qb.<MatchQuery>parse(queryString).execute();
        assertEquals(answers.size(), 1);

        String queryString2 = "match $x isa res2;";
        List<Answer> answers2 = qb.<MatchQuery>parse(queryString2).execute();
        assertEquals(answers2.size(), 1);
        assertTrue(answers2.iterator().next().get(var("x")).isAttribute());
        String queryString3 = "match $x isa res1; $y isa res2;";
        List<Answer> answers3 = qb.<MatchQuery>parse(queryString3).execute();
        assertEquals(answers3.size(), 1);

        assertTrue(answers3.iterator().next().get(var("x")).isAttribute());
        assertTrue(answers3.iterator().next().get(var("y")).isAttribute());
    }

    @Test //Expected result: When the head of a rule contains resource assertions, the respective unique resources should be generated or reused.
    public void reusingResources3() {
        QueryBuilder qb = testSet16.tx().graql().infer(true);

        String queryString = "match $x isa entity1, has res1 $y; $z isa relation1;";
        List<Answer> answers = qb.<MatchQuery>parse(queryString).execute();
        assertEquals(answers.size(), 1);
        answers.forEach(ans ->
                {
                    assertTrue(ans.get(var("x")).isEntity());
                    assertTrue(ans.get(var("y")).isAttribute());
                    assertTrue(ans.get(var("z")).isRelationship());
                }
        );

        String queryString2 = "match $x isa relation1, has res1 $y;";
        List<Answer> answers2 = qb.<MatchQuery>parse(queryString2).execute();
        assertEquals(answers2.size(), 1);
        answers2.forEach(ans ->
                {
                    assertTrue(ans.get(var("x")).isRelationship());
                    assertTrue(ans.get(var("y")).isAttribute());
                }
        );
    }

    @Test //Expected result: When the head of a rule contains resource assertions, the respective unique resources should be generated or reused.
    public void reusingResources4() {
        QueryBuilder qb = testSet17.tx().graql().infer(true);
        String queryString = "match $x has res2 $r;";
        List<Answer> answers = qb.<MatchQuery>parse(queryString).execute();
        assertEquals(answers.size(), 1);
    }

    @Test //Expected result: When the head of a rule contains resource assertions, the respective unique resources should be generated or reused.
    public void inferringSpecificResourceValue() {
        QueryBuilder qb = testSet18.tx().graql().infer(true);
        String queryString = "match $x has res1 'value';";
        String queryString2 = "match $x has res1 $r;";
        MatchQuery query = qb.parse(queryString);
        MatchQuery query2 = qb.parse(queryString2);
        List<Answer> answers = query.execute();
        List<Answer> answers2 = query2.execute();
        List<Answer> requeriedAnswers = query.execute();
        assertEquals(answers.size(), 2);
        assertEquals(answers.size(), answers2.size());
        assertEquals(answers.size(), requeriedAnswers.size());
        assertTrue(answers.containsAll(requeriedAnswers));
    }

    @Test //Expected result: Two answers obtained only if the rule query containing sub type is correctly executed.
    public void instanceTypeHierarchyRespected_queryHasSuperTypes(){
        QueryBuilder qb = testSet19.tx().graql().infer(true);
        String queryString = "match " +
                "$x isa entity1;" +
                "$y isa entity1;" +
                "(role1: $x, role2: $y) isa relation1;";
        String queryString2 = queryString + "$y has name 'a';";
        List<Answer> answers = qb.<MatchQuery>parse(queryString).execute();
        assertEquals(answers.size(), 2);
        List<Answer> answers2 = qb.<MatchQuery>parse(queryString2).execute();
        assertEquals(answers2.size(), 2);
    }

    @Test //Expected result: Single answer obtained only if the rule query containing super type is correctly executed.
    public void instanceTypeHierarchyRespected_querySpecialisesType(){
        QueryBuilder qb = testSet19.tx().graql().infer(true);
        String queryString = "match " +
                "$x isa entity1;" +
                "$y isa subEntity1;" +
                "(role1: $x, role2: $y) isa relation1;";
        String queryString2 = queryString + "$y has name 'a';";

        List<Answer> answers = qb.<MatchQuery>parse(queryString).execute();
        assertEquals(answers.size(), 1);
        List<Answer> answers2 = qb.<MatchQuery>parse(queryString2).execute();
        assertEquals(answers2.size(), 1);
    }

    @Test //Expected result: Single answer obtained only if the rule query containing super type is correctly executed.
    public void instanceTypeHierarchyRespected_queryOverwritesTypes(){
        QueryBuilder qb = testSet19.tx().graql().infer(true);
        String queryString = "match " +
                "$x isa subEntity1;" +
                "$y isa entity1;" +
                "(role1: $x, role2: $y) isa relation1;";
        String queryString2 = queryString + "$y has name 'a';";

        List<Answer> answers = qb.<MatchQuery>parse(queryString).execute();
        assertEquals(answers.size(), 2);
        List<Answer> answers2 = qb.<MatchQuery>parse(queryString2).execute();
        assertEquals(answers2.size(), 2);
    }

    @Test //Expected result: Two answers obtained only if the rule query containing sub type is correctly executed.
    public void instanceTypeHierarchyRespected_queryHasSuperTypes_recursiveRule(){
        QueryBuilder qb = testSet19recursive.tx().graql().infer(true);
        String queryString = "match " +
                "$x isa entity1;" +
                "$y isa entity1;" +
                "(role1: $x, role2: $y) isa relation1;";
        String queryString2 = queryString + "$y has name 'a';";
        List<Answer> answers = qb.<MatchQuery>parse(queryString).execute();
        assertEquals(answers.size(), 2);
        List<Answer> answers2 = qb.<MatchQuery>parse(queryString2).execute();
        assertEquals(answers2.size(), 2);
    }

    @Test //Expected result: Single answer obtained only if the rule query containing super type is correctly executed.
    public void instanceTypeHierarchyRespected_querySpecialisesType_recursiveRule(){
        QueryBuilder qb = testSet19recursive.tx().graql().infer(true);
        String queryString = "match " +
                "$x isa entity1;" +
                "$y isa subEntity1;" +
                "(role1: $x, role2: $y) isa relation1;";
        String queryString2 = queryString + "$y has name 'a';";

        List<Answer> answers = qb.<MatchQuery>parse(queryString).execute();
        assertEquals(answers.size(), 1);
        List<Answer> answers2 = qb.<MatchQuery>parse(queryString2).execute();
        assertEquals(answers2.size(), 1);
    }

    @Test //Expected result: Single answer obtained only if the rule query containing super type is correctly executed.
    public void instanceTypeHierarchyRespected_queryOverwritesTypes_recursiveRule(){
        QueryBuilder qb = testSet19recursive.tx().graql().infer(true);
        String queryString = "match " +
                "$x isa subEntity1;" +
                "$y isa entity1;" +
                "(role1: $x, role2: $y) isa relation1;";
        String queryString2 = queryString + "$y has name 'a';";

        List<Answer> answers = qb.<MatchQuery>parse(queryString).execute();
        assertEquals(answers.size(), 2);
        List<Answer> answers2 = qb.<MatchQuery>parse(queryString2).execute();
        assertEquals(answers2.size(), 2);
    }

    @Test //Expected result: Both queries should return a single equal match as they trigger the same rule.
    public void reasoningOverRelationHierarchy(){
        QueryBuilder qb = testSet20.tx().graql().infer(true);
        String queryString = "match (role1: $x, role2: $y) isa relation1;";
        String queryString2 = "match (role1: $x, role2: $y) isa sub-relation1;";
        List<Answer> answers = qb.<MatchQuery>parse(queryString).execute();
        List<Answer> answers2 = qb.<MatchQuery>parse(queryString2).execute();
        assertEquals(answers.size(), 1);
        assertTrue(answers.containsAll(answers2));
        assertTrue(answers2.containsAll(answers));
    }

    @Test //Expected result: Both queries should return a single equal match as they trigger the same rule.
    public void reasoningOverEntityHierarchy(){
        QueryBuilder qb = testSet21.tx().graql().infer(true);
        String queryString = "match $x isa entity1;";
        String queryString2 = "match $x isa sub-entity1;";
        List<Answer> answers = qb.<MatchQuery>parse(queryString).execute();
        List<Answer> answers2 = qb.<MatchQuery>parse(queryString2).execute();
        assertEquals(answers.size(), 1);
        assertTrue(answers.containsAll(answers2));
        assertTrue(answers2.containsAll(answers));
    }

    @Test //Expected result: Returns db and inferred relations + their inverses and relations with self for all entities
    public void reasoningWithRepeatingRoles(){
        QueryBuilder qb = testSet22.tx().graql().infer(true);
        String queryString = "match (friend:$x1, friend:$x2) isa knows-trans;";
        List<Answer> answers = qb.<MatchQuery>parse(queryString).execute();
        assertEquals(answers.size(), 16);
    }

    @Test //Expected result: The same set of results is always returned
    public void reasoningWithLimitHigherThanNumberOfResults_ReturnsConsistentResults(){
        QueryBuilder qb = testSet23.tx().graql().infer(true);
        String queryString = "match (friend1:$x1, friend2:$x2) isa knows-trans;limit 60;";
        List<Answer> oldAnswers = qb.<MatchQuery>parse(queryString).execute();
        for(int i = 0; i < 5 ; i++) {
            List<Answer> answers = qb.<MatchQuery>parse(queryString).execute();
            assertEquals(answers.size(), 6);
            assertTrue(answers.containsAll(oldAnswers));
            assertTrue(oldAnswers.containsAll(answers));
        }
    }

    @Test //Expected result: Relations between all entity instances including relation between each instance and itself
    public void reasoningWithEntityTypes() {
        QueryBuilder qb = testSet24.tx().graql().infer(true);
        QueryBuilder qbm = testSet24.tx().graql().infer(true);
        String queryString = "match (role1:$x1, role2:$x2) isa relation1;";
        List<Answer> answers = qb.<MatchQuery>parse(queryString).execute();
        List<Answer> answers2 = qbm.<MatchQuery>parse(queryString).execute();
        assertEquals(answers.size(), 9);
        assertEquals(answers2.size(), 9);
        assertTrue(answers.containsAll(answers2));
        assertTrue(answers2.containsAll(answers));
    }

    @Test //Expected result: Relations between all entity instances including relation between each instance and itself
    public void reasoningWithEntityTypes_WithNeqProperty() {
        QueryBuilder qb = testSet24.tx().graql().infer(true);
        QueryBuilder qbm = testSet24.tx().graql().infer(true).materialise(true);
        String queryString = "match (role1:$x1, role2:$x2) isa relation2;";
        List<Answer> answers = qb.<MatchQuery>parse(queryString).execute();
        assertEquals(answers.size(), 6);
        List<Answer> answers2 = qbm.<MatchQuery>parse(queryString).execute();
        assertEquals(answers2.size(), 6);
        assertTrue(answers.containsAll(answers2));
        assertTrue(answers2.containsAll(answers));
    }

    @Test //Expected result: Timeline is correctly recognised via applying resource comparisons in the rule body
    public void reasoningWithResourceValueComparison() {
        QueryBuilder qb = testSet25.tx().graql().infer(true);
        String queryString = "match (predecessor:$x1, successor:$x2) isa message-succession;";
        List<Answer> answers = qb.<MatchQuery>parse(queryString).execute();
        assertEquals(answers.size(), 10);
    }

    //tests if partial substitutions are propagated correctly - atom disjointness may lead to variable loss (bug #15476)
    @Test //Expected result: 2 relations obtained by correctly finding reified relations
    public void reasoningWithReifiedRelations() {
        QueryBuilder qb = testSet26.tx().graql().infer(true);
        String queryString = "match (role1: $x1, role2: $x2) isa relation2;";
        List<Answer> answers = qb.<MatchQuery>parse(queryString).execute();
        assertEquals(answers.size(), 2);

        String queryString2 = "match " +
                "$b isa entity2;" +
                "$b has res1 'value';" +
                "$rel1 has res2 'value1';" +
                "$rel1 (role1: $p, role2: $b) isa relation1;" +
                "$rel2 has res2 'value2';" +
                "$rel2 (role1: $c, role2: $b) isa relation1;";
        List<Answer> answers2 = qb.<MatchQuery>parse(queryString2).execute();
        assertEquals(answers2.size(), 2);
        Set<Var> vars = Sets.newHashSet(var("b"), var("p"), var("c"), var("rel1"), var("rel2"));
        answers2.forEach(ans -> assertTrue(ans.vars().containsAll(vars)));
    }

    @Test //Expected result: 2 relations obtained by correctly finding reified relations
    public void reasoningWithNeqProperty() {
        QueryBuilder qb = testSet27.tx().graql().infer(true);
        String queryString = "match (related-state: $s) isa holds;";

        List<Answer> answers = qb.<MatchQuery>parse(queryString).execute();
        List<Answer> exact = qb.<MatchQuery>parse("match $s isa state, has name 's2';").execute();
        assertTrue(answers.containsAll(exact));
        assertTrue(exact.containsAll(answers));
    }

    @Test //Expected result: number of answers equal to specified limit (no duplicates produced)
    public void duplicatesNotProducedWhenResolvingNonResolvableConjunctionsWithoutType(){
        QueryBuilder qb = testSet28.tx().graql().infer(true);
        String queryString = "match " +
                "(role1: $x, role2: $y);" +
                "(role1: $y, role2: $z);" +
                "(role3: $z, role4: $w) isa relation3;" +
                "limit 3;";

        assertEquals(qb.<MatchQuery>parse(queryString).execute().size(), 3);
    }

    @Test //Expected result: no answers (if types were incorrectly inferred the query would yield answers)
    public void relationTypesAreCorrectlyInferredInConjunctionWhenTypeIsPresent(){
        QueryBuilder qb = testSet28.tx().graql().infer(true);
        String queryString = "match " +
                "(role1: $x, role2: $y) isa relation1;" +
                "(role1: $y, role2: $z) isa relation1;" +
                "(role3: $z, role4: $w) isa relation3;";

        assertThat(qb.<MatchQuery>parse(queryString).execute(), empty());
    }

    @Test //Expected result: no answers (if types were incorrectly inferred the query would yield answers)
    public void transRelationWithNeqPredicate(){
        QueryBuilder qb = testSet29.tx().graql().infer(true);
        String queryString = "match " +
                "(role1: $x, role2: $y) isa relation1;" +
                "$y has name 'c';" +
                "$x != $y;";

        String explicitString = "match " +
                "(role1: $x, role2: $y) isa relation1;" +
                "$y has name 'c';" +
                "{$x has name 'a';} or {$x has name 'b';};";

        List<Answer> answers = qb.<MatchQuery>parse(queryString).execute();
        List<Answer> answers2 = qb.<MatchQuery>parse(explicitString).execute();
        assertTrue(answers.containsAll(answers2));
        assertTrue(answers2.containsAll(answers));
    }

    private QueryAnswers queryAnswers(MatchQuery query) {
        return new QueryAnswers(query.admin().stream().collect(toSet()));
    }
}<|MERGE_RESOLUTION|>--- conflicted
+++ resolved
@@ -166,10 +166,6 @@
         String queryString2 = "match (role1:$x, role2:$y) isa relation1;";
         List<Answer> answers = qb.<MatchQuery>parse(queryString).execute();
         List<Answer> answers2 = qb.<MatchQuery>parse(queryString2).execute();
-<<<<<<< HEAD
-
-=======
->>>>>>> 275bae60
 
         assertEquals(1, answers.size());
         assertEquals(4, answers2.size());
@@ -325,7 +321,6 @@
 
         assertEquals(answers.size(), 2);
         assertEquals(answers2.size(), 1);
-<<<<<<< HEAD
     }
 
     @Test
@@ -336,8 +331,6 @@
         List<Answer> answers = qb.match(has).execute();
         assertEquals(answers.size(), 2);
         answers.forEach(a -> assertTrue(a.vars().contains(var("r"))));
-=======
->>>>>>> 275bae60
     }
 
     @Test

--- conflicted
+++ resolved
@@ -20,11 +20,9 @@
 
 import ai.grakn.GraknTx;
 import ai.grakn.concept.Concept;
-import ai.grakn.concept.ConceptId;
 import ai.grakn.graql.GetQuery;
 import ai.grakn.graql.QueryBuilder;
 import ai.grakn.graql.admin.Answer;
-import ai.grakn.test.kbs.RandomLinearTransitivityKB;
 import ai.grakn.test.rule.SampleKBContext;
 import ai.grakn.test.rule.SessionContext;
 import ai.grakn.test.kbs.DiagonalKB;
@@ -49,38 +47,6 @@
 
     private static final Logger LOG = LoggerFactory.getLogger(BenchmarkTests.class);
 
-<<<<<<< HEAD
-=======
-    /**
-     * 2-rule transitive test with transitivity expressed in terms of two linear rules.
-     * Data arranged randomly with N number of db relation instances.
-     */
-    @Test
-    public void testRandomSetLinearTransitivity()  {
-        final int N = 1000;
-        final int limit = 100;
-        LOG.debug(new Object(){}.getClass().getEnclosingMethod().getName());
-        SampleKBContext kb = RandomLinearTransitivityKB.context(N);
-
-        ConceptId entityId = kb.tx().getEntityType("a-entity").instances().findFirst().get().getId();
-        String queryString = "match (P-from: $x, P-to: $y) isa P; get;";
-        String subbedQueryString = "match (P-from: $x, P-to: $y) isa P;" +
-                "$x id '" + entityId.getValue() + "';" +
-                "get;";
-        String subbedQueryString2 = "match (P-from: $x, P-to: $y) isa P;" +
-                "$y id '" + entityId.getValue() + "';" +
-                "get;";
-        String limitedQueryString = "match (P-from: $x, P-to: $y) isa P;" +
-                "limit " + limit + ";" +
-                "get;";
-
-        executeQuery(queryString, kb.tx(), "full");
-        executeQuery(subbedQueryString, kb.tx(), "first argument bound");
-        executeQuery(subbedQueryString2, kb.tx(), "second argument bound");
-        executeQuery(limitedQueryString, kb.tx(), "limit " + limit);
-    }
-
->>>>>>> 704b5bcd
     /**
      * 2-rule transitive test with transitivity expressed in terms of two linear rules
      * The rules are defined as:
@@ -107,11 +73,7 @@
      */
     @Test
     public void testTransitiveMatrixLinear()  {
-<<<<<<< HEAD
         final int N = 10;
-=======
-        final int N = 20;
->>>>>>> 704b5bcd
         final int limit = 100;
         LOG.debug(new Object(){}.getClass().getEnclosingMethod().getName());
 
@@ -301,7 +263,7 @@
     public void testPathTree(){
         LOG.debug(new Object(){}.getClass().getEnclosingMethod().getName());
         final int N = 5;
-        final int linksPerEntity = 4;
+        final int linksPerEntity = 3;
         int answers = 0;
         for(int i = 1 ; i <= N ; i++) answers += Math.pow(linksPerEntity, i);
         SampleKBContext kb = PathKB.context(N, linksPerEntity);

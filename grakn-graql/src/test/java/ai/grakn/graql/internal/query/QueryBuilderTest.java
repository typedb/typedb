/*
 * Grakn - A Distributed Semantic Database
 * Copyright (C) 2016  Grakn Labs Limited
 *
 * Grakn is free software: you can redistribute it and/or modify
 * it under the terms of the GNU General Public License as published by
 * the Free Software Foundation, either version 3 of the License, or
 * (at your option) any later version.
 *
 * Grakn is distributed in the hope that it will be useful,
 * but WITHOUT ANY WARRANTY; without even the implied warranty of
 * MERCHANTABILITY or FITNESS FOR A PARTICULAR PURPOSE.  See the
 * GNU General Public License for more details.
 *
 * You should have received a copy of the GNU General Public License
 * along with Grakn. If not, see <http://www.gnu.org/licenses/gpl.txt>.
 */

package ai.grakn.graql.internal.query;

import ai.grakn.concept.ConceptId;
import ai.grakn.exception.GraqlQueryException;
import ai.grakn.graql.DeleteQuery;
import ai.grakn.graql.Graql;
import ai.grakn.graql.InsertQuery;
import ai.grakn.graql.MatchQuery;
<<<<<<< HEAD
import ai.grakn.graql.Var;
import ai.grakn.test.GraphContext;
import ai.grakn.test.graphs.MovieGraph;
=======
import ai.grakn.test.SampleKBContext;
import ai.grakn.test.kbs.MovieKB;
>>>>>>> 7491108a
import org.junit.After;
import org.junit.ClassRule;
import org.junit.Rule;
import org.junit.Test;
import org.junit.rules.ExpectedException;

import static ai.grakn.graql.Graql.insert;
import static ai.grakn.graql.Graql.match;
import static ai.grakn.graql.Graql.var;
import static ai.grakn.matcher.GraknMatchers.variable;
import static ai.grakn.matcher.MovieMatchers.containsAllMovies;
import static ai.grakn.util.GraqlTestUtil.assertExists;
import static ai.grakn.util.GraqlTestUtil.assertNotExists;
import static org.junit.Assert.assertThat;

public class QueryBuilderTest {

    private static final Var x = Graql.var("x");

    @ClassRule
    public static final SampleKBContext movieKB = SampleKBContext.preLoad(MovieKB.get());

    @Rule
    public final ExpectedException exception = ExpectedException.none();

    @After
    public void clear(){
        movieKB.rollback();
    }

    @Test
<<<<<<< HEAD
    public void whenBuildingQueryWithGraphFirst_ItExecutes() {
        MatchQuery query = movieGraph.graph().graql().match(x.isa("movie"));
        assertThat(query, variable(x, containsAllMovies));
    }

    @Test
    public void whenBuildingMatchQueryWithGraphLast_ItExecutes() {
        MatchQuery query = match(x.isa("movie")).withGraph(movieGraph.graph());
        assertThat(query, variable(x, containsAllMovies));
    }

    @Test
    public void whenBuildingAskQueryWithGraphLast_ItExecutes() {
        AskQuery query = match(x.isa("movie")).ask().withGraph(movieGraph.graph());
        assertTrue(query.execute());
    }

    @Test
    public void whenBuildingInsertQueryWithGraphLast_ItExecutes() {
        assertFalse(movieGraph.graph().graql().match(var().has("title", "a-movie")).ask().execute());
        InsertQuery query = insert(var().has("title", "a-movie").isa("movie")).withGraph(movieGraph.graph());
=======
    public void testBuildQueryGraphFirst() {
        MatchQuery query = movieKB.tx().graql().match(var("x").isa("movie"));
        assertThat(query, variable("x", containsAllMovies));
    }

    @Test
    public void testBuildMatchQueryGraphLast() {
        MatchQuery query = match(var("x").isa("movie")).withTx(movieKB.tx());
        assertThat(query, variable("x", containsAllMovies));
    }

    @Test
    public void testBuildInsertQueryGraphLast() {
        assertNotExists(movieKB.tx(), var().has("title", "a-movie"));
        InsertQuery query = insert(var().has("title", "a-movie").isa("movie")).withTx(movieKB.tx());
>>>>>>> 7491108a
        query.execute();
        assertExists(movieKB.tx(), var().has("title", "a-movie"));
    }

    @Test
    public void whenBuildingDeleteQueryWithGraphLast_ItExecutes() {
        // Insert some data to delete
        movieKB.tx().graql().insert(var().has("title", "123").isa("movie")).execute();

        assertExists(movieKB.tx(), var().has("title", "123"));

<<<<<<< HEAD
        DeleteQuery query = match(x.has("title", "123")).delete(x).withGraph(movieGraph.graph());
=======
        DeleteQuery query = match(var("x").has("title", "123")).delete("x").withTx(movieKB.tx());
>>>>>>> 7491108a
        query.execute();

        assertNotExists(movieKB.tx(), var().has("title", "123"));
    }

    @Test
<<<<<<< HEAD
    public void whenBuildingMatchInsertQueryWithGraphLast_ItExecutes() {
        assertFalse(movieGraph.graph().graql().match(var().has("title", "a-movie")).ask().execute());
        InsertQuery query =
                match(x.label("movie")).
                insert(var().has("title", "a-movie").isa("movie")).withGraph(movieGraph.graph());
=======
    public void testBuildMatchInsertQueryGraphLast() {
        assertNotExists(movieKB.tx(), var().has("title", "a-movie"));
        InsertQuery query =
                match(var("x").label("movie")).
                insert(var().has("title", "a-movie").isa("movie")).withTx(movieKB.tx());
>>>>>>> 7491108a
        query.execute();
        assertExists(movieKB.tx(), var().has("title", "a-movie"));
    }

    @Test
    public void whenExecutingAMatchQueryWithoutAGraph_Throw() {
        MatchQuery query = match(x.isa("movie"));
        exception.expect(GraqlQueryException.class);
        exception.expectMessage("graph");
        //noinspection ResultOfMethodCallIgnored
        query.iterator();
    }

    @Test
<<<<<<< HEAD
    public void whenExecutingAnAskQueryWithoutAGraph_Throw() {
        exception.expect(GraqlQueryException.class);
        exception.expectMessage("graph");
        match(x.isa("movie")).ask().execute();
    }

    @Test
    public void whenExecutingAnInsertQueryWithoutAGraph_Throw() {
=======
    public void testErrorExecuteInsertQueryWithoutGraph() {
>>>>>>> 7491108a
        InsertQuery query = insert(var().id(ConceptId.of("another-movie")).isa("movie"));
        exception.expect(GraqlQueryException.class);
        exception.expectMessage("graph");
        query.execute();
    }

    @Test
    public void whenExecutingADeleteQueryWithoutAGraph_Throw() {
        exception.expect(GraqlQueryException.class);
        exception.expectMessage("graph");
        match(x.isa("movie")).delete(x).execute();
    }

    @Test
    public void whenGraphIsProvidedAndQueryExecutedWithNonexistentType_Throw() {
        MatchQuery query = match(x.isa("not-a-thing"));
        exception.expect(GraqlQueryException.class);
        //noinspection ResultOfMethodCallIgnored
        query.withTx(movieKB.tx()).stream();
    }

    @Test
    public void whenGraphIsProvidedTwice_Throw() {
        exception.expect(GraqlQueryException.class);
        exception.expectMessage("graph");
        //noinspection ResultOfMethodCallIgnored
<<<<<<< HEAD
        movieGraph.graph().graql().match(x.isa("movie")).withGraph(movieGraph.graph()).stream();
=======
        movieKB.tx().graql().match(var("x").isa("movie")).withTx(movieKB.tx()).stream();
>>>>>>> 7491108a
    }
}<|MERGE_RESOLUTION|>--- conflicted
+++ resolved
@@ -24,14 +24,9 @@
 import ai.grakn.graql.Graql;
 import ai.grakn.graql.InsertQuery;
 import ai.grakn.graql.MatchQuery;
-<<<<<<< HEAD
 import ai.grakn.graql.Var;
-import ai.grakn.test.GraphContext;
-import ai.grakn.test.graphs.MovieGraph;
-=======
 import ai.grakn.test.SampleKBContext;
 import ai.grakn.test.kbs.MovieKB;
->>>>>>> 7491108a
 import org.junit.After;
 import org.junit.ClassRule;
 import org.junit.Rule;
@@ -63,45 +58,21 @@
     }
 
     @Test
-<<<<<<< HEAD
     public void whenBuildingQueryWithGraphFirst_ItExecutes() {
-        MatchQuery query = movieGraph.graph().graql().match(x.isa("movie"));
+        MatchQuery query = movieKB.tx().graql().match(x.isa("movie"));
         assertThat(query, variable(x, containsAllMovies));
     }
 
     @Test
     public void whenBuildingMatchQueryWithGraphLast_ItExecutes() {
-        MatchQuery query = match(x.isa("movie")).withGraph(movieGraph.graph());
+        MatchQuery query = match(x.isa("movie")).withTx(movieKB.tx());
         assertThat(query, variable(x, containsAllMovies));
     }
 
     @Test
-    public void whenBuildingAskQueryWithGraphLast_ItExecutes() {
-        AskQuery query = match(x.isa("movie")).ask().withGraph(movieGraph.graph());
-        assertTrue(query.execute());
-    }
-
-    @Test
     public void whenBuildingInsertQueryWithGraphLast_ItExecutes() {
-        assertFalse(movieGraph.graph().graql().match(var().has("title", "a-movie")).ask().execute());
-        InsertQuery query = insert(var().has("title", "a-movie").isa("movie")).withGraph(movieGraph.graph());
-=======
-    public void testBuildQueryGraphFirst() {
-        MatchQuery query = movieKB.tx().graql().match(var("x").isa("movie"));
-        assertThat(query, variable("x", containsAllMovies));
-    }
-
-    @Test
-    public void testBuildMatchQueryGraphLast() {
-        MatchQuery query = match(var("x").isa("movie")).withTx(movieKB.tx());
-        assertThat(query, variable("x", containsAllMovies));
-    }
-
-    @Test
-    public void testBuildInsertQueryGraphLast() {
         assertNotExists(movieKB.tx(), var().has("title", "a-movie"));
         InsertQuery query = insert(var().has("title", "a-movie").isa("movie")).withTx(movieKB.tx());
->>>>>>> 7491108a
         query.execute();
         assertExists(movieKB.tx(), var().has("title", "a-movie"));
     }
@@ -113,30 +84,18 @@
 
         assertExists(movieKB.tx(), var().has("title", "123"));
 
-<<<<<<< HEAD
-        DeleteQuery query = match(x.has("title", "123")).delete(x).withGraph(movieGraph.graph());
-=======
-        DeleteQuery query = match(var("x").has("title", "123")).delete("x").withTx(movieKB.tx());
->>>>>>> 7491108a
+        DeleteQuery query = match(x.has("title", "123")).delete(x).withTx(movieKB.tx());
         query.execute();
 
         assertNotExists(movieKB.tx(), var().has("title", "123"));
     }
 
     @Test
-<<<<<<< HEAD
     public void whenBuildingMatchInsertQueryWithGraphLast_ItExecutes() {
-        assertFalse(movieGraph.graph().graql().match(var().has("title", "a-movie")).ask().execute());
+        assertNotExists(movieKB.tx(), var().has("title", "a-movie"));
         InsertQuery query =
                 match(x.label("movie")).
-                insert(var().has("title", "a-movie").isa("movie")).withGraph(movieGraph.graph());
-=======
-    public void testBuildMatchInsertQueryGraphLast() {
-        assertNotExists(movieKB.tx(), var().has("title", "a-movie"));
-        InsertQuery query =
-                match(var("x").label("movie")).
                 insert(var().has("title", "a-movie").isa("movie")).withTx(movieKB.tx());
->>>>>>> 7491108a
         query.execute();
         assertExists(movieKB.tx(), var().has("title", "a-movie"));
     }
@@ -151,18 +110,7 @@
     }
 
     @Test
-<<<<<<< HEAD
-    public void whenExecutingAnAskQueryWithoutAGraph_Throw() {
-        exception.expect(GraqlQueryException.class);
-        exception.expectMessage("graph");
-        match(x.isa("movie")).ask().execute();
-    }
-
-    @Test
     public void whenExecutingAnInsertQueryWithoutAGraph_Throw() {
-=======
-    public void testErrorExecuteInsertQueryWithoutGraph() {
->>>>>>> 7491108a
         InsertQuery query = insert(var().id(ConceptId.of("another-movie")).isa("movie"));
         exception.expect(GraqlQueryException.class);
         exception.expectMessage("graph");
@@ -189,10 +137,6 @@
         exception.expect(GraqlQueryException.class);
         exception.expectMessage("graph");
         //noinspection ResultOfMethodCallIgnored
-<<<<<<< HEAD
-        movieGraph.graph().graql().match(x.isa("movie")).withGraph(movieGraph.graph()).stream();
-=======
-        movieKB.tx().graql().match(var("x").isa("movie")).withTx(movieKB.tx()).stream();
->>>>>>> 7491108a
+        movieKB.tx().graql().match(x.isa("movie")).withTx(movieKB.tx()).stream();
     }
 }
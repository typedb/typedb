--- conflicted
+++ resolved
@@ -237,29 +237,7 @@
     }
 
     @Test
-<<<<<<< HEAD
     public void whenDeletingAResource_TheResourceAndImplicitRelationsAreDeleted() {
-        CommonUtil.withImplicitConceptsVisible(movieGraph.graph(), () -> {
-            MatchQuery godfather = qb.match(var().has("title", "Godfather"));
-            ConceptId id = qb.match(
-                    x.has("title", "Godfather"),
-                    var("a").rel(x).rel(y).isa(Schema.ImplicitType.HAS.getLabel("tmdb-vote-count").getValue())
-            ).get("a").findFirst().get().getId();
-            MatchQuery relation = qb.match(var().id(id));
-            MatchQuery voteCount = qb.match(var().val(1000L).isa("tmdb-vote-count"));
-
-            assertTrue(exists(godfather));
-            assertTrue(exists(relation));
-            assertTrue(exists(voteCount));
-
-            qb.match(x.val(1000L).isa("tmdb-vote-count")).delete(x).execute();
-
-            assertTrue("When a resource is deleted, an owner of the resource should not be deleted", exists(godfather));
-            assertFalse("When a resource is deleted, any attached implicit relations should be deleted", exists(relation));
-            assertFalse("When a resource is deleted, it should no longer exist in the graph", exists(voteCount));
-        });
-=======
-    public void testDeleteResource() {
         MatchQuery godfather = qb.match(var().has("title", "Godfather"));
         ConceptId id = qb.match(
                 x.has("title", "Godfather"),
@@ -274,10 +252,9 @@
 
         qb.match(x.val(1000L).isa("tmdb-vote-count")).delete(x).execute();
 
-        assertTrue(exists(godfather));
-        assertFalse(exists(relation)); //Relation is implicit it was deleted
-        assertFalse(exists(voteCount));
->>>>>>> d879d33d
+        assertTrue("When a resource is deleted, an owner of the resource should not be deleted", exists(godfather));
+        assertFalse("When a resource is deleted, any attached implicit relations should be deleted", exists(relation));
+        assertFalse("When a resource is deleted, it should no longer exist in the graph", exists(voteCount));
     }
 
     @Test

/*
 * Grakn - A Distributed Semantic Database
 * Copyright (C) 2016  Grakn Labs Limited
 *
 * Grakn is free software: you can redistribute it and/or modify
 * it under the terms of the GNU General Public License as published by
 * the Free Software Foundation, either version 3 of the License, or
 * (at your option) any later version.
 *
 * Grakn is distributed in the hope that it will be useful,
 * but WITHOUT ANY WARRANTY; without even the implied warranty of
 * MERCHANTABILITY or FITNESS FOR A PARTICULAR PURPOSE.  See the
 * GNU General Public License for more details.
 *
 * You should have received a copy of the GNU General Public License
 * along with Grakn. If not, see <http://www.gnu.org/licenses/gpl.txt>.
 */

package ai.grakn.graql.internal.reasoner;

import ai.grakn.GraknTx;
import ai.grakn.concept.Concept;
import ai.grakn.concept.ConceptId;
import ai.grakn.concept.Label;
import ai.grakn.concept.RelationshipType;
import ai.grakn.concept.Role;
import ai.grakn.graql.GetQuery;
import ai.grakn.graql.Var;
import ai.grakn.graql.admin.Answer;
import ai.grakn.graql.admin.Conjunction;
import ai.grakn.graql.admin.MultiUnifier;
import ai.grakn.graql.admin.Unifier;
import ai.grakn.graql.admin.VarPatternAdmin;
import ai.grakn.graql.internal.pattern.Patterns;
import ai.grakn.graql.internal.query.QueryAnswer;
import ai.grakn.graql.internal.reasoner.atom.Atom;
import ai.grakn.graql.internal.reasoner.atom.binary.RelationshipAtom;
import ai.grakn.graql.internal.reasoner.atom.binary.ResourceAtom;
import ai.grakn.graql.internal.reasoner.query.ReasonerAtomicQuery;
import ai.grakn.graql.internal.reasoner.query.ReasonerQueries;
import ai.grakn.graql.internal.reasoner.rule.InferenceRule;
import ai.grakn.graql.internal.reasoner.rule.RuleUtils;
import ai.grakn.test.GraknTestSetup;
import ai.grakn.test.SampleKBContext;
import ai.grakn.test.kbs.CWKB;
import ai.grakn.util.Schema;
import com.google.common.collect.HashMultimap;
import com.google.common.collect.ImmutableMap;
import com.google.common.collect.ImmutableSetMultimap;
import com.google.common.collect.Iterables;
import com.google.common.collect.Lists;
import com.google.common.collect.Multimap;
import com.google.common.collect.Sets;
import java.util.stream.Collectors;
import org.apache.commons.collections.CollectionUtils;
import org.junit.BeforeClass;
import org.junit.ClassRule;
import org.junit.Test;

import java.util.Collection;
import java.util.Collections;
import java.util.List;
import java.util.Set;

import static ai.grakn.graql.Graql.var;
import static ai.grakn.util.GraqlTestUtil.assertCollectionsEqual;
import static java.util.stream.Collectors.toSet;
import static org.hamcrest.Matchers.empty;
import static org.junit.Assert.assertEquals;
import static org.junit.Assert.assertThat;
import static org.junit.Assert.assertTrue;
import static org.junit.Assume.assumeTrue;

public class AtomicTest {

    @ClassRule
    public static final SampleKBContext cwKB = SampleKBContext.preLoad(CWKB.get()).assumeTrue(GraknTestSetup.usingTinker());

    @ClassRule
    public static final SampleKBContext typeInferenceSet = SampleKBContext.preLoad("typeInferenceTest.gql").assumeTrue(GraknTestSetup.usingTinker());

    @ClassRule
    public static final SampleKBContext ruleApplicabilitySet = SampleKBContext.preLoad("ruleApplicabilityTest.gql").assumeTrue(GraknTestSetup.usingTinker());

    @ClassRule
    public static final SampleKBContext resourceApplicabilitySet = SampleKBContext.preLoad("resourceApplicabilityTest.gql").assumeTrue(GraknTestSetup.usingTinker());

    @ClassRule
    public static final SampleKBContext unificationTestSet = SampleKBContext.preLoad("unificationTest.gql").assumeTrue(GraknTestSetup.usingTinker());

    @BeforeClass
    public static void onStartup() throws Exception {
        assumeTrue(GraknTestSetup.usingTinker());
    }

    @Test
    public void testAtomsAreCorrectlyIdentifiedAsRecursive(){
        GraknTx graph = ruleApplicabilitySet.tx();
        String recRelString = "{($x, $y) isa binary;}";
        String nrecRelString = "{($x, $y) isa ternary;}";
        ReasonerAtomicQuery recQuery = ReasonerQueries.atomic(conjunction(recRelString, graph), graph);
        ReasonerAtomicQuery nrecQuery = ReasonerQueries.atomic(conjunction(nrecRelString, graph), graph);
        assertTrue(recQuery.getAtom().isRecursive());
        assertTrue(!nrecQuery.getAtom().isRecursive());
    }

    @Test
    public void testAtomFactoryProducesAtomsOfCorrectType(){
        GraknTx graph = unificationTestSet.tx();
        String atomString = "{$x isa baseRoleEntity;}";
        String relString = "{($x, $y, $z) isa binary;}";
        String resString = "{$x has res1 'value';}";

        Atom atom = ReasonerQueries.atomic(conjunction(atomString, graph), graph).getAtom();
        Atom relation = ReasonerQueries.atomic(conjunction(relString, graph), graph).getAtom();
        Atom res = ReasonerQueries.atomic(conjunction(resString, graph), graph).getAtom();

        assertTrue(atom.isType());
        assertTrue(relation.isRelation());
        assertTrue(res.isResource());
    }

    /**
     * ##################################
     *
     *       ROLE INFERENCE Tests
     *
     * ##################################
     */

    @Test //each type can only play a specific role in the relation hence mapping unambiguous
    public void testRoleInference_BasedOnPresentTypes_AllVarsHaveType(){
        GraknTx graph = cwKB.tx();
        String patternString = "{($z, $y) isa owns; $z isa country; $y isa rocket;}";
        ReasonerAtomicQuery query = ReasonerQueries.atomic(conjunction(patternString, graph), graph);
        RelationshipAtom atom = (RelationshipAtom) query.getAtom();
        Multimap<Role, Var> roleMap = roleSetMap(atom.getRoleVarMap());

        ImmutableSetMultimap<Role, Var> correctRoleMap = ImmutableSetMultimap.of(
                graph.getRole("item-owner"), var("z"),
                graph.getRole("owned-item"), var("y"));
        assertEquals(correctRoleMap, roleMap);
    }

    @Test //Without cardinality constraints $y variable can be mapped either to item-owner or owned-item so meta role is inserted
    public void testRoleInference_BasedOnPresentTypes_SomeVarsHaveType(){
        GraknTx graph = cwKB.tx();
        String patternString2 = "{isa owns, ($z, $y); $z isa country;}";
        ReasonerAtomicQuery query = ReasonerQueries.atomic(conjunction(patternString2, graph), graph);
        RelationshipAtom atom = (RelationshipAtom) query.getAtom();

        Multimap<Role, Var> roleMap = roleSetMap(atom.getRoleVarMap());
        ImmutableSetMultimap<Role, Var> correctRoleMap = ImmutableSetMultimap.of(
                graph.getRole("item-owner"), var("z"),
                graph.getRole("role"), var("y"));
        assertEquals(correctRoleMap, roleMap);
    }

    @Test //each type maps to a specific role
    public void testRoleInference_WithWildcardRelationPlayer(){
        GraknTx graph = cwKB.tx();
        String patternString = "{($z, $y, seller: $x) isa transaction;$z isa country;$y isa rocket;}";
        ReasonerAtomicQuery query = ReasonerQueries.atomic(conjunction(patternString, graph), graph);
        RelationshipAtom atom2 = (RelationshipAtom) query.getAtom();
        Multimap<Role, Var> roleMap = roleSetMap(atom2.getRoleVarMap());

        ImmutableSetMultimap<Role, Var> correctRoleMap = ImmutableSetMultimap.of(
                graph.getRole("seller"), var("x"),
                graph.getRole("transaction-item"), var("y"),
                graph.getRole("buyer"), var("z"));
        assertEquals(correctRoleMap, roleMap);
    }

    @Test //without cardinality constraints the $y variable can be mapped to any of the three roles hence metarole is assigned
    public void testRoleInference_WithWildcardRelationPlayer_NoExplicitRoles(){
        GraknTx graph = cwKB.tx();
        String patternString = "{($z, $y, $x) isa transaction;$z isa country;$x isa person;}";
        ReasonerAtomicQuery query = ReasonerQueries.atomic(conjunction(patternString, graph), graph);
        RelationshipAtom atom = (RelationshipAtom) query.getAtom();
        Multimap<Role, Var> roleMap = roleSetMap(atom.getRoleVarMap());

        ImmutableSetMultimap<Role, Var> correctRoleMap = ImmutableSetMultimap.of(
                graph.getRole("seller"), var("x"),
                graph.getRole("role"), var("y"),
                graph.getRole("buyer"), var("z"));
        assertEquals(correctRoleMap, roleMap);
    }

    @Test
    public void testRoleInference_RepeatingRolePlayers_NonRepeatingRoleAbsent(){
        GraknTx graph = cwKB.tx();
        String patternString = "{(buyer: $y, seller: $y, $x), isa transaction;}";
        ReasonerAtomicQuery query = ReasonerQueries.atomic(conjunction(patternString, graph), graph);
        RelationshipAtom atom = (RelationshipAtom) query.getAtom();
        Multimap<Role, Var> roleMap = roleSetMap(atom.getRoleVarMap());

        ImmutableSetMultimap<Role, Var> correctRoleMap = ImmutableSetMultimap.of(
                graph.getRole("role"), var("x"),
                graph.getRole("seller"), var("y"),
                graph.getRole("buyer"), var("y"));
        assertEquals(correctRoleMap, roleMap);
    }

    @Test
    public void testRoleInference_RepeatingRolePlayers_RepeatingRoleAbsent(){
        GraknTx graph = cwKB.tx();
        String patternString = "{(buyer: $y, $y, transaction-item: $x), isa transaction;}";
        ReasonerAtomicQuery query = ReasonerQueries.atomic(conjunction(patternString, graph), graph);
        RelationshipAtom atom = (RelationshipAtom) query.getAtom();
        Multimap<Role, Var> roleMap = roleSetMap(atom.getRoleVarMap());

        ImmutableSetMultimap<Role, Var> correctRoleMap = ImmutableSetMultimap.of(
                graph.getRole("transaction-item"), var("x"),
                graph.getRole("role"), var("y"),
                graph.getRole("buyer"), var("y"));
        assertEquals(correctRoleMap, roleMap);
    }

    @Test //missing role is ambiguous without cardinality constraints
    public void testRoleInference_RoleHierarchyInvolved() {
        GraknTx graph = unificationTestSet.tx();
        String relationString = "{($p, subRole2: $gc) isa binary;}";
        String relationString2 = "{(subRole1: $gp, $p) isa binary;}";
        RelationshipAtom relation = (RelationshipAtom) ReasonerQueries.atomic(conjunction(relationString, graph), graph).getAtom();
        RelationshipAtom relation2 = (RelationshipAtom) ReasonerQueries.atomic(conjunction(relationString2, graph), graph).getAtom();
        Multimap<Role, Var> roleMap = roleSetMap(relation.getRoleVarMap());
        Multimap<Role, Var> roleMap2 = roleSetMap(relation2.getRoleVarMap());

        ImmutableSetMultimap<Role, Var> correctRoleMap = ImmutableSetMultimap.of(
                graph.getRole("role"), var("p"),
                graph.getRole("subRole2"), var("gc"));
        ImmutableSetMultimap<Role, Var> correctRoleMap2 = ImmutableSetMultimap.of(
                graph.getRole("role"), var("p"),
                graph.getRole("subRole1"), var("gp"));
        assertEquals(correctRoleMap, roleMap);
        assertEquals(correctRoleMap2, roleMap2);
    }

    @Test //entity1 plays role1 but entity2 plays roles role1, role2 hence ambiguous and metarole has to be assigned, EXPECTED TO CHANGE WITH CARDINALITY CONSTRAINTS
    public void testRoleInference_WithMetaType(){
        GraknTx graph = ruleApplicabilitySet.tx();
        String relationString = "{($x, $y, $z) isa ternary;$x isa singleRoleEntity; $y isa twoRoleEntity; $z isa entity;}";
        RelationshipAtom relation = (RelationshipAtom) ReasonerQueries.atomic(conjunction(relationString, graph), graph).getAtom();
        ImmutableSetMultimap<Role, Var> roleMap = ImmutableSetMultimap.of(
                graph.getRole("role1"), var("x"),
                graph.getRole("role"), var("y"),
                graph.getRole("role"), var("z"));
        assertEquals(roleMap, roleSetMap(relation.getRoleVarMap()));
    }

    @Test //entity1 plays role1, entity2 plays 2 roles, entity3 plays 3 roles hence ambiguous and metarole has to be assigned, EXPECTED TO CHANGE WITH CARDINALITY CONSTRAINTS
    public void testRoleInference_RoleMappingUnambiguous(){
        GraknTx graph = ruleApplicabilitySet.tx();
        String relationString = "{($x, $y, $z) isa ternary;$x isa singleRoleEntity; $y isa twoRoleEntity; $z isa threeRoleEntity;}";
        RelationshipAtom relation = (RelationshipAtom) ReasonerQueries.atomic(conjunction(relationString, graph), graph).getAtom();
        ImmutableSetMultimap<Role, Var> roleMap = ImmutableSetMultimap.of(
                graph.getRole("role1"), var("x"),
                graph.getRole("role"), var("y"),
                graph.getRole("role"), var("z"));
        assertEquals(roleMap, roleSetMap(relation.getRoleVarMap()));
    }

    @Test //for each role player role mapping is ambiguous so metarole has to be assigned
    public void testRoleInference_AllRolePlayersHaveAmbiguousRoles(){
        GraknTx graph = ruleApplicabilitySet.tx();
        String relationString = "{($x, $y, $z) isa ternary;$x isa twoRoleEntity; $y isa threeRoleEntity; $z isa anotherTwoRoleEntity;}";
        RelationshipAtom relation = (RelationshipAtom) ReasonerQueries.atomic(conjunction(relationString, graph), graph).getAtom();
        relation.getRoleVarMap().entries().forEach(e -> assertTrue(Schema.MetaSchema.isMetaLabel(e.getKey().getLabel())));
    }

    @Test //for each role player role mapping is ambiguous so metarole has to be assigned
    public void testRoleInference_NoInformationPresent(){
        GraknTx graph = ruleApplicabilitySet.tx();
        String relationString = "{($x, $y) isa ternary;}";
        RelationshipAtom relation = (RelationshipAtom) ReasonerQueries.atomic(conjunction(relationString, graph), graph).getAtom();
        relation.getRoleVarMap().entries().forEach(e -> assertTrue(Schema.MetaSchema.isMetaLabel(e.getKey().getLabel())));
    }

    @Test //for each role player role mapping is ambiguous so metarole has to be assigned
    public void testRoleInference_MetaRelationType(){
        GraknTx graph = ruleApplicabilitySet.tx();
        String relationString = "{($x, $y) isa relationship;}";
        RelationshipAtom relation = (RelationshipAtom) ReasonerQueries.atomic(conjunction(relationString, graph), graph).getAtom();
        relation.getRoleVarMap().entries().forEach(e -> assertTrue(Schema.MetaSchema.isMetaLabel(e.getKey().getLabel())));
    }

    @Test //relation relates a single role so instead of assigning metarole this role should be assigned
    public void testRoleInference_RelationHasVerticalRoleHierarchy(){
        GraknTx graph = ruleApplicabilitySet.tx();
        String relationString = "{($x, $y) isa reifying-relation;}";
        RelationshipAtom relation = (RelationshipAtom) ReasonerQueries.atomic(conjunction(relationString, graph), graph).getAtom();
        ImmutableSetMultimap<Role, Var> roleMap = ImmutableSetMultimap.of(
                graph.getRole("role1"), var("x"),
                graph.getRole("role1"), var("y"));
        assertEquals(roleMap, roleSetMap(relation.getRoleVarMap()));
    }

    /**
     * ##################################
     *
     *     RULE APPLICABILITY Tests
     *
     * ##################################
     */

    @Test //should assign (role1: $x, role {role1, role2} : $y, role {role2, role3} : $z) which taking into account types is compatible with 3 ternary rules, EXPECTED TO CHANGE WITH CARDINALITY CONSTRAINTS
    public void testRuleApplicability_AmbiguousRoleMapping(){
        GraknTx graph = ruleApplicabilitySet.tx();
        String relationString = "{($x, $y, $z);$x isa singleRoleEntity; $y isa twoRoleEntity; $z isa anotherTwoRoleEntity;}";
        Atom relation = ReasonerQueries.atomic(conjunction(relationString, graph), graph).getAtom();
        assertEquals(3, relation.getApplicableRules().count());
    }

    @Test //should assign (role1: $x, role {role1, role2}: $y, role {role1, role2, role3}: $z) which taking into account types is compatible with 2 ternary rules, EXPECTED TO CHANGE WITH CARDINALITY CONSTRAINTS
    public void testRuleApplicability_AmbiguousRoleMapping_RolePlayerTypeMismatch(){
        GraknTx graph = ruleApplicabilitySet.tx();
        String relationString = "{($x, $y, $z);$x isa singleRoleEntity; $y isa twoRoleEntity; $z isa threeRoleEntity;}";
        Atom relation = ReasonerQueries.atomic(conjunction(relationString, graph), graph).getAtom();
        assertEquals(2, relation.getApplicableRules().count());
    }

    @Test //threeRoleEntity subs twoRoleEntity
    public void testRuleApplicability_AmbiguousRoleMapping_TypeHierarchyEnablesExtraRule(){
        GraknTx graph = ruleApplicabilitySet.tx();
        String relationString = "{($x, $y, $z);$x isa twoRoleEntity; $y isa threeRoleEntity; $z isa anotherTwoRoleEntity;}";
        RelationshipAtom relation = (RelationshipAtom) ReasonerQueries.atomic(conjunction(relationString, graph), graph).getAtom();
        assertEquals(3, relation.getApplicableRules().count());
    }

    @Test
    public void testRuleApplicability_MissingRelationPlayers(){
        GraknTx graph = ruleApplicabilitySet.tx();

        //inferred relation (role {role1, role2} : $x, role {role2, role3} : $y)
        String relationString = "{($x, $y);$x isa twoRoleEntity; $y isa anotherTwoRoleEntity;}";

        //inferred relation: (role1: $x, role1: $y)
        String relationString2 = "{($x, $y);$x isa singleRoleEntity; $y isa singleRoleEntity;}";

        //inferred relation: (role1: $x, role {role2, role3}: $y)
        String relationString3 = "{($x, $y);$x isa singleRoleEntity; $y isa anotherTwoRoleEntity;}";

        //inferred relation: (role1: $x, role {role1, role2, role3}: $y)
        String relationString4 = "{($x, $y);$x isa singleRoleEntity; $y isa threeRoleEntity;}";

        //inferred relation: (role {role2, role3}: $x, role {role2, role3}: $y)
        String relationString5 = "{($x, $y);$x isa anotherTwoRoleEntity; $y isa anotherTwoRoleEntity;}";

        Atom relation = ReasonerQueries.atomic(conjunction(relationString, graph), graph).getAtom();
        Atom relation2 = ReasonerQueries.atomic(conjunction(relationString2, graph), graph).getAtom();
        Atom relation3 = ReasonerQueries.atomic(conjunction(relationString3, graph), graph).getAtom();
        Atom relation4 = ReasonerQueries.atomic(conjunction(relationString4, graph), graph).getAtom();
        Atom relation5 = ReasonerQueries.atomic(conjunction(relationString5, graph), graph).getAtom();

        assertEquals(4, relation.getApplicableRules().count());
        assertThat(relation2.getApplicableRules().collect(toSet()), empty());
        assertEquals(4, relation3.getApplicableRules().count());
        assertEquals(4, relation4.getApplicableRules().count());
        assertThat(relation5.getApplicableRules().collect(toSet()), empty());
    }

    @Test //should assign (role1: $x, role1: $y, role: $z) which is compatible with 3 ternary rules, EXPECTED TO CHANGE WITH CARDINALITY CONSTRAINTS
    public void testRuleApplicability_WithWildcard(){
        GraknTx graph = ruleApplicabilitySet.tx();
        String relationString = "{($x, $y, $z);$y isa singleRoleEntity; $z isa twoRoleEntity;}";
        Atom relation = ReasonerQueries.atomic(conjunction(relationString, graph), graph).getAtom();
        assertEquals(3, relation.getApplicableRules().count());
    }

    @Test
    public void testRuleApplicability_TypedResources(){
        GraknTx graph = ruleApplicabilitySet.tx();
        String relationString = "{$x isa reified-relation; $x has description $d;}";
        String relationString2 = "{$x isa typed-relation; $x has description $d;}";
        String relationString3 = "{$x isa relationship; $x has description $d;}";
        Atom resource = ReasonerQueries.create(conjunction(relationString, graph), graph).getAtoms(ResourceAtom.class).findFirst().orElse(null);
        Atom resource2 = ReasonerQueries.create(conjunction(relationString2, graph), graph).getAtoms(ResourceAtom.class).findFirst().orElse(null);
        Atom resource3 = ReasonerQueries.create(conjunction(relationString3, graph), graph).getAtoms(ResourceAtom.class).findFirst().orElse(null);
        assertEquals(2, resource.getApplicableRules().count());
        assertEquals(2, resource2.getApplicableRules().count());
        assertEquals(3, resource3.getApplicableRules().count());
    }

    @Test
    public void testRuleApplicability_DerivedTypes(){
        GraknTx graph = ruleApplicabilitySet.tx();
        String typeString = "{$x isa reifying-relation;}";
        String typeString2 = "{$x isa typed-relation;}";
        String typeString3 = "{$x isa description;}";
        String typeString4 = "{$x isa attribute;}";
        String typeString5 = "{$x isa relationship;}";
        Atom type = ReasonerQueries.atomic(conjunction(typeString, graph), graph).getAtom();
        Atom type2 = ReasonerQueries.atomic(conjunction(typeString2, graph), graph).getAtom();
        Atom type3 = ReasonerQueries.atomic(conjunction(typeString3, graph), graph).getAtom();
        Atom type4 = ReasonerQueries.atomic(conjunction(typeString4, graph), graph).getAtom();
        Atom type5 = ReasonerQueries.atomic(conjunction(typeString5, graph), graph).getAtom();

        List<InferenceRule> rules = RuleUtils.getRules(graph).map(r -> new InferenceRule(r, graph)).collect(Collectors.toList());
        assertEquals(2, type.getApplicableRules().count());
        assertEquals(1, type2.getApplicableRules().count());
        assertEquals(3, type3.getApplicableRules().count());
        assertEquals(rules.stream().filter(r -> r.getHead().getAtom().isResource()).count(), type4.getApplicableRules().count());
        assertEquals(rules.stream().filter(r -> r.getHead().getAtom().isRelation()).count(), type5.getApplicableRules().count());
    }

    @Test //should assign (role: $x, role: $y) which is compatible with 3 rules
    public void testRuleApplicability_MatchAllAtom(){
        GraknTx graph = ruleApplicabilitySet.tx();
        String relationString = "{($x, $y);}";
        Atom relation = ReasonerQueries.atomic(conjunction(relationString, graph), graph).getAtom();
        assertEquals(
                RuleUtils.getRules(graph).count(),
                relation.getApplicableRules().count()
        );
    }

    @Test //should assign (role: $x, role1: $y, role1: $z) which is incompatible with any of the rule heads
    public void testRuleApplicability_WithWildcard_MissingMappings(){
        GraknTx graph = ruleApplicabilitySet.tx();
        String relationString = "{($x, $y, $z);$y isa singleRoleEntity; $z isa singleRoleEntity;}";
        Atom relation = ReasonerQueries.atomic(conjunction(relationString, graph), graph).getAtom();
        assertThat(relation.getApplicableRules().collect(toSet()), empty());
    }

    @Test //NB: role2 sub role1
    public void testRuleApplicability_RepeatingRoleTypes(){
        GraknTx graph = ruleApplicabilitySet.tx();
        String relationString = "{(role1: $x1, role1: $x2, role2: $x3);}";
        String relationString2 = "{(role1: $x1, role2: $x2, role2: $x3);}";
        String relationString3 = "{(role2: $x1, role2: $x2, role2: $x3);}";
        Atom relation = ReasonerQueries.atomic(conjunction(relationString, graph), graph).getAtom();
        Atom relation2 = ReasonerQueries.atomic(conjunction(relationString2, graph), graph).getAtom();
        Atom relation3 = ReasonerQueries.atomic(conjunction(relationString3, graph), graph).getAtom();
        assertEquals(1, relation.getApplicableRules().count());
        assertEquals(1, relation2.getApplicableRules().count());
        assertThat(relation3.getApplicableRules().collect(toSet()), empty());
    }

    @Test
    public void testRuleApplicability_TypePreventsFromApplyingTheRule(){
        GraknTx graph = ruleApplicabilitySet.tx();
        String relationString = "{($x, $y);$x isa noRoleEntity;}";
        Atom relation = ReasonerQueries.atomic(conjunction(relationString, graph), graph).getAtom();
        assertThat(relation.getApplicableRules().collect(toSet()), empty());
    }

    @Test
    public void testRuleApplicability_ReifiedRelationsWithType(){
        GraknTx graph = ruleApplicabilitySet.tx();
        String relationString = "{(role1: $x, role2: $y) isa reifying-relation;}";
        String relationString2 = "{$x isa entity;(role1: $x, role2: $y) isa reifying-relation;}";
        String relationString3 = "{$x isa twoRoleEntity;(role1: $x, role2: $y) isa reifying-relation;}";

        Atom relation = ReasonerQueries.atomic(conjunction(relationString, graph), graph).getAtom();
        Atom relation2 = ReasonerQueries.atomic(conjunction(relationString2, graph), graph).getAtom();
        Atom relation3 = ReasonerQueries.atomic(conjunction(relationString3, graph), graph).getAtom();
        assertEquals(2, relation.getApplicableRules().count());
        assertEquals(2, relation2.getApplicableRules().count());
        assertEquals(1, relation3.getApplicableRules().count());
    }

    @Test
    public void testRuleApplicability_TypePlayabilityInRuleBodyNeedsChecking(){
        GraknTx graph = ruleApplicabilitySet.tx();
        String relationString = "{$y isa anotherTwoRoleEntity;(role1:$x, role2:$y, role3: $z) isa ternary;}";
        String relationString2 = "{$y isa entity;(role1:$x, role2:$y, role3: $z) isa ternary;}";
        Atom relation = ReasonerQueries.atomic(conjunction(relationString, graph), graph).getAtom();
        Atom relation2 = ReasonerQueries.atomic(conjunction(relationString2, graph), graph).getAtom();
        assertThat(relation.getApplicableRules().collect(toSet()), empty());
        assertEquals(1, relation2.getApplicableRules().count());
    }

    @Test
    public void testRuleApplicability_TypeRelation(){
        GraknTx graph = ruleApplicabilitySet.tx();
        String typeString = "{$x isa reifying-relation;}";
        Atom type = ReasonerQueries.atomic(conjunction(typeString, graph), graph).getAtom();
        assertEquals(2, type.getApplicableRules().count());
    }

    @Test
    public void testRuleApplicability_OntologicalTypes(){
        GraknTx graph = ruleApplicabilitySet.tx();
        String typeString = "{$x sub " + Schema.MetaSchema.RELATIONSHIP.getLabel() + ";}";
        String typeString2 = "{$x relates role1;}";
        String typeString3 = "{$x plays role1;}";
        String typeString4 = "{$x has name;}";
        Atom type = ReasonerQueries.atomic(conjunction(typeString, graph), graph).getAtom();
        Atom type2 = ReasonerQueries.atomic(conjunction(typeString2, graph), graph).getAtom();
        Atom type3 = ReasonerQueries.atomic(conjunction(typeString3, graph), graph).getAtom();
        Atom type4 = ReasonerQueries.atomic(conjunction(typeString4, graph), graph).getAtom();
        assertThat(type.getApplicableRules().collect(toSet()), empty());
        assertThat(type2.getApplicableRules().collect(toSet()), empty());
        assertThat(type3.getApplicableRules().collect(toSet()), empty());
        assertThat(type4.getApplicableRules().collect(toSet()), empty());
    }

    @Test
    public void testRuleApplicability_InstancesMakeRuleInapplicable_NoRoleTypes(){
        GraknTx graph = ruleApplicabilitySet.tx();
        Concept concept = getConcept(graph, "name", "noRoleEntity");
        String relationString = "{" +
                "($x, $y) isa ternary;" +
                "$x id '" + concept.getId().getValue() + "';" +
                "}";
        Atom relation = ReasonerQueries.atomic(conjunction(relationString, graph), graph).getAtom();
        assertThat(relation.getApplicableRules().collect(toSet()), empty());
    }

    @Test
    public void testRuleApplicability_InstancesMakeRuleInapplicable_NoRoleTypes_NoRelationType(){
        GraknTx graph = ruleApplicabilitySet.tx();
        Concept concept = getConcept(graph, "name", "noRoleEntity");
        String relationString = "{" +
                "($x, $y);" +
                "$x id '" + concept.getId().getValue() + "';" +
                "}";

        Atom relation = ReasonerQueries.atomic(conjunction(relationString, graph), graph).getAtom();
        assertThat(relation.getApplicableRules().collect(toSet()), empty());
    }

    @Test
    public void testRuleApplicability_ResourceDouble(){
        GraknTx graph = resourceApplicabilitySet.tx();
        String resourceString = "{$x has res-double > 3.0;}";
        String resourceString2 = "{$x has res-double > 4.0;}";
        String resourceString3 = "{$x has res-double < 3.0;}";
        String resourceString4 = "{$x has res-double < 4.0;}";
        String resourceString5 = "{$x has res-double >= 5;}";
        String resourceString6 = "{$x has res-double <= 5;}";
        String resourceString7 = "{$x has res-double = 3.14;}";
        String resourceString8 = "{$x has res-double != 5;}";

        Atom resource = ReasonerQueries.atomic(conjunction(resourceString, graph), graph).getAtom();
        Atom resource2 = ReasonerQueries.atomic(conjunction(resourceString2, graph), graph).getAtom();
        Atom resource3 = ReasonerQueries.atomic(conjunction(resourceString3, graph), graph).getAtom();
        Atom resource4 = ReasonerQueries.atomic(conjunction(resourceString4, graph), graph).getAtom();
        Atom resource5 = ReasonerQueries.atomic(conjunction(resourceString5, graph), graph).getAtom();
        Atom resource6 = ReasonerQueries.atomic(conjunction(resourceString6, graph), graph).getAtom();
        Atom resource7 = ReasonerQueries.atomic(conjunction(resourceString7, graph), graph).getAtom();
        Atom resource8 = ReasonerQueries.atomic(conjunction(resourceString8, graph), graph).getAtom();

        assertEquals(1, resource.getApplicableRules().count());
        assertThat(resource2.getApplicableRules().collect(toSet()), empty());
        assertThat(resource3.getApplicableRules().collect(toSet()), empty());
        assertEquals(1, resource4.getApplicableRules().count());
        assertThat(resource5.getApplicableRules().collect(toSet()), empty());
        assertEquals(1, resource6.getApplicableRules().count());
        assertEquals(1, resource7.getApplicableRules().count());
        assertEquals(1, resource8.getApplicableRules().count());
    }

    @Test
    public void testRuleApplicability_ResourceLong(){
        GraknTx graph = resourceApplicabilitySet.tx();
        String resourceString = "{$x has res-long > 100;}";
        String resourceString2 = "{$x has res-long > 150;}";
        String resourceString3 = "{$x has res-long < 100;}";
        String resourceString4 = "{$x has res-long < 200;}";
        String resourceString5 = "{$x has res-long >= 130;}";
        String resourceString6 = "{$x has res-long <= 130;}";
        String resourceString7 = "{$x has res-long = 123;}";
        String resourceString8 = "{$x has res-long != 200;}";

        Atom resource = ReasonerQueries.atomic(conjunction(resourceString, graph), graph).getAtom();
        Atom resource2 = ReasonerQueries.atomic(conjunction(resourceString2, graph), graph).getAtom();
        Atom resource3 = ReasonerQueries.atomic(conjunction(resourceString3, graph), graph).getAtom();
        Atom resource4 = ReasonerQueries.atomic(conjunction(resourceString4, graph), graph).getAtom();
        Atom resource5 = ReasonerQueries.atomic(conjunction(resourceString5, graph), graph).getAtom();
        Atom resource6 = ReasonerQueries.atomic(conjunction(resourceString6, graph), graph).getAtom();
        Atom resource7 = ReasonerQueries.atomic(conjunction(resourceString7, graph), graph).getAtom();
        Atom resource8 = ReasonerQueries.atomic(conjunction(resourceString8, graph), graph).getAtom();

        assertEquals(1, resource.getApplicableRules().count());
        assertThat(resource2.getApplicableRules().collect(toSet()), empty());
        assertThat(resource3.getApplicableRules().collect(toSet()), empty());
        assertEquals(1, resource4.getApplicableRules().count());
        assertThat(resource5.getApplicableRules().collect(toSet()), empty());
        assertEquals(1, resource6.getApplicableRules().count());
        assertEquals(1, resource7.getApplicableRules().count());
        assertEquals(1, resource8.getApplicableRules().count());
    }

    @Test
    public void testRuleApplicability_ResourceString(){
        GraknTx graph = resourceApplicabilitySet.tx();
        String resourceString = "{$x has res-string contains 'ing';}";
        String resourceString2 = "{$x has res-string 'test';}";
        String resourceString3 = "{$x has res-string /.*(fast|string).*/;}";
        String resourceString4 = "{$x has res-string /.*/;}";

        Atom resource = ReasonerQueries.atomic(conjunction(resourceString, graph), graph).getAtom();
        Atom resource2 = ReasonerQueries.atomic(conjunction(resourceString2, graph), graph).getAtom();
        Atom resource3 = ReasonerQueries.atomic(conjunction(resourceString3, graph), graph).getAtom();
        Atom resource4 = ReasonerQueries.atomic(conjunction(resourceString4, graph), graph).getAtom();

        assertEquals(1, resource.getApplicableRules().count());
        assertThat(resource2.getApplicableRules().collect(toSet()), empty());
        assertEquals(1, resource3.getApplicableRules().count());
        assertEquals(1, resource4.getApplicableRules().count());
    }

    @Test
    public void testRuleApplicability_ResourceBoolean(){
        GraknTx graph = resourceApplicabilitySet.tx();
        String resourceString = "{$x has res-boolean 'true';}";
        String resourceString2 = "{$x has res-boolean 'false';}";

        Atom resource = ReasonerQueries.atomic(conjunction(resourceString, graph), graph).getAtom();
        Atom resource2 = ReasonerQueries.atomic(conjunction(resourceString2, graph), graph).getAtom();

        assertEquals(1, resource.getApplicableRules().count());
        assertThat(resource2.getApplicableRules().collect(toSet()), empty());
    }

    @Test
    public void testRuleApplicability_TypeResource(){
        GraknTx graph = resourceApplicabilitySet.tx();
        String typeString = "{$x isa res1;}";
        Atom type = ReasonerQueries.atomic(conjunction(typeString, graph), graph).getAtom();
        assertEquals(1, type.getApplicableRules().count());
    }

    @Test
    public void testRuleApplicability_Resource_TypeMismatch(){
        GraknTx graph = resourceApplicabilitySet.tx();
        String resourceString = "{$x isa entity1, has res1 $r;}";
        String resourceString2 = "{$x isa entity2, has res1 $r;}";
        String resourceString3 = "{$x isa entity2, has res1 'test';}";

        Atom resource = ReasonerQueries.atomic(conjunction(resourceString, graph), graph).getAtom();
        Atom resource2 = ReasonerQueries.atomic(conjunction(resourceString2, graph), graph).getAtom();
        Atom resource3 = ReasonerQueries.atomic(conjunction(resourceString3, graph), graph).getAtom();

        assertEquals(1, resource.getApplicableRules().count());
        assertThat(resource2.getApplicableRules().collect(toSet()), empty());
        assertThat(resource3.getApplicableRules().collect(toSet()), empty());
    }

    /**
     * ##################################
     *
     *      TYPE INFERENCE Tests
     *
     * ##################################
     */

    @Test
    public void testTypeInference_singleGuard() {
        GraknTx graph = typeInferenceSet.tx();

        String patternString = "{$x isa singleRoleEntity; ($x, $y);}";
        String subbedPatternString = "{$x id '" + conceptId(graph, "singleRoleEntity") + "';($x, $y);}";
        String patternString2 = "{$x isa twoRoleEntity; ($x, $y);}";
        String subbedPatternString2 = "{$x id '" + conceptId(graph, "twoRoleEntity") + "';($x, $y);}";

        RelationshipType relation1 = graph.getSchemaConcept(Label.of("relation1"));
        List<RelationshipType> possibleTypes = Collections.singletonList(relation1);

        List<RelationshipType> possibleTypes2 = Lists.newArrayList(
                graph.getSchemaConcept(Label.of("relation1")),
                graph.getSchemaConcept(Label.of("relation3"))
        );

<<<<<<< HEAD
        typeInference(possibleTypes, patternString, subbedPatternString, graph);
        typeInference(possibleTypes2, patternString2, subbedPatternString2, graph);
=======
        testTypeInference(possibleTypes, patternString, subbedPatternString, graph);
        testTypeInference(possibleTypes2, patternString2, subbedPatternString2, graph);
>>>>>>> f1fe2692
    }

    @Test
    public void testTypeInference_doubleGuard() {
        GraknTx graph = typeInferenceSet.tx();

        //{rel1} ^ {rel1, rel2} = {rel1}
        String patternString = "{$x isa singleRoleEntity; ($x, $y); $y isa anotherTwoRoleEntity;}";
        String subbedPatternString = "{($x, $y);" +
                "$x id '" + conceptId(graph, "singleRoleEntity") + "';" +
                "$y id '" + conceptId(graph, "anotherTwoRoleEntity") +"';}";
        //{rel1, rel3} ^ {rel1, rel2} = {rel1}
        String patternString2 = "{$x isa twoRoleEntity; ($x, $y); $y isa anotherTwoRoleEntity;}";
        String subbedPatternString2 = "{($x, $y);" +
                "$x id '" + conceptId(graph, "twoRoleEntity") + "';" +
                "$y id '" + conceptId(graph, "anotherTwoRoleEntity") +"';}";
<<<<<<< HEAD

        RelationshipType relation1 = graph.getSchemaConcept(Label.of("relation1"));
        List<RelationshipType> possibleTypes = Collections.singletonList(relation1);

        typeInference(possibleTypes, patternString, subbedPatternString, graph);
        typeInference(possibleTypes, patternString2, subbedPatternString2, graph);
=======

        RelationshipType relation1 = graph.getSchemaConcept(Label.of("relation1"));
        List<RelationshipType> possibleTypes = Collections.singletonList(relation1);

        testTypeInference(possibleTypes, patternString, subbedPatternString, graph);
        testTypeInference(possibleTypes, patternString2, subbedPatternString2, graph);
>>>>>>> f1fe2692
    }

    @Test
    public void testTypeInference_singleRole() {
        GraknTx graph = typeInferenceSet.tx();
        String patternString = "{(role2: $x, $y);}";

        List<RelationshipType> possibleTypes = Lists.newArrayList(
                graph.getSchemaConcept(Label.of("relation1")),
                graph.getSchemaConcept(Label.of("relation2"))
        );

<<<<<<< HEAD
        typeInference(possibleTypes, patternString, graph);
=======
        testTypeInference(possibleTypes, patternString, graph);
>>>>>>> f1fe2692
    }

    @Test
    public void testTypeInference_singleRole_subType() {
        GraknTx graph = typeInferenceSet.tx();
        String patternString = "{(subRole2: $x, $y);}";
<<<<<<< HEAD
        typeInference(allRelations(graph), patternString, graph);
=======
        testTypeInference(allRelations(graph), patternString, graph);
>>>>>>> f1fe2692
    }

    @Test
    public void testTypeInference_singleRole_singleGuard() {
        GraknTx graph = typeInferenceSet.tx();

        //{rel1, rel2} ^ {rel1}
        String patternString = "{(role2: $x, $y); $y isa singleRoleEntity;}";
        String subbedPatternString = "{(role2: $x, $y);" +
                "$y id '" + conceptId(graph, "singleRoleEntity") + "';}";
        //{rel1, rel2} ^ {rel1, rel3}
        String patternString2 = "{(role2: $x, $y); $y isa twoRoleEntity;}";
        String subbedPatternString2 = "{(role2: $x, $y);" +
                "$y id '" + conceptId(graph, "twoRoleEntity") + "';}";
        //{rel1,} ^ {rel1, rel3}
        String patternString3 = "{(role1: $x, $y); $y isa anotherTwoRoleEntity;}";
        String subbedPatternString3 = "{(role1: $x, $y);" +
                "$y id '" + conceptId(graph, "anotherTwoRoleEntity") + "';}";

        RelationshipType relation1 = graph.getSchemaConcept(Label.of("relation1"));
        List<RelationshipType> possibleTypes = Collections.singletonList(relation1);

<<<<<<< HEAD
        typeInference(possibleTypes, patternString, subbedPatternString, graph);
        typeInference(possibleTypes, patternString2, subbedPatternString2, graph);
        typeInference(possibleTypes, patternString3, subbedPatternString3, graph);
=======
        testTypeInference(possibleTypes, patternString, subbedPatternString, graph);
        testTypeInference(possibleTypes, patternString2, subbedPatternString2, graph);
        testTypeInference(possibleTypes, patternString3, subbedPatternString3, graph);
>>>>>>> f1fe2692
    }

    @Test
    public void testTypeInference_singleRole_singleGuard_bothConceptsAreSubConcepts() {
        GraknTx graph = typeInferenceSet.tx();

        //{rel1, rel2, rel3} ^ {rel1, rel3}
        String patternString = "{(subRole2: $x, $y); $y isa twoRoleEntity;}";
        String subbedPatternString = "{(subRole2: $x, $y);" +
                "$y id '" + conceptId(graph, "twoRoleEntity") + "';}";
        //{rel1, rel2, rel3} ^ {rel1, rel2}
        String patternString2 = "{(subRole2: $x, $y); $y isa anotherTwoRoleEntity;}";
        String subbedPatternString2 = "{(subRole2: $x, $y);" +
                "$y id '" + conceptId(graph, "anotherTwoRoleEntity") + "';}";

        List<RelationshipType> possibleTypes = Lists.newArrayList(
                graph.getSchemaConcept(Label.of("relation1")),
                graph.getSchemaConcept(Label.of("relation3"))
        );
        List<RelationshipType> possibleTypes2 = Lists.newArrayList(
                graph.getSchemaConcept(Label.of("relation1")),
                graph.getSchemaConcept(Label.of("relation2"))
        );

<<<<<<< HEAD
        typeInference(possibleTypes, patternString, subbedPatternString, graph);
        typeInference(possibleTypes2, patternString2, subbedPatternString2, graph);
=======
        testTypeInference(possibleTypes, patternString, subbedPatternString, graph);
        testTypeInference(possibleTypes2, patternString2, subbedPatternString2, graph);
>>>>>>> f1fe2692
    }

    @Test
    public void testTypeInference_singleRole_singleGuard_typeContradiction() {
        GraknTx graph = typeInferenceSet.tx();

        //{rel1} ^ {rel3}
        String patternString = "{(role1: $x, $y); $y isa anotherSingleRoleEntity;}";
        String subbedPatternString = "{(role1: $x, $y);" +
                "$y id '" + conceptId(graph, "anotherSingleRoleEntity") + "';}";
        String patternString2 = "{(role1: $x, $y); $x isa anotherSingleRoleEntity;}";
        String subbedPatternString2 = "{(role1: $x, $y);" +
                "$x id '" + conceptId(graph, "anotherSingleRoleEntity") + "';}";

<<<<<<< HEAD
        typeInference(Collections.emptyList(), patternString, subbedPatternString, graph);
        typeInference(Collections.emptyList(), patternString2, subbedPatternString2, graph);
=======
        testTypeInference(Collections.emptyList(), patternString, subbedPatternString, graph);
        testTypeInference(Collections.emptyList(), patternString2, subbedPatternString2, graph);
>>>>>>> f1fe2692
    }

    @Test
    public void testTypeInference_singleRole_doubleGuard() {
        GraknTx graph = typeInferenceSet.tx();
        //{rel1} ^ {rel1, rel2}
        String patternString = "{$x isa singleRoleEntity;(role2: $x, $y); $y isa anotherTwoRoleEntity;}";
        String subbedPatternString = "{(role2: $x, $y);" +
                "$x id '" + conceptId(graph, "singleRoleEntity") + "';" +
                "$y id '" + conceptId(graph, "anotherTwoRoleEntity") +"';}";

        RelationshipType relation1 = graph.getSchemaConcept(Label.of("relation1"));
        List<RelationshipType> possibleTypes = Collections.singletonList(relation1);
<<<<<<< HEAD
        typeInference(possibleTypes, patternString, subbedPatternString, graph);
=======
        testTypeInference(possibleTypes, patternString, subbedPatternString, graph);
>>>>>>> f1fe2692
    }

    @Test
    public void testTypeInference_doubleRole_doubleGuard() {
        GraknTx graph = typeInferenceSet.tx();

        //{rel1} ^ {rel1, rel2} ^ {rel1} ^ {rel1, rel2}
        String patternString = "{$x isa singleRoleEntity;(role1: $x, role2: $y); $y isa anotherTwoRoleEntity;}";
        String subbedPatternString = "{(role1: $x, role2: $y);" +
                "$x id '" + conceptId(graph, "singleRoleEntity") + "';" +
                "$y id '" + conceptId(graph, "anotherTwoRoleEntity") +"';}";
        //{rel1, rel2, rel3} ^ {rel1, rel2} ^ {rel2, rel3} ^ {rel1, rel2}
        String patternString2 = "{$x isa threeRoleEntity;(role2: $x, role3: $y); $y isa anotherTwoRoleEntity;}";
        String subbedPatternString2 = "{(role2: $x, role3: $y);" +
                "$x id '" + conceptId(graph, "threeRoleEntity") + "';" +
                "$y id '" + conceptId(graph, "anotherTwoRoleEntity") +"';}";

        RelationshipType relation1 = graph.getSchemaConcept(Label.of("relation1"));
        RelationshipType relation2 = graph.getSchemaConcept(Label.of("relation2"));

<<<<<<< HEAD
        typeInference(Collections.singletonList(relation1), patternString, subbedPatternString, graph);
        typeInference(Collections.singletonList(relation2), patternString2, subbedPatternString2, graph);
=======
        testTypeInference(Collections.singletonList(relation1), patternString, subbedPatternString, graph);
        testTypeInference(Collections.singletonList(relation2), patternString2, subbedPatternString2, graph);
>>>>>>> f1fe2692
    }

    @Test
    public void testTypeInference_doubleRole_doubleGuard_multipleRelationsPossible() {
        GraknTx graph = typeInferenceSet.tx();
        //{rel1, rel2, rel3} ^ {rel1, rel2, rel3} ^ {rel2, rel3} ^ {rel1, rel2, rel3}
        String patternString = "{$x isa threeRoleEntity;(subRole2: $x, role3: $y); $y isa threeRoleEntity;}";
        String subbedPatternString = "{(subRole2: $x, role3: $y);" +
                "$x id '" + conceptId(graph, "threeRoleEntity") + "';" +
                "$y id '" + conceptId(graph, "threeRoleEntity") + "';}";

        List<RelationshipType> possibleTypes = Lists.newArrayList(
                graph.getSchemaConcept(Label.of("relation3")),
                graph.getSchemaConcept(Label.of("relation2"))
        );
<<<<<<< HEAD
        typeInference(possibleTypes, patternString, subbedPatternString, graph);
=======
        testTypeInference(possibleTypes, patternString, subbedPatternString, graph);
>>>>>>> f1fe2692
    }

    @Test
    public void testTypeInference_doubleRole_doubleGuard_contradiction() {
        GraknTx graph = typeInferenceSet.tx();
        //{rel1} ^ {rel1} ^ {rel1, rel2} ^ {rel4}
        String patternString = "{$x isa singleRoleEntity;(role1: $x, role2: $y); $y isa anotherSingleRoleEntity;}";
        String subbedPatternString = "{(role1: $x, role2: $y);" +
                "$x id '" + conceptId(graph, "singleRoleEntity") + "';" +
                "$y id '" + conceptId(graph, "anotherSingleRoleEntity") +"';}";

<<<<<<< HEAD
        typeInference(Collections.emptyList(), patternString, subbedPatternString, graph);
=======
        testTypeInference(Collections.emptyList(), patternString, subbedPatternString, graph);
>>>>>>> f1fe2692
    }

    @Test
    public void testTypeInference_metaGuards() {
        GraknTx graph = typeInferenceSet.tx();
        String patternString = "{($x, $y);$x isa entity; $y isa entity;}";
<<<<<<< HEAD
        typeInference(allRelations(graph), patternString, graph);
=======
        testTypeInference(allRelations(graph), patternString, graph);
>>>>>>> f1fe2692
    }

    @Test
    public void testTypeInference_genericRelation() {
        GraknTx graph = typeInferenceSet.tx();
        String patternString = "{($x, $y);}";
<<<<<<< HEAD
        typeInference(allRelations(graph), patternString, graph);
=======
        testTypeInference(allRelations(graph), patternString, graph);
>>>>>>> f1fe2692
    }

    /**
     * ##################################
     *
     *      UNIFICATION Tests
     *
     * ##################################
     */

    @Test
    public void testUnification_RelationWithRolesExchanged(){
        GraknTx graph = unificationTestSet.tx();
        String relation = "{(role1: $x, role2: $y) isa binary;}";
        String relation2 = "{(role1: $y, role2: $x) isa binary;}";
        exactUnification(relation, relation2, true, true, graph);
    }

    @Test
    public void testUnification_RelationWithMetaRole(){
        GraknTx graph = unificationTestSet.tx();
        String relation = "{(role1: $x, role: $y) isa binary;}";
        String relation2 = "{(role1: $y, role: $x) isa binary;}";
        exactUnification(relation, relation2, true, true, graph);
    }

    @Test
    public void testUnification_RelationWithRelationVar(){
        GraknTx graph = unificationTestSet.tx();
        String relation = "{$x (role1: $r, role2: $z) isa binary;}";
        String relation2 = "{$r (role1: $x, role2: $y) isa binary;}";
        exactUnification(relation, relation2, true, true, graph);
    }

    @Test
    public void testUnification_RelationWithMetaRolesAndIds(){
        GraknTx graph = unificationTestSet.tx();
        Concept instance = graph.graql().<GetQuery>parse("match $x isa subRoleEntity; get;").execute().iterator().next().get(var("x"));
        String relation = "{(role: $x, role: $y) isa binary; $y id '" + instance.getId().getValue() + "';}";
        String relation2 = "{(role: $z, role: $v) isa binary; $z id '" + instance.getId().getValue() + "';}";
        String relation3 = "{(role: $z, role: $v) isa binary; $v id '" + instance.getId().getValue() + "';}";

        exactUnification(relation, relation2, true, true, graph);
        exactUnification(relation, relation3, true, true, graph);
        exactUnification(relation2, relation3, true, true, graph);
    }

    @Test
    public void testUnification_BinaryRelationWithRoleHierarchy_ParentWithBaseRoles(){
        GraknTx graph = unificationTestSet.tx();
        String parentRelation = "{(role1: $x, role2: $y);}";
        String specialisedRelation = "{(subRole1: $u, anotherSubRole2: $v);}";
        String specialisedRelation2 = "{(subRole1: $y, anotherSubRole2: $x);}";
        String specialisedRelation3 = "{(subSubRole1: $u, subSubRole2: $v);}";
        String specialisedRelation4 = "{(subSubRole1: $y, subSubRole2: $x);}";
        String specialisedRelation5 = "{(subRole1: $u, anotherSubRole1: $v);}";

        exactUnification(parentRelation, specialisedRelation, false, false, graph);
        exactUnification(parentRelation, specialisedRelation2, false, false, graph);
        exactUnification(parentRelation, specialisedRelation3, false, false, graph);
        exactUnification(parentRelation, specialisedRelation4, false, false, graph);
        nonExistentUnifier(parentRelation, specialisedRelation5, graph);
    }

    @Test
    public void testUnification_BinaryRelationWithRoleHierarchy_ParentWithSubRoles(){
        GraknTx graph = unificationTestSet.tx();
        String parentRelation = "{(subRole1: $x, subRole2: $y);}";
        String specialisedRelation = "{(subRole1: $u, subSubRole2: $v);}";
        String specialisedRelation2 = "{(subRole1: $y, subSubRole2: $x);}";
        String specialisedRelation3 = "{(subSubRole1: $u, subSubRole2: $v);}";
        String specialisedRelation4 = "{(subSubRole1: $y, subSubRole2: $x);}";
        String specialisedRelation5 = "{(subSubRole1: $u, role3: $v);}";
        String specialisedRelation6 = "{(role1: $u, role2: $v);}";

        exactUnification(parentRelation, specialisedRelation, false, false, graph);
        exactUnification(parentRelation, specialisedRelation2, false, false, graph);
        exactUnification(parentRelation, specialisedRelation3, false, false, graph);
        exactUnification(parentRelation, specialisedRelation4, false, false, graph);
        nonExistentUnifier(parentRelation, specialisedRelation5, graph);
        nonExistentUnifier(parentRelation, specialisedRelation6, graph);
    }

    @Test
    public void testUnification_TernaryRelationWithRoleHierarchy_ParentWithBaseRoles(){
        GraknTx graph = unificationTestSet.tx();
        String parentRelation = "{(role1: $x, role2: $y, role3: $z);}";
        String specialisedRelation = "{(role1: $u, subRole2: $v, subSubRole3: $q);}";
        String specialisedRelation2 = "{(role1: $z, subRole2: $y, subSubRole3: $x);}";
        String specialisedRelation3 = "{(subRole1: $u, subRole2: $v, subSubRole3: $q);}";
        String specialisedRelation4 = "{(subRole1: $y, subRole2: $z, subSubRole3: $x);}";
        String specialisedRelation5 = "{(subRole1: $u, subRole1: $v, subSubRole3: $q);}";

        exactUnification(parentRelation, specialisedRelation, false, true, graph);
        exactUnification(parentRelation, specialisedRelation2, false, true, graph);
        exactUnification(parentRelation, specialisedRelation3, false, false, graph);
        exactUnification(parentRelation, specialisedRelation4, false, false, graph);
        nonExistentUnifier(parentRelation, specialisedRelation5, graph);
    }

    @Test
    public void testUnification_TernaryRelationWithRoleHierarchy_ParentWithSubRoles(){
        GraknTx graph = unificationTestSet.tx();
        String parentRelation = "{(subRole1: $x, subRole2: $y, subRole3: $z);}";
        String specialisedRelation = "{(role1: $u, subRole2: $v, subSubRole3: $q);}";
        String specialisedRelation2 = "{(subRole1: $u, subRole2: $v, subSubRole3: $q);}";
        String specialisedRelation3 = "{(subRole1: $y, subRole2: $z, subSubRole3: $x);}";
        String specialisedRelation4 = "{(subSubRole1: $u, subRole2: $v, subSubRole3: $q);}";
        String specialisedRelation5 = "{(subSubRole1: $y, subRole2: $z, subSubRole3: $x);}";
        String specialisedRelation6 = "{(subRole1: $u, subRole1: $v, subSubRole3: $q);}";

        nonExistentUnifier(parentRelation, specialisedRelation, graph);
        exactUnification(parentRelation, specialisedRelation2, false, false, graph);
        exactUnification(parentRelation, specialisedRelation3, false, false, graph);
        exactUnification(parentRelation, specialisedRelation4, false, false, graph);
        exactUnification(parentRelation, specialisedRelation5, false, false, graph);
        nonExistentUnifier(parentRelation, specialisedRelation6, graph);
    }

    @Test
    public void testUnification_TernaryRelationWithRoleHierarchy_ParentWithBaseRoles_childrenRepeatRolePlayers(){
        GraknTx graph = unificationTestSet.tx();
        String parentRelation = "{(role1: $x, role2: $y, role3: $z);}";
        String specialisedRelation = "{(role1: $u, subRole2: $u, subSubRole3: $q);}";
        String specialisedRelation2 = "{(role1: $y, subRole2: $y, subSubRole3: $x);}";
        String specialisedRelation3 = "{(subRole1: $u, subRole2: $u, subSubRole3: $q);}";
        String specialisedRelation4 = "{(subRole1: $y, subRole2: $y, subSubRole3: $x);}";
        String specialisedRelation5 = "{(subRole1: $u, subRole1: $u, subSubRole3: $q);}";

        exactUnification(parentRelation, specialisedRelation, false, false, graph);
        exactUnification(parentRelation, specialisedRelation2, false, false, graph);
        exactUnification(parentRelation, specialisedRelation3, false, false, graph);
        exactUnification(parentRelation, specialisedRelation4, false, false, graph);
        nonExistentUnifier(parentRelation, specialisedRelation5, graph);
    }

    @Test
    public void testUnification_TernaryRelationWithRoleHierarchy_ParentWithBaseRoles_parentRepeatRolePlayers(){
        GraknTx graph = unificationTestSet.tx();
        String parentRelation = "{(role1: $x, role2: $x, role3: $y);}";
        String specialisedRelation = "{(role1: $u, subRole2: $v, subSubRole3: $q);}";
        String specialisedRelation2 = "{(role1: $z, subRole2: $y, subSubRole3: $x);}";
        String specialisedRelation3 = "{(subRole1: $u, subRole2: $v, subSubRole3: $q);}";
        String specialisedRelation4 = "{(subRole1: $y, subRole2: $y, subSubRole3: $x);}";
        String specialisedRelation5 = "{(subRole1: $u, subRole1: $v, subSubRole3: $q);}";

        exactUnification(parentRelation, specialisedRelation, false, false, graph);
        exactUnification(parentRelation, specialisedRelation2, false, false, graph);
        exactUnification(parentRelation, specialisedRelation3, false, false, graph);
        exactUnification(parentRelation, specialisedRelation4, false, false, graph);
        nonExistentUnifier(parentRelation, specialisedRelation5, graph);
    }


    //TODO relations with types

    @Test
    public void testUnification_VariousAtoms(){
        GraknTx graph = unificationTestSet.tx();
        String resource = "{$x has res1 $r;$r val 'f';}";
        String resource2 = "{$r has res1 $x;$x val 'f';}";
        String resource3 = "{$r has res1 'f';}";
        String resource4 = "{$x has res1 $y as $r;$y val 'f';}";
        String resource5 = "{$y has res1 $r as $x;$r val 'f';}";
        exactUnification(resource, resource2, true, true, graph);
        exactUnification(resource, resource3, true, true, graph);
        exactUnification(resource2, resource3, true, true, graph);
        exactUnification(resource4, resource5, true, true, graph);
    }

    @Test
    public void testUnification_VariousTypeAtoms(){
        GraknTx graph = unificationTestSet.tx();
        String type = "{$x isa baseRoleEntity;}";
        String type2 = "{$y isa $x;$x label 'baseRoleEntity';}";
        String type3 = "{$y isa baseRoleEntity;}";
        exactUnification(type, type2, true, true, graph);
        exactUnification(type, type3, true, true, graph);
        exactUnification(type2, type3, true, true, graph);
    }

    @Test
    public void testUnification_ParentHasFewerRelationPlayers() {
        GraknTx graph = unificationTestSet.tx();
        String childString = "{(subRole1: $y, subRole2: $x) isa binary;}";
        String parentString = "{(subRole1: $x) isa binary;}";
        String parentString2 = "{(subRole2: $y) isa binary;}";

        ReasonerAtomicQuery childQuery = ReasonerQueries.atomic(conjunction(childString, graph), graph);
        ReasonerAtomicQuery parentQuery = ReasonerQueries.atomic(conjunction(parentString, graph), graph);
        ReasonerAtomicQuery parentQuery2 = ReasonerQueries.atomic(conjunction(parentString2, graph), graph);

        Atom childAtom = childQuery.getAtom();
        Atom parentAtom = parentQuery.getAtom();
        Atom parentAtom2 = parentQuery2.getAtom();

        List<Answer> childAnswers = childQuery.getQuery().execute();
        List<Answer> parentAnswers = parentQuery.getQuery().execute();
        List<Answer> parentAnswers2 = parentQuery2.getQuery().execute();

        Unifier unifier = childAtom.getUnifier(parentAtom);
        Unifier unifier2 = childAtom.getUnifier(parentAtom2);

        assertCollectionsEqual(
                parentAnswers,
                childAnswers.stream()
                        .map(a -> a.unify(unifier))
                        .map(a -> a.project(parentQuery.getVarNames()))
                        .distinct()
                        .collect(Collectors.toList())
        );
        assertCollectionsEqual(
                parentAnswers2,
                childAnswers.stream()
                        .map(a -> a.unify(unifier2))
                        .map(a -> a.project(parentQuery2.getVarNames()))
                        .distinct()
                        .collect(Collectors.toList()));
    }

    @Test
    public void testUnification_ResourceWithType(){
        GraknTx graph = unificationTestSet.tx();
        String resource = "{$x has res1 $r;$r val 'f';}";
        String resource2 = "{$r has res1 $x;$x val 'f';}";
        String resource3 = "{$r has res1 'f';}";

        ReasonerAtomicQuery resourceQuery = ReasonerQueries.atomic(conjunction(resource, graph), graph);
        ReasonerAtomicQuery resourceQuery2 = ReasonerQueries.atomic(conjunction(resource2, graph), graph);
        ReasonerAtomicQuery resourceQuery3 = ReasonerQueries.atomic(conjunction(resource3, graph), graph);

        String type = "{$x isa res1;$x id '" + resourceQuery.getQuery().execute().iterator().next().get("r").getId().getValue()  + "';}";
        ReasonerAtomicQuery typeQuery = ReasonerQueries.atomic(conjunction(type, graph), graph);
        Atom typeAtom = typeQuery.getAtom();

        Atom resourceAtom = resourceQuery.getAtom();
        Atom resourceAtom2 = resourceQuery2.getAtom();
        Atom resourceAtom3 = resourceQuery3.getAtom();

        Unifier unifier = resourceAtom.getUnifier(typeAtom);
        Unifier unifier2 = resourceAtom2.getUnifier(typeAtom);
        Unifier unifier3 = resourceAtom3.getUnifier(typeAtom);

        Answer typeAnswer = typeQuery.getQuery().execute().iterator().next();
        Answer resourceAnswer = resourceQuery.getQuery().execute().iterator().next();
        Answer resourceAnswer2 = resourceQuery2.getQuery().execute().iterator().next();
        Answer resourceAnswer3 = resourceQuery3.getQuery().execute().iterator().next();

        assertEquals(typeAnswer.get(var("x")), resourceAnswer.unify(unifier).get(var("x")));
        assertEquals(typeAnswer.get(var("x")), resourceAnswer2.unify(unifier2).get(var("x")));
        assertEquals(typeAnswer.get(var("x")), resourceAnswer3.unify(unifier3).get(var("x")));
    }

    @Test
    public void testRewriteAndUnification(){
        GraknTx graph = unificationTestSet.tx();
        String parentString = "{$r (subRole1: $x) isa binary;}";
        Atom parentAtom = ReasonerQueries.atomic(conjunction(parentString, graph), graph).getAtom();
        Var parentVarName = parentAtom.getVarName();

        String childPatternString = "(subRole1: $x, subRole2: $y) isa binary";
        InferenceRule testRule = new InferenceRule(
                graph.putRule("Checking Rewrite & Unification",
                        graph.graql().parsePattern(childPatternString),
                        graph.graql().parsePattern(childPatternString)),
                graph)
                .rewriteToUserDefined(parentAtom);

        RelationshipAtom headAtom = (RelationshipAtom) testRule.getHead().getAtom();
        Var headVarName = headAtom.getVarName();

        Unifier unifier = Iterables.getOnlyElement(testRule.getMultiUnifier(parentAtom));
        Unifier correctUnifier = new UnifierImpl(
                ImmutableMap.of(
                        var("x"), var("x"),
                        headVarName, parentVarName)
        );

        assertTrue(unifier.containsAll(correctUnifier));

        Multimap<Role, Var> roleMap = roleSetMap(headAtom.getRoleVarMap());
        Collection<Var> wifeEntry = roleMap.get(graph.getRole("subRole1"));
        assertEquals(wifeEntry.size(), 1);
        assertEquals(wifeEntry.iterator().next(), var("x"));
    }

    @Test
    public void testUnification_MatchAllParentAtom(){
        GraknTx graph = unificationTestSet.tx();
        String parentString = "{$r($a, $x);}";
        String childString = "{(role1: $z, role2: $b) isa binary;}";
        Atom parent = ReasonerQueries.atomic(conjunction(parentString, graph), graph).getAtom();
        Atom child = ReasonerQueries.atomic(conjunction(childString, graph), graph).getAtom();

        MultiUnifier multiUnifier = child.getMultiUnifier(parent, false);
        Unifier correctUnifier = new UnifierImpl(
                ImmutableMap.of(
                        var("z"), var("a"),
                        var("b"), var("x"),
                        child.getVarName(), parent.getVarName())
        );
        Unifier correctUnifier2 = new UnifierImpl(
                ImmutableMap.of(
                        var("z"), var("x"),
                        var("b"), var("a"),
                        child.getVarName(), parent.getVarName())
        );
        assertEquals(multiUnifier.size(), 2);
        multiUnifier.forEach(u -> assertTrue(u.containsAll(correctUnifier) || u.containsAll(correctUnifier2)));
    }

    @Test
    public void testUnification_IndirectRoles(){
        GraknTx graph = unificationTestSet.tx();
        VarPatternAdmin basePattern = var()
                .rel(var("role1").label("subRole1"), var("y1"))
                .rel(var("role2").label("subSubRole2"), var("y2"))
                .isa("binary")
                .admin();

        ReasonerAtomicQuery baseQuery = ReasonerQueries.atomic(Patterns.conjunction(Sets.newHashSet(basePattern)), graph);
        ReasonerAtomicQuery childQuery = ReasonerQueries
                .atomic(conjunction(
                                "{($r1: $x1, $r2: $x2) isa binary;" +
                                "$r1 label 'subRole1';" +
                                "$r2 label 'subSubRole2';}"
                        , graph), graph);
        ReasonerAtomicQuery parentQuery = ReasonerQueries
                .atomic(conjunction(
                                "{($R1: $x, $R2: $y) isa binary;" +
                                "$R1 label 'subRole1';" +
                                "$R2 label 'subSubRole2';}"
                        , graph), graph);
        exactUnification(parentQuery, childQuery, true, true);
        exactUnification(baseQuery, parentQuery, true, true);
        exactUnification(baseQuery, childQuery, true, true);
    }

    @Test
    public void testUnification_IndirectRoles_NoRelationType(){
        GraknTx graph = unificationTestSet.tx();
        VarPatternAdmin basePattern = var()
                .rel(var("role1").label("subRole1"), var("y1"))
                .rel(var("role2").label("subSubRole2"), var("y2"))
                .admin();

        ReasonerAtomicQuery baseQuery = ReasonerQueries.atomic(Patterns.conjunction(Sets.newHashSet(basePattern)), graph);
        ReasonerAtomicQuery childQuery = ReasonerQueries
                .atomic(conjunction(
                                "{($r1: $x1, $r2: $x2);" +
                                "$r1 label 'subRole1';" +
                                "$r2 label 'subSubRole2';}"
                        , graph), graph);
        ReasonerAtomicQuery parentQuery = ReasonerQueries
                .atomic(conjunction(
                                "{($R1: $x, $R2: $y);" +
                                "$R1 label 'subRole1';" +
                                "$R2 label 'subSubRole2';}"
                        , graph), graph);
        exactUnification(parentQuery, childQuery, true, true);
        exactUnification(baseQuery, parentQuery, true, true);
        exactUnification(baseQuery, childQuery, true, true);
    }

    private void typeInference(List<RelationshipType> possibleTypes, String pattern, GraknTx graph){
        ReasonerAtomicQuery query = ReasonerQueries.atomic(conjunction(pattern, graph), graph);
        RelationshipAtom atom = (RelationshipAtom) query.getAtom();
        List<RelationshipType> relationshipTypes = atom.inferPossibleRelationTypes(new QueryAnswer());

        if (possibleTypes.size() == 1){
            assertEquals(possibleTypes, relationshipTypes);
            assertEquals(atom.getSchemaConcept(), Iterables.getOnlyElement(possibleTypes));
        } else {
            assertTrue(CollectionUtils.isEqualCollection(possibleTypes, relationshipTypes));
            assertEquals(atom.getSchemaConcept(), null);
        }
    }

<<<<<<< HEAD
    private void typeInference(List<RelationshipType> possibleTypes, String pattern, String subbedPattern, GraknTx graph){
=======
    private void testTypeInference(List<RelationshipType> possibleTypes, String pattern, GraknTx graph){
        ReasonerAtomicQuery query = ReasonerQueries.atomic(conjunction(pattern, graph), graph);
        RelationshipAtom atom = (RelationshipAtom) query.getAtom();
        List<RelationshipType> relationshipTypes = atom.inferPossibleRelationTypes(new QueryAnswer());

        if (possibleTypes.size() == 1){
            assertEquals(possibleTypes, relationshipTypes);
            assertEquals(atom.getSchemaConcept(), Iterables.getOnlyElement(possibleTypes));
        } else {
            assertTrue(CollectionUtils.isEqualCollection(possibleTypes, relationshipTypes));
            assertEquals(atom.getSchemaConcept(), null);
        }
    }

    private void testTypeInference(List<RelationshipType> possibleTypes, String pattern, String subbedPattern, GraknTx graph){
>>>>>>> f1fe2692
        ReasonerAtomicQuery query = ReasonerQueries.atomic(conjunction(pattern, graph), graph);
        ReasonerAtomicQuery subbedQuery = ReasonerQueries.atomic(conjunction(subbedPattern, graph), graph);
        RelationshipAtom atom = (RelationshipAtom) query.getAtom();
        RelationshipAtom subbedAtom = (RelationshipAtom) subbedQuery.getAtom();

        List<RelationshipType> relationshipTypes = atom.inferPossibleRelationTypes(new QueryAnswer());
        List<RelationshipType> subbedRelationshipTypes = subbedAtom.inferPossibleRelationTypes(new QueryAnswer());
        if (possibleTypes.size() == 1){
            assertEquals(possibleTypes, relationshipTypes);
            assertEquals(relationshipTypes, subbedRelationshipTypes);
            assertEquals(atom.getSchemaConcept(), Iterables.getOnlyElement(possibleTypes));
            assertEquals(subbedAtom.getSchemaConcept(), Iterables.getOnlyElement(possibleTypes));
        } else {
            assertTrue(CollectionUtils.isEqualCollection(possibleTypes, relationshipTypes));
            assertTrue(CollectionUtils.isEqualCollection(relationshipTypes, subbedRelationshipTypes));
            assertEquals(atom.getSchemaConcept(), null);
            assertEquals(subbedAtom.getSchemaConcept(), null);
        }
    }

<<<<<<< HEAD
    /**
     * checks that the child query is not unifiable with parent - a unifier does not exist
     * @param parentQuery parent query
     * @param childQuery child query
     */
    private void nonExistentUnifier(ReasonerAtomicQuery parentQuery, ReasonerAtomicQuery childQuery){
        Atom childAtom = childQuery.getAtom();
        Atom parentAtom = parentQuery.getAtom();
        assertTrue(childAtom.getMultiUnifier(parentAtom, true).isEmpty());
    }

    private void nonExistentUnifier(String parentPatternString, String childPatternString, GraknTx graph){
        nonExistentUnifier(
                ReasonerQueries.atomic(conjunction(parentPatternString, graph), graph),
                ReasonerQueries.atomic(conjunction(childPatternString, graph), graph)
        );
    }

    /**
     * checks the correctness and uniqueness of an exact unifier required to unify child query with parent
     * @param parentQuery parent query
     * @param childQuery child query
     * @param checkInverse flag specifying whether the inverse equality u^{-1}=u(parent, child) of the unifier u(child, parent) should be checked
     * @param checkEquality if true the parent and child answers will be checked for equality, otherwise they are checked for containment of child answers in parent
     */
    private void exactUnification(ReasonerAtomicQuery parentQuery, ReasonerAtomicQuery childQuery, boolean checkInverse, boolean checkEquality){
=======
    private void testExactUnification(ReasonerAtomicQuery parentQuery, ReasonerAtomicQuery childQuery, boolean checkInverse, boolean checkEquality){
>>>>>>> f1fe2692
        Atom childAtom = childQuery.getAtom();
        Atom parentAtom = parentQuery.getAtom();

        Unifier unifier = childAtom.getMultiUnifier(parentAtom, true).getUnifier();

        List<Answer> childAnswers = childQuery.getQuery().execute();
        List<Answer> unifiedAnswers = childAnswers.stream()
                .map(a -> a.unify(unifier))
                .filter(a -> !a.isEmpty())
                .collect(Collectors.toList());
        List<Answer> parentAnswers = parentQuery.getQuery().execute();

        if (checkInverse) {
            Unifier unifier2 = parentAtom.getUnifier(childAtom);
            assertEquals(unifier.inverse(), unifier2);
            assertEquals(unifier, unifier2.inverse());
        }

        assertTrue(!childAnswers.isEmpty());
        assertTrue(!unifiedAnswers.isEmpty());
        assertTrue(!parentAnswers.isEmpty());

        if (!checkEquality){
            assertTrue(parentAnswers.containsAll(unifiedAnswers));
        } else {
            assertCollectionsEqual(parentAnswers, unifiedAnswers);
            Unifier inverse = unifier.inverse();
            List<Answer> parentToChild = parentAnswers.stream().map(a -> a.unify(inverse)).collect(Collectors.toList());
            assertCollectionsEqual(parentToChild, childAnswers);
        }
    }

    private void exactUnification(String parentPatternString, String childPatternString, boolean checkInverse, boolean checkEquality, GraknTx graph){
        exactUnification(
                ReasonerQueries.atomic(conjunction(parentPatternString, graph), graph),
                ReasonerQueries.atomic(conjunction(childPatternString, graph), graph),
                checkInverse,
                checkEquality);
    }

    private List<RelationshipType> allRelations(GraknTx tx){
        RelationshipType metaType = tx.getRelationshipType(Schema.MetaSchema.RELATIONSHIP.getLabel().getValue());
        return metaType.subs().filter(t -> !t.equals(metaType)).collect(Collectors.toList());
    }

    private ConceptId conceptId(GraknTx graph, String type){
        return graph.getEntityType(type).instances().map(Concept::getId).findFirst().orElse(null);
    }

    private List<RelationshipType> allRelations(GraknTx tx){
        RelationshipType metaType = tx.getRelationshipType(Schema.MetaSchema.RELATIONSHIP.getLabel().getValue());
        return metaType.subs().filter(t -> !t.equals(metaType)).collect(Collectors.toList());
    }

    private ConceptId conceptId(GraknTx graph, String type){
        return graph.getEntityType(type).instances().map(Concept::getId).findFirst().orElse(null);
    }

    private Concept getConcept(GraknTx graph, String typeName, Object val){
        return graph.graql().match(var("x").has(typeName, val).admin()).get("x").findAny().orElse(null);
    }

    private Multimap<Role, Var> roleSetMap(Multimap<Role, Var> roleVarMap) {
        Multimap<Role, Var> roleMap = HashMultimap.create();
        roleVarMap.entries().forEach(e -> roleMap.put(e.getKey(), e.getValue()));
        return roleMap;
    }

    private Conjunction<VarPatternAdmin> conjunction(String patternString, GraknTx graph){
        Set<VarPatternAdmin> vars = graph.graql().parsePattern(patternString).admin()
                .getDisjunctiveNormalForm().getPatterns()
                .stream().flatMap(p -> p.getPatterns().stream()).collect(toSet());
        return Patterns.conjunction(vars);
    }
}
<|MERGE_RESOLUTION|>--- conflicted
+++ resolved
@@ -663,13 +663,8 @@
                 graph.getSchemaConcept(Label.of("relation3"))
         );
 
-<<<<<<< HEAD
         typeInference(possibleTypes, patternString, subbedPatternString, graph);
         typeInference(possibleTypes2, patternString2, subbedPatternString2, graph);
-=======
-        testTypeInference(possibleTypes, patternString, subbedPatternString, graph);
-        testTypeInference(possibleTypes2, patternString2, subbedPatternString2, graph);
->>>>>>> f1fe2692
     }
 
     @Test
@@ -686,21 +681,12 @@
         String subbedPatternString2 = "{($x, $y);" +
                 "$x id '" + conceptId(graph, "twoRoleEntity") + "';" +
                 "$y id '" + conceptId(graph, "anotherTwoRoleEntity") +"';}";
-<<<<<<< HEAD
 
         RelationshipType relation1 = graph.getSchemaConcept(Label.of("relation1"));
         List<RelationshipType> possibleTypes = Collections.singletonList(relation1);
 
         typeInference(possibleTypes, patternString, subbedPatternString, graph);
         typeInference(possibleTypes, patternString2, subbedPatternString2, graph);
-=======
-
-        RelationshipType relation1 = graph.getSchemaConcept(Label.of("relation1"));
-        List<RelationshipType> possibleTypes = Collections.singletonList(relation1);
-
-        testTypeInference(possibleTypes, patternString, subbedPatternString, graph);
-        testTypeInference(possibleTypes, patternString2, subbedPatternString2, graph);
->>>>>>> f1fe2692
     }
 
     @Test
@@ -713,22 +699,15 @@
                 graph.getSchemaConcept(Label.of("relation2"))
         );
 
-<<<<<<< HEAD
+
         typeInference(possibleTypes, patternString, graph);
-=======
-        testTypeInference(possibleTypes, patternString, graph);
->>>>>>> f1fe2692
     }
 
     @Test
     public void testTypeInference_singleRole_subType() {
         GraknTx graph = typeInferenceSet.tx();
         String patternString = "{(subRole2: $x, $y);}";
-<<<<<<< HEAD
         typeInference(allRelations(graph), patternString, graph);
-=======
-        testTypeInference(allRelations(graph), patternString, graph);
->>>>>>> f1fe2692
     }
 
     @Test
@@ -751,15 +730,9 @@
         RelationshipType relation1 = graph.getSchemaConcept(Label.of("relation1"));
         List<RelationshipType> possibleTypes = Collections.singletonList(relation1);
 
-<<<<<<< HEAD
         typeInference(possibleTypes, patternString, subbedPatternString, graph);
         typeInference(possibleTypes, patternString2, subbedPatternString2, graph);
         typeInference(possibleTypes, patternString3, subbedPatternString3, graph);
-=======
-        testTypeInference(possibleTypes, patternString, subbedPatternString, graph);
-        testTypeInference(possibleTypes, patternString2, subbedPatternString2, graph);
-        testTypeInference(possibleTypes, patternString3, subbedPatternString3, graph);
->>>>>>> f1fe2692
     }
 
     @Test
@@ -784,13 +757,8 @@
                 graph.getSchemaConcept(Label.of("relation2"))
         );
 
-<<<<<<< HEAD
         typeInference(possibleTypes, patternString, subbedPatternString, graph);
         typeInference(possibleTypes2, patternString2, subbedPatternString2, graph);
-=======
-        testTypeInference(possibleTypes, patternString, subbedPatternString, graph);
-        testTypeInference(possibleTypes2, patternString2, subbedPatternString2, graph);
->>>>>>> f1fe2692
     }
 
     @Test
@@ -805,13 +773,8 @@
         String subbedPatternString2 = "{(role1: $x, $y);" +
                 "$x id '" + conceptId(graph, "anotherSingleRoleEntity") + "';}";
 
-<<<<<<< HEAD
         typeInference(Collections.emptyList(), patternString, subbedPatternString, graph);
         typeInference(Collections.emptyList(), patternString2, subbedPatternString2, graph);
-=======
-        testTypeInference(Collections.emptyList(), patternString, subbedPatternString, graph);
-        testTypeInference(Collections.emptyList(), patternString2, subbedPatternString2, graph);
->>>>>>> f1fe2692
     }
 
     @Test
@@ -825,11 +788,7 @@
 
         RelationshipType relation1 = graph.getSchemaConcept(Label.of("relation1"));
         List<RelationshipType> possibleTypes = Collections.singletonList(relation1);
-<<<<<<< HEAD
         typeInference(possibleTypes, patternString, subbedPatternString, graph);
-=======
-        testTypeInference(possibleTypes, patternString, subbedPatternString, graph);
->>>>>>> f1fe2692
     }
 
     @Test
@@ -850,13 +809,8 @@
         RelationshipType relation1 = graph.getSchemaConcept(Label.of("relation1"));
         RelationshipType relation2 = graph.getSchemaConcept(Label.of("relation2"));
 
-<<<<<<< HEAD
         typeInference(Collections.singletonList(relation1), patternString, subbedPatternString, graph);
         typeInference(Collections.singletonList(relation2), patternString2, subbedPatternString2, graph);
-=======
-        testTypeInference(Collections.singletonList(relation1), patternString, subbedPatternString, graph);
-        testTypeInference(Collections.singletonList(relation2), patternString2, subbedPatternString2, graph);
->>>>>>> f1fe2692
     }
 
     @Test
@@ -872,11 +826,7 @@
                 graph.getSchemaConcept(Label.of("relation3")),
                 graph.getSchemaConcept(Label.of("relation2"))
         );
-<<<<<<< HEAD
         typeInference(possibleTypes, patternString, subbedPatternString, graph);
-=======
-        testTypeInference(possibleTypes, patternString, subbedPatternString, graph);
->>>>>>> f1fe2692
     }
 
     @Test
@@ -888,33 +838,21 @@
                 "$x id '" + conceptId(graph, "singleRoleEntity") + "';" +
                 "$y id '" + conceptId(graph, "anotherSingleRoleEntity") +"';}";
 
-<<<<<<< HEAD
         typeInference(Collections.emptyList(), patternString, subbedPatternString, graph);
-=======
-        testTypeInference(Collections.emptyList(), patternString, subbedPatternString, graph);
->>>>>>> f1fe2692
     }
 
     @Test
     public void testTypeInference_metaGuards() {
         GraknTx graph = typeInferenceSet.tx();
         String patternString = "{($x, $y);$x isa entity; $y isa entity;}";
-<<<<<<< HEAD
         typeInference(allRelations(graph), patternString, graph);
-=======
-        testTypeInference(allRelations(graph), patternString, graph);
->>>>>>> f1fe2692
     }
 
     @Test
     public void testTypeInference_genericRelation() {
         GraknTx graph = typeInferenceSet.tx();
         String patternString = "{($x, $y);}";
-<<<<<<< HEAD
         typeInference(allRelations(graph), patternString, graph);
-=======
-        testTypeInference(allRelations(graph), patternString, graph);
->>>>>>> f1fe2692
     }
 
     /**
@@ -1293,25 +1231,7 @@
         }
     }
 
-<<<<<<< HEAD
     private void typeInference(List<RelationshipType> possibleTypes, String pattern, String subbedPattern, GraknTx graph){
-=======
-    private void testTypeInference(List<RelationshipType> possibleTypes, String pattern, GraknTx graph){
-        ReasonerAtomicQuery query = ReasonerQueries.atomic(conjunction(pattern, graph), graph);
-        RelationshipAtom atom = (RelationshipAtom) query.getAtom();
-        List<RelationshipType> relationshipTypes = atom.inferPossibleRelationTypes(new QueryAnswer());
-
-        if (possibleTypes.size() == 1){
-            assertEquals(possibleTypes, relationshipTypes);
-            assertEquals(atom.getSchemaConcept(), Iterables.getOnlyElement(possibleTypes));
-        } else {
-            assertTrue(CollectionUtils.isEqualCollection(possibleTypes, relationshipTypes));
-            assertEquals(atom.getSchemaConcept(), null);
-        }
-    }
-
-    private void testTypeInference(List<RelationshipType> possibleTypes, String pattern, String subbedPattern, GraknTx graph){
->>>>>>> f1fe2692
         ReasonerAtomicQuery query = ReasonerQueries.atomic(conjunction(pattern, graph), graph);
         ReasonerAtomicQuery subbedQuery = ReasonerQueries.atomic(conjunction(subbedPattern, graph), graph);
         RelationshipAtom atom = (RelationshipAtom) query.getAtom();
@@ -1332,7 +1252,6 @@
         }
     }
 
-<<<<<<< HEAD
     /**
      * checks that the child query is not unifiable with parent - a unifier does not exist
      * @param parentQuery parent query
@@ -1359,9 +1278,6 @@
      * @param checkEquality if true the parent and child answers will be checked for equality, otherwise they are checked for containment of child answers in parent
      */
     private void exactUnification(ReasonerAtomicQuery parentQuery, ReasonerAtomicQuery childQuery, boolean checkInverse, boolean checkEquality){
-=======
-    private void testExactUnification(ReasonerAtomicQuery parentQuery, ReasonerAtomicQuery childQuery, boolean checkInverse, boolean checkEquality){
->>>>>>> f1fe2692
         Atom childAtom = childQuery.getAtom();
         Atom parentAtom = parentQuery.getAtom();
 
@@ -1411,15 +1327,6 @@
         return graph.getEntityType(type).instances().map(Concept::getId).findFirst().orElse(null);
     }
 
-    private List<RelationshipType> allRelations(GraknTx tx){
-        RelationshipType metaType = tx.getRelationshipType(Schema.MetaSchema.RELATIONSHIP.getLabel().getValue());
-        return metaType.subs().filter(t -> !t.equals(metaType)).collect(Collectors.toList());
-    }
-
-    private ConceptId conceptId(GraknTx graph, String type){
-        return graph.getEntityType(type).instances().map(Concept::getId).findFirst().orElse(null);
-    }
-
     private Concept getConcept(GraknTx graph, String typeName, Object val){
         return graph.graql().match(var("x").has(typeName, val).admin()).get("x").findAny().orElse(null);
     }

--- conflicted
+++ resolved
@@ -254,11 +254,7 @@
                 var("x").isa(var("z")),
                 var("y").value("crime"),
                 var("z").sub("production"),
-<<<<<<< HEAD
-                label("has-genre").hasRole(var("p"))
-=======
-                name("has-genre").relates(var("p"))
->>>>>>> 8733b615
+                label("has-genre").relates(var("p"))
         );
 
         MatchQuery parsed = parse(
@@ -321,21 +317,12 @@
     @Test
     public void testInsertOntologyQuery() {
         InsertQuery expected = insert(
-<<<<<<< HEAD
                 label("pokemon").sub(Schema.MetaSchema.ENTITY.getLabel().getValue()),
                 label("evolution").sub(Schema.MetaSchema.RELATION.getLabel().getValue()),
                 label("evolves-from").sub(Schema.MetaSchema.ROLE.getLabel().getValue()),
                 label("evolves-to").sub(Schema.MetaSchema.ROLE.getLabel().getValue()),
-                label("evolution").hasRole("evolves-from").hasRole("evolves-to"),
+                label("evolution").relates("evolves-from").relates("evolves-to"),
                 label("pokemon").playsRole("evolves-from").playsRole("evolves-to").hasResource("name"),
-=======
-                name("pokemon").sub(Schema.MetaSchema.ENTITY.getName().getValue()),
-                name("evolution").sub(Schema.MetaSchema.RELATION.getName().getValue()),
-                name("evolves-from").sub(Schema.MetaSchema.ROLE.getName().getValue()),
-                name("evolves-to").sub(Schema.MetaSchema.ROLE.getName().getValue()),
-                name("evolution").relates("evolves-from").relates("evolves-to"),
-                name("pokemon").playsRole("evolves-from").playsRole("evolves-to").hasResource("name"),
->>>>>>> 8733b615
                 var("x").has("name", "Pichu").isa("pokemon"),
                 var("y").has("name", "Pikachu").isa("pokemon"),
                 var("z").has("name", "Raichu").isa("pokemon"),
@@ -347,13 +334,8 @@
                 "'pokemon' sub entity;" +
                 "evolution sub relation;" +
                 "evolves-from sub role;" +
-<<<<<<< HEAD
                 "label \"evolves-to\" sub role;" +
-                "evolution has-role evolves-from, has-role evolves-to;" +
-=======
-                "type-name \"evolves-to\" sub role;" +
                 "evolution relates evolves-from, relates evolves-to;" +
->>>>>>> 8733b615
                 "pokemon plays-role evolves-from plays-role evolves-to has-resource name;" +
                 "$x has name 'Pichu' isa pokemon;" +
                 "$y has name 'Pikachu' isa pokemon;" +

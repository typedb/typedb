--- conflicted
+++ resolved
@@ -355,11 +355,7 @@
     }
 
     @Test
-<<<<<<< HEAD
     public void whenParsingInsertQuery_ResultIsSameAsJavaGraql() {
-=======
-    public void testInsertSchemaQuery() {
->>>>>>> c2eec046
         InsertQuery expected = insert(
                 var("x").has("name", "Pichu").isa("pokemon"),
                 var("y").has("name", "Pikachu").isa("pokemon"),

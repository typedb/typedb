--- conflicted
+++ resolved
@@ -317,21 +317,12 @@
     @Test
     public void testInsertOntologyQuery() {
         InsertQuery expected = insert(
-<<<<<<< HEAD
-                name("pokemon").sub(Schema.MetaSchema.ENTITY.getName().getValue()),
-                name("evolution").sub(Schema.MetaSchema.RELATION.getName().getValue()),
-                name("evolves-from").sub(Schema.MetaSchema.ROLE.getName().getValue()),
-                name("evolves-to").sub(Schema.MetaSchema.ROLE.getName().getValue()),
-                name("evolution").relates("evolves-from").relates("evolves-to"),
-                name("pokemon").plays("evolves-from").plays("evolves-to").has("name"),
-=======
                 label("pokemon").sub(Schema.MetaSchema.ENTITY.getLabel().getValue()),
                 label("evolution").sub(Schema.MetaSchema.RELATION.getLabel().getValue()),
                 label("evolves-from").sub(Schema.MetaSchema.ROLE.getLabel().getValue()),
                 label("evolves-to").sub(Schema.MetaSchema.ROLE.getLabel().getValue()),
                 label("evolution").relates("evolves-from").relates("evolves-to"),
-                label("pokemon").plays("evolves-from").plays("evolves-to").hasResource("name"),
->>>>>>> 5ae0249a
+                label("pokemon").plays("evolves-from").plays("evolves-to").has("name"),
                 var("x").has("name", "Pichu").isa("pokemon"),
                 var("y").has("name", "Pikachu").isa("pokemon"),
                 var("z").has("name", "Raichu").isa("pokemon"),

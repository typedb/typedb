/*
 * Grakn - A Distributed Semantic Database
 * Copyright (C) 2016  Grakn Labs Limited
 *
 * Grakn is free software: you can redistribute it and/or modify
 * it under the terms of the GNU General Public License as published by
 * the Free Software Foundation, either version 3 of the License, or
 * (at your option) any later version.
 *
 * Grakn is distributed in the hope that it will be useful,
 * but WITHOUT ANY WARRANTY; without even the implied warranty of
 * MERCHANTABILITY or FITNESS FOR A PARTICULAR PURPOSE.  See the
 * GNU General Public License for more details.
 *
 * You should have received a copy of the GNU General Public License
 * along with Grakn. If not, see <http://www.gnu.org/licenses/gpl.txt>.
 *
 */

package ai.grakn.graql.internal.parser;

import ai.grakn.concept.Concept;
import ai.grakn.concept.ResourceType;
import ai.grakn.graql.AggregateQuery;
import ai.grakn.graql.AskQuery;
import ai.grakn.graql.DeleteQuery;
import ai.grakn.graql.InsertQuery;
import ai.grakn.graql.MatchQuery;
import ai.grakn.graql.Pattern;
import ai.grakn.graql.Query;
import ai.grakn.graql.QueryBuilder;
import ai.grakn.graql.VarName;
import ai.grakn.graql.admin.VarAdmin;
import ai.grakn.graql.internal.pattern.property.DataTypeProperty;
import ai.grakn.graql.internal.query.aggregate.AbstractAggregate;
import ai.grakn.util.ErrorMessage;
import ai.grakn.util.Schema;
import com.google.common.base.Strings;
import com.google.common.collect.ImmutableList;
import com.google.common.collect.Sets;
import org.junit.Assert;
import org.junit.Rule;
import org.junit.Test;
import org.junit.rules.ExpectedException;

import java.text.ParseException;
import java.text.SimpleDateFormat;
import java.util.Collections;
import java.util.List;
import java.util.Locale;
import java.util.Map;
import java.util.stream.Stream;

import static ai.grakn.graql.Graql.and;
import static ai.grakn.graql.Graql.contains;
import static ai.grakn.graql.Graql.count;
import static ai.grakn.graql.Graql.eq;
import static ai.grakn.graql.Graql.group;
import static ai.grakn.graql.Graql.gt;
import static ai.grakn.graql.Graql.gte;
import static ai.grakn.graql.Graql.insert;
import static ai.grakn.graql.Graql.lt;
import static ai.grakn.graql.Graql.lte;
import static ai.grakn.graql.Graql.match;
import static ai.grakn.graql.Graql.name;
import static ai.grakn.graql.Graql.neq;
import static ai.grakn.graql.Graql.or;
import static ai.grakn.graql.Graql.parse;
import static ai.grakn.graql.Graql.parseList;
import static ai.grakn.graql.Graql.parsePatterns;
import static ai.grakn.graql.Graql.regex;
import static ai.grakn.graql.Graql.select;
import static ai.grakn.graql.Graql.std;
import static ai.grakn.graql.Graql.var;
import static ai.grakn.graql.Graql.withoutGraph;
import static ai.grakn.graql.Order.desc;
import static com.google.common.collect.Lists.newArrayList;
import static org.hamcrest.CoreMatchers.containsString;
import static org.hamcrest.Matchers.not;
import static org.hamcrest.core.AllOf.allOf;
import static org.junit.Assert.assertEquals;
import static org.junit.Assert.assertTrue;

public class QueryParserTest {

    @Rule
    public final ExpectedException exception = ExpectedException.none();

    @Test
    public void testSimpleQuery() {
        assertEquals(
                match(var("x").isa("movie")),
                parse("match $x isa movie;")
        );
    }

    @Test
    public void testRelationQuery() {
        MatchQuery expected = match(
                var("brando").val("Marl B").isa("person"),
                var().rel("actor", "brando").rel("char").rel("production-with-cast", "prod")
        ).select("char", "prod");

        MatchQuery parsed = parse(
                "match\n" +
                        "$brando val \"Marl B\" isa person;\n" +
                        "(actor: $brando, $char, production-with-cast: $prod);\n" +
                        "select $char, $prod;"
        );

        assertEquals(expected, parsed);
    }

    @Test
    public void testPredicateQuery1() {
        MatchQuery expected = match(
                var("x").isa("movie").has("title", var("t")),
                or(
                        or(
                                var("t").val(eq("Apocalypse Now")),
                                and(var("t").val(lt("Juno")), var("t").val(gt("Godfather")))
                        ),
                        var("t").val(eq("Spy"))
                ),
                var("t").val(neq("Apocalypse Now"))
        );

        MatchQuery parsed = parse(
                "match\n" +
                "$x isa movie, has title $t;\n" +
                "$t val = \"Apocalypse Now\" or {$t val < 'Juno'; $t val > 'Godfather';} or $t val 'Spy';" +
                "$t val !='Apocalypse Now';\n"
        );

        assertEquals(expected, parsed);
    }

    @Test
    public void testPredicateQuery2() {
        MatchQuery expected = match(
                var("x").isa("movie").has("title", var("t")),
                or(
                    and(var("t").val(lte("Juno")), var("t").val(gte("Godfather")), var("t").val(neq("Heat"))),
                    var("t").val("The Muppets")
                )
        );

        MatchQuery parsed = parse(
                "match $x isa movie, has title $t;" +
                "{$t val <= 'Juno'; $t val >= 'Godfather'; $t val != 'Heat';} or $t val = 'The Muppets';"
        );

        assertEquals(expected, parsed);
    }

    @Test
    public void testPredicateQuery3() {
        MatchQuery expected = match(
                var().rel("x").rel("y"),
                var("y").isa("person").has("name", var("n")),
                or(var("n").val(contains("ar")), var("n").val(regex("^M.*$")))
        );

        MatchQuery parsed = parse(
                "match ($x, $y); $y isa person, has name $n;" +
                "$n val contains 'ar' or $n val /^M.*$/;"
        );

        assertEquals(expected, parsed);
    }

    @Test
    public void testValueEqualsVariableQuery() {
        MatchQuery expected = match(var("s1").val(var("s2")));

        MatchQuery parsed = parse("match $s1 val = $s2;");

        assertEquals(expected, parsed);
    }

    @Test
    public void testMoviesReleasedAfterOrAtTheSameTimeAsSpy() {
        MatchQuery expected = match(
                var("x").has("release-date", gte(var("r"))),
                var().has("title", "Spy").has("release-date", var("r"))
        );

        MatchQuery parsed = parse("match $x has release-date >= $r; has title 'Spy', has release-date $r;");

        assertEquals(expected, parsed);
    }

    @Test
    public void testTypesQuery() throws ParseException {
        SimpleDateFormat dateFormat = new SimpleDateFormat("EEE MMM dd HH:mm:ss zzz yyyy", Locale.US);

        long date = dateFormat.parse("Mon Mar 03 00:00:00 BST 1986").getTime();

        MatchQuery expected = match(
                var("x")
                        .has("release-date", lt(date))
                        .has("tmdb-vote-count", 100)
                        .has("tmdb-vote-average", lte(9.0))
        );

        MatchQuery parsed = parse(
                "match $x has release-date < " + date + ", has tmdb-vote-count 100 has tmdb-vote-average<=9.0;"
        );

        assertEquals(expected, parsed);
    }

    @Test
    public void testLongComparatorQuery() throws ParseException {
        MatchQuery expected = match(
                var("x").isa("movie").has("tmdb-vote-count", lte(400))
        );

        MatchQuery parsed = parse("match $x isa movie, has tmdb-vote-count <= 400;");

        assertEquals(expected, parsed);
    }

    @Test
    public void testModifierQuery() {
        MatchQuery expected = match(
                var("y").isa("movie").has("title", var("n"))
        ).orderBy("n").limit(4).offset(2).distinct();

        MatchQuery parsed =
                parse("match $y isa movie, has title $n; order by $n; limit 4; offset 2; distinct;");

        assertEquals(expected, parsed);
    }

    @Test
    public void testOntologyQuery() {
        MatchQuery expected = match(var("x").plays("actor")).orderBy("x");
        MatchQuery parsed = parse("match $x plays actor; order by $x asc;");
        assertEquals(expected, parsed);
    }

    @Test
    public void testOrderQuery() {
        MatchQuery expected = match(var("x").isa("movie").has("release-date", var("r"))).orderBy("r", desc);
        MatchQuery parsed = parse("match $x isa movie, has release-date $r; order by $r desc;");
        assertEquals(expected, parsed);
    }

    @Test
    public void testVariablesEverywhereQuery() {
        MatchQuery expected = match(
                var().rel(var("p"), "x").rel("y"),
                var("x").isa(var("z")),
                var("y").val("crime"),
                var("z").sub("production"),
                name("has-genre").relates(var("p"))
        );

        MatchQuery parsed = parse(
                "match" +
                        "($p: $x, $y);" +
                        "$x isa $z;" +
                        "$y val 'crime';" +
                        "$z sub production;" +
                        "has-genre relates $p;"
        );

        assertEquals(expected, parsed);
    }

    @Test
    public void testOrQuery() {
        MatchQuery expected = match(
                var("x").isa("movie"),
                or(
                        and(var("y").isa("genre").val("drama"), var().rel("x").rel("y")),
                        var("x").val("The Muppets")
                )
        );

        MatchQuery parsed = parse(
                "match $x isa movie; { $y isa genre val 'drama'; ($x, $y); } or $x val 'The Muppets';"
        );

        assertEquals(expected, parsed);
    }

    @Test
    public void testPositiveAskQuery() {
        AskQuery expected = match(var("x").isa("movie").has("title", "Godfather")).ask();
        AskQuery parsed = parse("match $x isa movie has title 'Godfather'; ask;");
        assertEquals(expected, parsed);
    }

    @Test
    public void testNegativeAskQuery() {
        AskQuery expected = match(var("x").isa("movie").has("title", "Dogfather")).ask();
        AskQuery parsed = parse("match $x isa movie has title 'Dogfather'; ask;");
        assertEquals(expected, parsed);
    }

    @Test
    public void testInsertQuery() {
        InsertQuery expected = insert(var().isa("movie").has("title", "The Title"));
        InsertQuery parsed = parse("insert isa movie has title 'The Title';");
        assertEquals(expected, parsed);
    }

    @Test
    public void testDeleteQuery() {
        DeleteQuery expected = match(var("x").isa("movie").has("title", "The Title")).delete("x");
        DeleteQuery parsed = parse("match $x isa movie has title 'The Title'; delete $x;");
        assertEquals(expected, parsed);
    }

    @Test
    public void testInsertOntologyQuery() {
        InsertQuery expected = insert(
                name("pokemon").sub(Schema.MetaSchema.ENTITY.getName().getValue()),
                name("evolution").sub(Schema.MetaSchema.RELATION.getName().getValue()),
                name("evolves-from").sub(Schema.MetaSchema.ROLE.getName().getValue()),
                name("evolves-to").sub(Schema.MetaSchema.ROLE.getName().getValue()),
                name("evolution").relates("evolves-from").relates("evolves-to"),
<<<<<<< HEAD
                name("pokemon").playsRole("evolves-from").playsRole("evolves-to").has("name"),
=======
                name("pokemon").plays("evolves-from").plays("evolves-to").hasResource("name"),
>>>>>>> b8e2aa68
                var("x").has("name", "Pichu").isa("pokemon"),
                var("y").has("name", "Pikachu").isa("pokemon"),
                var("z").has("name", "Raichu").isa("pokemon"),
                var().rel("evolves-from", "x").rel("evolves-to", "y").isa("evolution"),
                var().rel("evolves-from", "y").rel("evolves-to", "z").isa("evolution")
        );

        InsertQuery parsed = parse("insert " +
                "'pokemon' sub entity;" +
                "evolution sub relation;" +
                "evolves-from sub role;" +
                "type-name \"evolves-to\" sub role;" +
                "evolution relates evolves-from, relates evolves-to;" +
<<<<<<< HEAD
                "pokemon plays-role evolves-from plays-role evolves-to has name;" +
=======
                "pokemon plays evolves-from plays evolves-to has-resource name;" +
>>>>>>> b8e2aa68
                "$x has name 'Pichu' isa pokemon;" +
                "$y has name 'Pikachu' isa pokemon;" +
                "$z has name 'Raichu' isa pokemon;" +
                "(evolves-from: $x ,evolves-to: $y) isa evolution;" +
                "(evolves-from: $y, evolves-to: $z) isa evolution;"
        );

        assertEquals(expected, parsed);
    }

    @Test
    public void testMatchInsertQuery() {
        InsertQuery expected = match(var("x").isa("language")).insert(var("x").has("name", "HELLO"));
        InsertQuery parsed = parse("match $x isa language; insert $x has name \"HELLO\";");
        assertEquals(expected, parsed);
    }

    @Test
    public void testInsertIsAbstractQuery() {
        InsertQuery expected = insert(
                name("concrete-type").sub("entity"),
                name("abstract-type").isAbstract().sub("entity")
        );

        InsertQuery parsed = parse(
                "insert concrete-type sub entity; abstract-type is-abstract sub entity;"
        );

        assertEquals(expected, parsed);
    }

    @Test
    public void testMatchDataTypeQuery() {
        MatchQuery expected = match(var("x").datatype(ResourceType.DataType.DOUBLE));
        MatchQuery parsed = parse("match $x datatype double;");

        assertEquals(expected, parsed);
    }

    @Test
    public void testInsertDataTypeQuery() {
        InsertQuery expected = insert(name("my-type").sub("resource").datatype(ResourceType.DataType.LONG));
        InsertQuery parsed = parse("insert my-type sub resource, datatype long;");
        assertEquals(expected, parsed);
    }

    @Test
    public void testEscapeString() {
        String unescaped = "This has \"double quotes\" and a single-quoted backslash: '\\'";
        String escaped = "This has \\\"double quotes\\\" and a single-quoted backslash: \\'\\\\\\'";

        InsertQuery expected = insert(var().isa("movie").has("title", unescaped));
        InsertQuery parsed = parse("insert isa movie has title '" + escaped + "';");
        assertEquals(expected, parsed);
    }

    @Test
    public void testComments() {
        AskQuery expected = match(var("x").isa("movie")).ask();
        AskQuery parsed = parse(
                "match \n# there's a comment here\n$x isa###WOW HERES ANOTHER###\r\nmovie; ask;"
        );
        assertEquals(expected, parsed);
    }

    @Test
    public void testInsertRules() {
        String lhs = "$x isa movie;";
        String rhs = "id '123' isa movie;";
        Pattern lhsPattern = and(parsePatterns(lhs));
        Pattern rhsPattern = and(parsePatterns(rhs));

        InsertQuery expected = insert(
                name("my-rule-thing").sub("rule"), var().isa("my-rule-thing").lhs(lhsPattern).rhs(rhsPattern)
        );

        InsertQuery parsed = parse(
                "insert 'my-rule-thing' sub rule; \n" +
                "isa my-rule-thing, lhs {" + lhs + "}, rhs {" + rhs + "};"
        );

        assertEquals(expected, parsed);
    }

    @Test
    public void testQueryParserWithoutGraph() {
        String queryString = "match $x isa movie; select $x;";
        MatchQuery query = parse("match $x isa movie; select $x;");
        assertEquals(queryString, query.toString());
    }

    @Test
    public void testParseBoolean() {
        assertEquals("insert has flag true;", parse("insert has flag true;").toString());
    }

    @Test
    public void testParseAggregate() {
        AggregateQuery<?> expected = match(var("x").isa("movie"))
                .aggregate(select(count().as("c"), group("x").as("g")));

        AggregateQuery<Map<String, Object>> parsed =
                parse("match $x isa movie; aggregate (count as c, group $x as g);");

        assertEquals(expected, parsed);
    }

    @Test
    public void testParseStdev() {
        AggregateQuery<?> expected = match(var("x").isa("movie")).aggregate(std("x"));

        AggregateQuery<Map<String, Object>> parsed =
                parse("match $x isa movie; aggregate std $x;");

        assertEquals(expected, parsed);
    }

    @Test
    public void testParseAggregateToString() {
        String query = "match $x isa movie; aggregate group $x (count as c);";
        assertEquals(query, parse(query).toString());
    }

    @Test
    public void testCustomAggregate() {
        QueryBuilder qb = withoutGraph();

        qb.registerAggregate("get-any", args -> new GetAny((VarName) args.get(0)));

        AggregateQuery<Concept> expected = qb.match(var("x").isa("movie")).aggregate(new GetAny(VarName.of("x")));
        AggregateQuery<Concept> parsed = qb.parse("match $x isa movie; aggregate get-any $x;");

        assertEquals(expected, parsed);
    }

    @Test
    public void testParseComputeCount() {
        assertParseEquivalence("compute count;");
    }

    @Test
    public void testParseComputeCountWithSubgraph() {
        assertParseEquivalence("compute count in movie, person;");
    }

    @Test
    public void testParseComputeCluster() {
        assertParseEquivalence("compute cluster in movie, person; members;");
    }

    @Test
    public void testParseComputeDegree() {
        assertParseEquivalence("compute degrees in movie;");
    }

    @Test
    public void testParseComputeMax() {
        assertParseEquivalence("compute max of person in movie;");
    }

    @Test
    public void testParseComputeMean() {
        assertParseEquivalence("compute mean of person in movie;");
    }

    @Test
    public void testParseComputeMedian() {
        assertParseEquivalence("compute median of person in movie;");
    }

    @Test
    public void testParseComputeMin() {
        assertParseEquivalence("compute min of movie in person;");
    }

    @Test
    public void testParseComputePath() {
        assertParseEquivalence("compute path from \"1\" to \"2\" in person;");
    }

    @Test
    public void testParseComputeStd() {
        assertParseEquivalence("compute std of movie;");
    }

    @Test
    public void testParseComputeSum() {
        assertParseEquivalence("compute sum of movie in person;");
    }

    @Test
    public void whenParseIncorrectSyntax_ThrowIllegalArgumentExceptionWithHelpfulError() {
        exception.expect(IllegalArgumentException.class);
        exception.expectMessage(allOf(
                containsString("syntax error"), containsString("line 1"),
                containsString("\nmatch $x isa "),
                containsString("\n             ^")
        ));
        parse("match $x isa ");
    }

    @Test
    public void whenParseIncorrectSyntax_ErrorMessageShouldRetainWhitespace() {
        exception.expect(IllegalArgumentException.class);
        exception.expectMessage(not(containsString("match$xisa")));
        parse("match $x isa ");
    }

    @Test
    public void testSyntaxErrorPointer() {
        exception.expect(IllegalArgumentException.class);
        exception.expectMessage(allOf(
                containsString("\nmatch $x is"),
                containsString("\n         ^")
        ));
        parse("match $x is");
    }

    @Test
    public void testHasVariable() {
        MatchQuery expected = match(var().has("title", "Godfather").has("tmdb-vote-count", var("x")));
        MatchQuery parsed = parse("match has title 'Godfather' has tmdb-vote-count $x;");
        assertEquals(expected, parsed);
    }

    @Test
    public void testRegexResourceType() {
        MatchQuery expected = match(var("x").regex("(fe)?male"));
        MatchQuery parsed = parse("match $x regex /(fe)?male/;");
        assertEquals(expected, parsed);
    }

    @Test
    public void testGraqlParseQuery() {
        assertTrue(parse("match $x isa movie;") instanceof MatchQuery);
    }

    @Test
    public void testParseBooleanType() {
        MatchQuery query = parse("match $x datatype boolean;");

        VarAdmin var = query.admin().getPattern().getVars().iterator().next();

        //noinspection OptionalGetWithoutIsPresent
        DataTypeProperty property = var.getProperty(DataTypeProperty.class).get();

        Assert.assertEquals(ResourceType.DataType.BOOLEAN, property.getDataType());
    }

    @Test
    public void testParseHasScope() {
        assertEquals("match $x has-scope $y;", parse("match $x has-scope $y;").toString());
    }

    @Test
    public void testParseKey() {
        assertEquals("match $x key name;", parse("match $x key name;").toString());
    }

    @Test
    public void testParseListEmpty() {
        List<Query<?>> queries = parseList("");
        assertEquals(0, queries.size());
    }

    @Test
    public void testParseListOneMatch() {
        String matchString = "match $y isa movie; limit 1;";

        List<Query<?>> queries = parseList(matchString);

        assertEquals(ImmutableList.of(match(var("y").isa("movie")).limit(1)), queries);
    }

    @Test
    public void testParseListOneInsert() {
        String insertString = "insert $x isa movie;";

        List<Query<?>> queries = parseList(insertString);

        assertEquals(ImmutableList.of(insert(var("x").isa("movie"))), queries);
    }

    @Test
    public void testParseList() {
        String insertString = "insert $x isa movie;";
        String matchString = "match $y isa movie; limit 1;";

        List<Query<?>> queries = parseList(insertString + matchString);

        assertEquals(ImmutableList.of(
                insert(var("x").isa("movie")),
                match(var("y").isa("movie")).limit(1)
        ), queries);
    }

    @Test
    public void testParseListMatchInsert() {
        String matchString = "match $y isa movie; limit 1;";
        String insertString = "insert $x isa movie;";

        List<Query<?>> queries = parseList(matchString + insertString);

        assertEquals(ImmutableList.of(
                match(var("y").isa("movie")).limit(1).insert(var("x").isa("movie"))
        ), queries);
    }

    @Test
    public void testParseMatchInsertBeforeAndAfter() {
        String matchString = "match $y isa movie; limit 1;";
        String insertString = "insert $x isa movie;";
        String matchInsert = matchString + insertString;

        List<String> options = newArrayList(
                matchString + matchInsert,
                insertString + matchInsert,
                matchInsert + matchString,
                matchInsert + insertString
        );

        options.forEach(option -> {
            List<Query<?>> queries = parseList(option);
            assertEquals(option, 2, queries.size());
        });
    }

    @Test
    public void testParseManyMatchInsertWithoutStackOverflow() {
        int numQueries = 10_000;
        String matchInsertString = "match $x; insert $y;";
        String longQueryString = Strings.repeat(matchInsertString, numQueries);
        Query<?> matchInsert = match(var("x")).insert(var("y"));

        List<Query<?>> queries = parseList(longQueryString);

        assertEquals(Collections.nCopies(numQueries, matchInsert), queries);
    }

    @Test(expected = IllegalArgumentException.class)
    public void testMultipleQueriesThrowsIllegalArgumentException() {
        parse("insert $x isa movie; insert $y isa movie");
    }

    @Test
    public void testMissingColon() {
        exception.expect(IllegalArgumentException.class);
        exception.expectMessage("':'");
        parse("match (actor $x, $y) isa has-cast;");
    }

    @Test
    public void testMissingComma() {
        exception.expect(IllegalArgumentException.class);
        exception.expectMessage("','");
        parse("match ($x $y) isa has-cast;");
    }

    @Test
    public void testLimitMistake() {
        exception.expect(IllegalArgumentException.class);
        exception.expectMessage("limit1");
        parse("match ($x, $y); limit1;");
    }

    @Test
    public void whenParsingAggregateWithWrongArgumentNumber_Throw() {
        exception.expect(IllegalArgumentException.class);
        exception.expectMessage(ErrorMessage.AGGREGATE_ARGUMENT_NUM.getMessage("count", 0, 1));
        parse("match $x isa name; aggregate count $x;");
    }

    @Test
    public void whenParsingAggregateWithWrongVariableArgumentNumber_Throw() {
        exception.expect(IllegalArgumentException.class);
        exception.expectMessage(ErrorMessage.AGGREGATE_ARGUMENT_NUM.getMessage("group", "1-2", 0));
        parse("match $x isa name; aggregate group;");
    }

    @Test
    public void whenParsingAggregateWithWrongName_Throw() {
        exception.expect(IllegalArgumentException.class);
        exception.expectMessage(ErrorMessage.UNKNOWN_AGGREGATE.getMessage("hello"));
        parse("match $x isa name; aggregate hello $x;");
    }

    public static void assertQueriesEqual(MatchQuery query, MatchQuery parsedQuery) {
        assertEquals(Sets.newHashSet(query), Sets.newHashSet(parsedQuery));
    }

    private static void assertParseEquivalence(String query) {
        assertEquals(query, parse(query).toString());
    }

    class GetAny extends AbstractAggregate<Map<VarName, Concept>, Concept> {

        private final VarName varName;

        GetAny(VarName varName) {
            this.varName = varName;
        }

        @SuppressWarnings("OptionalGetWithoutIsPresent")
        @Override
        public Concept apply(Stream<? extends Map<VarName, Concept>> stream) {
            return stream.findAny().get().get(varName);
        }

        @Override
        public boolean equals(Object o) {
            if (this == o) return true;
            if (o == null || getClass() != o.getClass()) return false;

            GetAny getAny = (GetAny) o;

            return varName.equals(getAny.varName);
        }

        @Override
        public int hashCode() {
            return varName.hashCode();
        }
    }
}<|MERGE_RESOLUTION|>--- conflicted
+++ resolved
@@ -322,11 +322,7 @@
                 name("evolves-from").sub(Schema.MetaSchema.ROLE.getName().getValue()),
                 name("evolves-to").sub(Schema.MetaSchema.ROLE.getName().getValue()),
                 name("evolution").relates("evolves-from").relates("evolves-to"),
-<<<<<<< HEAD
-                name("pokemon").playsRole("evolves-from").playsRole("evolves-to").has("name"),
-=======
-                name("pokemon").plays("evolves-from").plays("evolves-to").hasResource("name"),
->>>>>>> b8e2aa68
+                name("pokemon").plays("evolves-from").plays("evolves-to").has("name"),
                 var("x").has("name", "Pichu").isa("pokemon"),
                 var("y").has("name", "Pikachu").isa("pokemon"),
                 var("z").has("name", "Raichu").isa("pokemon"),
@@ -340,11 +336,7 @@
                 "evolves-from sub role;" +
                 "type-name \"evolves-to\" sub role;" +
                 "evolution relates evolves-from, relates evolves-to;" +
-<<<<<<< HEAD
-                "pokemon plays-role evolves-from plays-role evolves-to has name;" +
-=======
-                "pokemon plays evolves-from plays evolves-to has-resource name;" +
->>>>>>> b8e2aa68
+                "pokemon plays evolves-from plays evolves-to has name;" +
                 "$x has name 'Pichu' isa pokemon;" +
                 "$y has name 'Pikachu' isa pokemon;" +
                 "$z has name 'Raichu' isa pokemon;" +

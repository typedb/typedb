/*
 * GRAKN.AI - THE KNOWLEDGE GRAPH
 * Copyright (C) 2018 Grakn Labs Ltd
 *
 * This program is free software: you can redistribute it and/or modify
 * it under the terms of the GNU Affero General Public License as
 * published by the Free Software Foundation, either version 3 of the
 * License, or (at your option) any later version.
 *
 * This program is distributed in the hope that it will be useful,
 * but WITHOUT ANY WARRANTY; without even the implied warranty of
 * MERCHANTABILITY or FITNESS FOR A PARTICULAR PURPOSE.  See the
 * GNU Affero General Public License for more details.
 *
 * You should have received a copy of the GNU Affero General Public License
 * along with this program.  If not, see <https://www.gnu.org/licenses/>.
 */

package ai.grakn.graql.internal.reasoner;

import ai.grakn.GraknTx;
import ai.grakn.concept.Concept;
import ai.grakn.concept.Label;
import ai.grakn.concept.Type;
import ai.grakn.graql.Var;
import ai.grakn.graql.admin.Conjunction;
import ai.grakn.graql.admin.ReasonerQuery;
import ai.grakn.graql.admin.VarPatternAdmin;
import ai.grakn.graql.internal.pattern.Patterns;
import ai.grakn.graql.internal.reasoner.atom.Atom;
import ai.grakn.graql.internal.reasoner.atom.predicate.IdPredicate;
import ai.grakn.graql.internal.reasoner.plan.ResolutionPlan;
import ai.grakn.graql.internal.reasoner.plan.ResolutionQueryPlan;
import ai.grakn.graql.internal.reasoner.query.ReasonerQueries;
import ai.grakn.graql.internal.reasoner.query.ReasonerQueryImpl;
import ai.grakn.kb.internal.EmbeddedGraknTx;
import ai.grakn.test.rule.SampleKBContext;
<<<<<<< HEAD
import ai.grakn.util.GraknTestUtil;
=======

>>>>>>> 88134929
import ai.grakn.util.Repeat;
import ai.grakn.util.RepeatRule;

import com.google.common.collect.ImmutableList;
import com.google.common.collect.Sets;
import com.google.common.collect.UnmodifiableIterator;

import java.util.Iterator;
import java.util.List;

import org.junit.ClassRule;
<<<<<<< HEAD
=======
import org.junit.Ignore;
>>>>>>> 88134929
import org.junit.Rule;
import org.junit.Test;

import java.util.HashSet;
import java.util.Set;

import static ai.grakn.graql.Graql.var;
import static java.util.stream.Collectors.toSet;
import static org.hamcrest.MatcherAssert.assertThat;
import static org.hamcrest.CoreMatchers.anyOf;
import static org.hamcrest.CoreMatchers.is;
import static org.junit.Assert.assertEquals;
import static org.junit.Assert.assertNotEquals;
import static org.junit.Assert.assertTrue;

public class ResolutionPlanTest {

    private static final int repeat = 10;

    @Rule
    public RepeatRule repeatRule = new RepeatRule();

    @ClassRule
    public static final SampleKBContext testContext = SampleKBContext.load("resolution-plan-test.gql");

    @Test
    @Repeat( times = repeat )
    public void makeSureDisconnectedIndexedQueriesProduceCompletePlan_indexedResource() {
        EmbeddedGraknTx<?> testTx = testContext.tx();
        String queryString = "{" +
                "$x isa someEntity;" +
                "$y isa resource;$y 'value';" +
                "$z isa relation;" +
                "}";
        ReasonerQueryImpl query = ReasonerQueries.create(conjunction(queryString, testTx), testTx);
        new ResolutionPlan(query);
    }

    @Test
    @Repeat( times = repeat )
    public void makeSureDisconnectedIndexedQueriesProduceCompletePlan_indexedEntity() {
        EmbeddedGraknTx<?> testTx = testContext.tx();
        String queryString = "{" +
                "$x isa someEntity;$x id 'V123';" +
                "$y isa resource;" +
                "$z isa relation;" +
                "}";
        ReasonerQueryImpl query = ReasonerQueries.create(conjunction(queryString, testTx), testTx);
        new ResolutionPlan(query);
    }

    @Test
    @Repeat( times = repeat )
    public void prioritiseSubbedRelationsOverNonSubbedOnes() {
        EmbeddedGraknTx<?> testTx = testContext.tx();
        String queryString = "{" +
                "(someRole:$x, otherRole: $y) isa relation;" +
                "(someRole:$y, otherRole: $z) isa anotherRelation;" +
                "(someRole:$z, otherRole: $w) isa yetAnotherRelation;" +
                "$w id 'sampleId';" +
                "}";
        ReasonerQueryImpl query = ReasonerQueries.create(conjunction(queryString, testTx), testTx);
        ImmutableList<Atom> correctPlan = ImmutableList.of(
                getAtomOfType(query, "yetAnotherRelation", testTx),
                getAtomOfType(query, "anotherRelation", testTx),
                getAtomOfType(query, "relation", testTx)
        );
        checkOptimalAtomPlanProduced(query, correctPlan);
        checkPlanSanity(query);
    }

    @Test
    @Repeat( times = repeat )
    public void prioritiseSubbedResolvableRelationsOverNonSubbedNonResolvableOnes() {
        EmbeddedGraknTx<?> testTx = testContext.tx();
        String queryString = "{" +
                "(someRole:$x, otherRole: $y) isa relation;" +
                "(someRole:$y, otherRole: $z) isa derivedRelation;" +
                "$z id 'sampleId';" +
                "}";
        ReasonerQueryImpl query = ReasonerQueries.create(conjunction(queryString, testTx), testTx);
        ImmutableList<Atom> correctPlan = ImmutableList.of(
                getAtomOfType(query, "derivedRelation", testTx),
                getAtomOfType(query, "relation", testTx)
        );
        checkOptimalAtomPlanProduced(query, correctPlan);
        checkPlanSanity(query);
    }

    @Test
    @Repeat( times = repeat )
    public void prioritiseMostSubbedRelations() {
        EmbeddedGraknTx<?> testTx = testContext.tx();
        String queryString = "{" +
                "(someRole:$x, otherRole: $y) isa relation;" +
                "(someRole:$y, otherRole: $z) isa anotherRelation;" +
                "(someRole:$z, otherRole: $w) isa yetAnotherRelation;" +
                "$z id 'sampleId';" +
                "$w id 'sampleId2';" +
                "}";
        ReasonerQueryImpl query = ReasonerQueries.create(conjunction(queryString, testTx), testTx);
        ImmutableList<Atom> correctPlan = ImmutableList.of(
                getAtomOfType(query, "yetAnotherRelation", testTx),
                getAtomOfType(query, "anotherRelation", testTx),
                getAtomOfType(query, "relation", testTx)
        );
        checkOptimalAtomPlanProduced(query, correctPlan);
        checkPlanSanity(query);
    }

    //TODO refined plan should solve this
    @Ignore
    @Test
    @Repeat( times = repeat )
    public void prioritiseNonResolvableRelations_OnlyAtomicQueriesPresent() {
        EmbeddedGraknTx<?> testTx = testContext.tx();
        String queryString = "{" +
                "(someRole:$x, otherRole: $y) isa relation;" +
                "(someRole:$y, otherRole: $z) isa derivedRelation;" +
                "}";
        ReasonerQueryImpl query = ReasonerQueries.create(conjunction(queryString, testTx), testTx);
        ImmutableList<Atom> correctPlan = ImmutableList.of(
                getAtomOfType(query, "relation", testTx),
                getAtomOfType(query, "derivedRelation", testTx)
        );
        checkOptimalAtomPlanProduced(query, correctPlan);
        checkPlanSanity(query);
    }

    //TODO refined plan should solve this
    @Ignore
    @Test
    @Repeat( times = repeat )
<<<<<<< HEAD
    public void prioritiseNonResolvableRelations_OnlyAtomicQueriesPresent() {
        EmbeddedGraknTx<?> testTx = testContext.tx();
        String queryString = "{" +
                "(someRole:$x, otherRole: $y) isa relation;" +
                "(someRole:$y, otherRole: $z) isa derivedRelation;" +
                "}";
        ReasonerQueryImpl query = ReasonerQueries.create(conjunction(queryString, testTx), testTx);
        ImmutableList<Atom> correctPlan = ImmutableList.of(
                getAtomOfType(query, "relation", testTx),
                getAtomOfType(query, "derivedRelation", testTx)
        );
        checkOptimalAtomPlanProduced(query, correctPlan);
        checkPlanSanity(query);
    }

    @Test
    @Repeat( times = repeat )
=======
>>>>>>> 88134929
    public void prioritiseNonResolvableRelations_SandwichedResolvableRelation() {
        EmbeddedGraknTx<?> testTx = testContext.tx();
        String queryString = "{" +
                "(someRole:$x, otherRole: $y) isa relation;" +
                "(someRole:$y, otherRole: $z) isa derivedRelation;" +
                "(someRole:$z, otherRole: $w) isa yetAnotherRelation;" +
                "}";
        ReasonerQueryImpl query = ReasonerQueries.create(conjunction(queryString, testTx), testTx);
        checkPlanSanity(query);
        assertTrue(!new ResolutionPlan(query).plan().get(0).isRuleResolvable());
    }

    @Test
    @Repeat( times = repeat )
    public void prioritiseSpecificResourcesOverRelations(){
        EmbeddedGraknTx<?> testTx = testContext.tx();
        String queryString = "{" +
                "(someRole:$x, otherRole: $y) isa relation;" +
                "(someRole:$y, otherRole: $z) isa anotherRelation;" +
                "(someRole:$z, otherRole: $w) isa yetAnotherRelation;" +
                "$w has resource 'test';" +
                "}";
        ReasonerQueryImpl query = ReasonerQueries.create(conjunction(queryString, testTx), testTx);
        ImmutableList<Atom> correctPlan = ImmutableList.of(
                getAtomOfType(query, "resource", testTx),
                getAtomOfType(query, "yetAnotherRelation", testTx),
                getAtomOfType(query, "anotherRelation", testTx),
                getAtomOfType(query, "relation", testTx)
        );
        checkOptimalAtomPlanProduced(query, correctPlan);
        checkPlanSanity(query);
    }

    @Test
    @Repeat( times = repeat )
    public void prioritiseSpecificResourcesOverResolvableRelationsWithGuards(){
        EmbeddedGraknTx<?> testTx = testContext.tx();
        String queryString = "{" +
                "$x isa baseEntity;" +
                "(someRole:$x, otherRole: $y) isa derivedRelation;" +
                "$y isa someEntity;" +
                "$x has resource 'test';" +
                "}";
        ReasonerQueryImpl query = ReasonerQueries.create(conjunction(queryString, testTx), testTx);
        ImmutableList<Atom> correctPlan = ImmutableList.of(
                getAtomOfType(query, "resource", testTx),
                getAtomOfType(query, "derivedRelation", testTx)
        );
        checkOptimalAtomPlanProduced(query, correctPlan);
        checkPlanSanity(query);
    }

    @Test
    @Repeat( times = repeat )
    public void prioritiseSpecificResourcesOverNonSpecific(){
        EmbeddedGraknTx<?> testTx = testContext.tx();
        String queryString = "{" +
                "(someRole:$x, otherRole: $y) isa relation;" +
                "(someRole:$y, otherRole: $z) isa anotherRelation;" +
                "(someRole:$z, otherRole: $w) isa yetAnotherRelation;" +
                "$x has anotherResource $r;" +
                "$w has resource 'test';" +
                "}";
        ReasonerQueryImpl query = ReasonerQueries.create(conjunction(queryString, testTx), testTx);
        ImmutableList<Atom> correctPlan = ImmutableList.of(
                getAtomOfType(query, "resource", testTx),
                getAtomOfType(query, "yetAnotherRelation", testTx),
                getAtomOfType(query, "anotherRelation", testTx),
                getAtomOfType(query, "relation", testTx),
                getAtomOfType(query, "anotherResource", testTx)
        );
        checkOptimalAtomPlanProduced(query, correctPlan);
        checkPlanSanity(query);
    }

    @Test
    @Repeat( times = repeat )
    public void doNotPrioritiseNonSpecificResources(){
        EmbeddedGraknTx<?> testTx = testContext.tx();
        String queryString = "{" +
                "(someRole:$x, otherRole: $y) isa derivedRelation;" +
                "$x has resource $xr;" +
                "$y has resource $yr;" +
                "}";
        ReasonerQueryImpl query = ReasonerQueries.create(conjunction(queryString, testTx), testTx);
        assertEquals(new ResolutionPlan(query).plan().get(0), getAtomOfType(query, "derivedRelation", testTx));
        checkPlanSanity(query);
    }

    /**
<<<<<<< HEAD
     * follows the following pattern
=======
     * follows the following pattern:
>>>>>>> 88134929
     *
     * [$start/...] ($start, $link) - ($link, $anotherlink) - ($anotherlink, $end)* [$anotherlink/...]
     *
     */
<<<<<<< HEAD
=======
    //TODO refined plan should solve this
    @Ignore
>>>>>>> 88134929
    @Test
    public void exploitDBRelationsAndConnectivity_relationLinkWithSubbedEndsAndRuleRelationInTheMiddle(){
        EmbeddedGraknTx<?> testTx = testContext.tx();
        String queryString = "{" +
                "$start id 'someSampleId';" +
                "$end id 'anotherSampleId';" +
                "(someRole: $link, otherRole: $start) isa relation;" +
                "(someRole: $link, otherRole: $anotherlink) isa derivedRelation;" +
                "(someRole: $anotherlink, otherRole: $end) isa anotherRelation;" +
                "$link isa someEntity;" +
                "$end isa someOtherEntity;" +
                "$anotherlink isa yetAnotherEntity;" +
                "}";
        ReasonerQueryImpl query = ReasonerQueries.create(conjunction(queryString, testTx), testTx);
        ResolutionQueryPlan resolutionQueryPlan = new ResolutionQueryPlan(query);

        checkQueryPlanSanity(query);
        assertTrue(resolutionQueryPlan.queries().get(0).getAtoms(IdPredicate.class).findFirst().isPresent());
        assertEquals(2, resolutionQueryPlan.queries().size());
        //TODO still might produce disconnected plans
<<<<<<< HEAD
        //checkAtomPlanSanity(query);
    }

    /**
     * follows the following pattern
=======
        checkAtomPlanSanity(query);
    }

    /**
     * follows the following pattern:
>>>>>>> 88134929
     *
     * [$start/...] ($start, $link) - ($link, $anotherlink) - ($anotherlink, $end)* [$anotherlink/...]
     *
     */
<<<<<<< HEAD
=======
    //TODO refined plan should solve this
    //@Ignore
>>>>>>> 88134929
    @Test
    public void exploitDBRelationsAndConnectivity_relationLinkWithSubbedEndsAndRuleRelationAtEnd(){
        EmbeddedGraknTx<?> testTx = testContext.tx();
        String queryString = "{" +
                "$start id 'someSampleId';" +
                "$end id 'anotherSampleId';" +
                "(someRole: $link, otherRole: $start) isa relation;" +
                "(someRole: $anotherlink, otherRole: $link) isa anotherRelation;" +
                "(someRole: $end, otherRole: $anotherlink) isa derivedRelation;" +
                "$link isa someEntity;" +
                "$end isa someOtherEntity;" +
                "$anotherlink isa yetAnotherEntity;" +
                "}";
        ReasonerQueryImpl query = ReasonerQueries.create(conjunction(queryString, testTx), testTx);
        ResolutionQueryPlan resolutionQueryPlan = new ResolutionQueryPlan(query);

        checkQueryPlanSanity(query);
        assertTrue(resolutionQueryPlan.queries().get(0).getAtoms(IdPredicate.class).findFirst().isPresent());
        assertTrue(!resolutionQueryPlan.queries().get(0).isAtomic());
        assertEquals(2, resolutionQueryPlan.queries().size());
        //TODO still might produce disconnected plans
<<<<<<< HEAD
        //checkAtomPlanSanity(query);
=======
        checkAtomPlanSanity(query);
>>>>>>> 88134929
    }

    /**
     * follows the following pattern
     *
     * [$start/...] ($start, $link) - ($link, $anotherlink)* - ($anotherlink, $end)*
     *              /                                                           |
     *        resource $res                                                  resource $res
     *    anotherResource 'someValue'
     */
    @Test
    public void exploitDBRelationsAndConnectivity_relationLinkWithEndsSharingAResource(){
        EmbeddedGraknTx<?> testTx = testContext.tx();
        String queryString = "{" +
                "$start id 'sampleId';" +
                "$start isa someEntity;" +
                "$start has anotherResource 'someValue';" +
                "$start has resource $res;" +
                "$end has resource $res;" +
                "(someRole: $link, otherRole: $start) isa relation;" +
                "(someRole: $link, otherRole: $anotherlink) isa derivedRelation;" +
                "(someRole: $anotherlink, otherRole: $end) isa anotherDerivedRelation;" +
                "}";
        ReasonerQueryImpl query = ReasonerQueries.create(conjunction(queryString, testTx), testTx);
        ResolutionQueryPlan resolutionQueryPlan = new ResolutionQueryPlan(query);

        checkQueryPlanSanity(query);
        assertTrue(resolutionQueryPlan.queries().get(0).getAtoms(IdPredicate.class).findFirst().isPresent());
        assertTrue(!resolutionQueryPlan.queries().get(0).isAtomic());
        //TODO still might produce disconnected plans
        //checkAtomPlanSanity(query);
    }

    @Test
    @Repeat( times = repeat )
    public void makeSureIndirectTypeAtomsAreNotLostWhenPlanning(){
        EmbeddedGraknTx<?> testTx = testContext.tx();
        String queryString = "{" +
                "$x isa baseEntity;" +
                "$y isa baseEntity;" +
                "(someRole:$x, otherRole: $xx) isa anotherRelation;$xx isa! $type;" +
                "(someRole:$y, otherRole: $yy) isa anotherRelation;$yy isa! $type;" +
                "$y != $x;" +
                "}";
        ReasonerQueryImpl query = ReasonerQueries.create(conjunction(queryString, testTx), testTx);
        checkAtomPlanComplete(query, new ResolutionPlan(query));
        checkQueryPlanComplete(query, new ResolutionQueryPlan(query));
    }

    @Test
    @Repeat( times = repeat )
    public void makeSureOptimalOrderPickedWhenResourcesWithSubstitutionsArePresent() {
        EmbeddedGraknTx<?> testTx = testContext.tx();
        Concept concept = testTx.graql().match(var("x").isa("baseEntity")).get("x")
                .stream().map(ans -> ans.get("x")).findAny().orElse(null);
        String basePatternString =
                "(someRole:$x, otherRole: $y) isa relation;" +
                        "$x has resource 'this';" +
                        "$y has anotherResource 'that';";

        String xPatternString = "{" +
                "$x id '" + concept.id() + "';" +
                basePatternString +
                "}";
        String yPatternString = "{" +
                "$y id '" + concept.id() + "';" +
                basePatternString +
                "}";
        ReasonerQueryImpl queryX = ReasonerQueries.create(conjunction(xPatternString, testTx), testTx);
        ReasonerQueryImpl queryY = ReasonerQueries.create(conjunction(yPatternString, testTx), testTx);

        checkPlanSanity(queryX);
        checkPlanSanity(queryY);

        assertNotEquals(new ResolutionPlan(queryX).plan().get(0), getAtomOfType(queryX, "anotherResource", testTx));
        assertNotEquals(new ResolutionPlan(queryY).plan().get(0), getAtomOfType(queryX, "resource", testTx));
    }

    @Test
    @Repeat( times = repeat )
    public void makeSureConnectednessPreservedWhenRelationsWithSameTypesPresent(){
        EmbeddedGraknTx<?> testTx = testContext.tx();
        String queryString = "{" +
                "(someRole:$x, otherRole: $y) isa relation;" +
                "(someRole:$y, otherRole: $z) isa anotherRelation;" +
                "(someRole:$z, otherRole: $w) isa relation;" +
                "(someRole:$w, otherRole: $u) isa anotherRelation;" +
                "(someRole:$u, otherRole: $v) isa relation;" +
                "}";
        ReasonerQueryImpl query = ReasonerQueries.create(conjunction(queryString, testTx), testTx);
        checkPlanSanity(query);
    }

    @Test
    @Repeat( times = repeat )
    public void makeSureConnectednessPreservedWhenRelationsWithSameTypesPresent_longerChain(){
        EmbeddedGraknTx<?> testTx = testContext.tx();
        String queryString = "{" +
                "(someRole:$x, otherRole: $y) isa relation;" +
                "(someRole:$y, otherRole: $z) isa anotherRelation;" +
                "(someRole:$z, otherRole: $w) isa yetAnotherRelation;" +
                "(someRole:$w, otherRole: $u) isa relation;" +
                "(someRole:$u, otherRole: $v) isa anotherRelation;" +
                "(someRole:$v, otherRole: $q) isa yetAnotherRelation;"+
                "}";
        ReasonerQueryImpl query = ReasonerQueries.create(conjunction(queryString, testTx), testTx);
        checkPlanSanity(query);
    }

    /**
     follows the two-branch pattern
                                /   (d, e) - (e, f)*
     (a, b)* - (b, c) - (c, d)*
                                \   (d, g) - (g, h)*
     */
    @Test
    @Repeat( times = repeat )
    public void makeSureBranchedQueryChainsWithResolvableRelationsDoNotProduceDisconnectedPlans(){
        EmbeddedGraknTx<?> testTx = testContext.tx();

        String basePatternString =
                "($a, $b) isa derivedRelation;" +
                        "($b, $c) isa relation;" +
                        "($c, $d) isa anotherDerivedRelation;" +

                        "($d, $e) isa anotherRelation;" +
                        "($e, $f) isa derivedRelation;" +

                        "($d, $g) isa yetAnotherRelation;" +
                        "($g, $h) isa anotherDerivedRelation;";

        String queryString = "{" + basePatternString + "}";
        ReasonerQueryImpl query = ReasonerQueries.create(conjunction(queryString, testTx), testTx);
        checkPlanSanity(query);

        String attributedQueryString = "{" +
                "$a has resource 'someValue';" +
                basePatternString +
                "}";
        ReasonerQueryImpl attributedQuery = ReasonerQueries.create(conjunction(attributedQueryString, testTx), testTx);
        ResolutionPlan attributedResolutionPlan = new ResolutionPlan(attributedQuery);
        checkPlanSanity(attributedQuery);

        Atom efAtom = getAtomWithVariables(attributedQuery, Sets.newHashSet(var("e"), var("f")));
        Atom ghAtom = getAtomWithVariables(attributedQuery, Sets.newHashSet(var("g"), var("h")));

        ImmutableList<Atom> atomPlan = attributedResolutionPlan.plan();
        assertThat(atomPlan.get(atomPlan.size()-1), anyOf(is(efAtom), is(ghAtom)));
    }

    /**
     follows the two-branch pattern
                        / (b, c)* - (c, d)
     (b, g) - (a, b)
                        \ (b, e)* - (e, f)*
     */
    @Test
    @Repeat( times = repeat )
    public void makeSureBranchedQueryChainsWithResolvableRelationsDoNotProduceDisconnectedPlans_anotherVariant(){
        EmbeddedGraknTx<?> testTx = testContext.tx();

        String basePatternString =
                "($a, $b) isa relation;" +
                        "($b, $g) isa anotherRelation;" +

                        "($b, $c) isa derivedRelation;" +
                        "($c, $d) isa anotherDerivedRelation;" +

                        "($b, $e) isa derivedRelation;" +
                        "($e, $f) isa derivedRelation;";

        String queryString = "{" + basePatternString + "}";
        ReasonerQueryImpl query = ReasonerQueries.create(conjunction(queryString, testTx), testTx);
        checkPlanSanity(query);

        String attributedQueryString = "{" +
                "$g has resource 'someValue';" +
                basePatternString +
                "}";
        ReasonerQueryImpl attributedQuery = ReasonerQueries.create(conjunction(attributedQueryString, testTx), testTx);
        ResolutionPlan attributedResolutionPlan = new ResolutionPlan(attributedQuery);
        checkPlanSanity(attributedQuery);

        Atom efAtom = getAtomWithVariables(attributedQuery, Sets.newHashSet(var("e"), var("f")));
        Atom cdAtom = getAtomWithVariables(attributedQuery, Sets.newHashSet(var("c"), var("d")));

        ImmutableList<Atom> atomPlan = attributedResolutionPlan.plan();
        assertThat(atomPlan.get(atomPlan.size()-1), anyOf(is(efAtom), is(cdAtom)));
    }

    @Test
    @Repeat( times = repeat )
    public void makeSureDisconnectedQueryProducesValidPlan(){
        EmbeddedGraknTx<?> testTx = testContext.tx();
        String queryString = "{" +
                "$a isa baseEntity;" +
                "($a, $b) isa derivedRelation; $b isa someEntity;" +
                "$c isa baseEntity;" +
                "($c, $d) isa relation; $d isa someOtherEntity;" +
                "$e isa baseEntity;" +
                "($e, $f) isa anotherRelation; $f isa yetAnotherEntity;" +
                "}";

        ReasonerQueryImpl query = ReasonerQueries.create(conjunction(queryString, testTx), testTx);
        checkAtomPlanComplete(query, new ResolutionPlan(query));
        checkQueryPlanComplete(query, new ResolutionQueryPlan(query));
    }

    @Test
    @Repeat( times = repeat )
    public void makeSureNonTrivialDisconnectedQueryProducesValidPlan(){
        EmbeddedGraknTx<?> testTx = testContext.tx();
        String queryString = "{" +
                "$a isa baseEntity;" +
                "($a, $b) isa derivedRelation; $b isa someEntity;" +
                "($b, $c) isa relation; $c isa someEntity;" +
                "($c, $d) isa anotherRelation; $d isa someOtherEntity;" +

                "$e isa baseEntity;" +
                "($e, $f) isa relation; $f isa baseEntity;" +
                "($f, $g) isa anotherRelation; $g isa yetAnotherEntity;" +
                "($g, $h) isa derivedRelation; $h isa yetAnotherEntity;" +
                "}";

        ReasonerQueryImpl query = ReasonerQueries.create(conjunction(queryString, testTx), testTx);
        checkAtomPlanComplete(query, new ResolutionPlan(query));
        checkQueryPlanComplete(query, new ResolutionQueryPlan(query));
    }

    /**
     * disconnected conjunction with specific concepts
     */
    @Test
    @Repeat( times = repeat )
    public void makeSureDisconnectedConjunctionWithSpecificConceptsResolvedFirst(){
        EmbeddedGraknTx<?> testTx = testContext.tx();
        String queryString = "{" +
                "$x isa someEntity;" +
                "$x has resource 'someValue';" +
                "$y isa someOtherEntity;" +
                "$y has anotherResource 'someOtherValue';" +

                "$x has derivedResource 'value';" +
                "$x has yetAnotherResource 'someValue';" +
                "}";

        ReasonerQueryImpl query = ReasonerQueries.create(conjunction(queryString, testTx), testTx);
        checkAtomPlanComplete(query, new ResolutionPlan(query));
        checkQueryPlanComplete(query, new ResolutionQueryPlan(query));
    }

    /**
     * disconnected conjunction with ontological atom
     */
    @Test
    @Repeat( times = repeat )
    public void makeSureDisconnectedConjunctionWithOntologicalAtomResolvedFirst() {
        EmbeddedGraknTx<?> testTx = testContext.tx();
        String queryString = "{" +
                "$x isa $type;" +
                "$type has resource;" +
                "$y isa someEntity;" +
                "$y has resource 'someValue';" +
                "($x, $y) isa derivedRelation;" +
                "}";
        ReasonerQueryImpl query = ReasonerQueries.create(conjunction(queryString, testTx), testTx);
        ResolutionPlan resolutionPlan = new ResolutionPlan(query);
        checkAtomPlanComplete(query, resolutionPlan);

        Atom resolvableIsa = getAtomWithVariables(query, Sets.newHashSet(var("x"), var("type")));
        assertThat(resolutionPlan.plan().get(3), is(resolvableIsa));

        checkQueryPlanComplete(query, new ResolutionQueryPlan(query));
    }

    @Test
    @Repeat( times = repeat )
    public void makeSureAttributeResolvedBeforeConjunction(){
        EmbeddedGraknTx<?> testTx = testContext.tx();
        String queryString = "{" +
                "$f has resource 'value'; $f isa someEntity;" +
                "($e, $f) isa derivedRelation; $e isa someOtherEntity;" +
                "($a, $b) isa relation; $a isa baseEntity;" +
                "($b, $c) isa anotherRelation; $b isa someEntity;" +
                "($c, $d) isa yetAnotherRelation; $c isa someOtherEntity;" +
                "($d, $e) isa relation; $d isa yetAnotherEntity;" +
                "}";
        ReasonerQueryImpl query = ReasonerQueries.create(conjunction(queryString, testTx), testTx);
        checkPlanSanity(query);
        //todo
    }

    private Atom getAtomWithVariables(ReasonerQuery query, Set<Var> vars){
        return query.getAtoms(Atom.class).filter(at -> at.getVarNames().containsAll(vars)).findFirst().orElse(null);
    }

    private Atom getAtomOfType(ReasonerQueryImpl query, String typeString, GraknTx tx){
        Type type = tx.getType(Label.of(typeString));
        return query.getAtoms(Atom.class).filter(at -> at.getTypeId().equals(type.id())).findFirst().orElse(null);
    }

    private void checkPlanSanity(ReasonerQueryImpl query){
        checkAtomPlanSanity(query);
        checkQueryPlanSanity(query);
    }

    private void checkAtomPlanSanity(ReasonerQueryImpl query){
        ResolutionPlan resolutionPlan = new ResolutionPlan(query);
        checkAtomPlanComplete(query, resolutionPlan);
        checkAtomPlanConnected(resolutionPlan);
    }

    private void checkQueryPlanSanity(ReasonerQueryImpl query){
        ResolutionQueryPlan plan = new ResolutionQueryPlan(query);
        checkQueryPlanComplete(query, plan);
        checkQueryPlanConnected(plan);
    }

    private void checkOptimalAtomPlanProduced(ReasonerQueryImpl query, ImmutableList<Atom> desiredAtomPlan) {
        ResolutionPlan resolutionPlan = new ResolutionPlan(query);
        ImmutableList<Atom> atomPlan = resolutionPlan.plan();
        assertEquals(desiredAtomPlan, atomPlan);
        checkAtomPlanComplete(query, resolutionPlan);
        checkAtomPlanConnected(resolutionPlan);
    }

    private void checkAtomPlanConnected(ResolutionPlan plan){
        ImmutableList<Atom> atomList = plan.plan();

        UnmodifiableIterator<Atom> iterator = atomList.iterator();
        Set<Var> vars = new HashSet<>(iterator.next().getVarNames());
        while(iterator.hasNext()){
            Atom next = iterator.next();
            Set<Var> varNames = next.getVarNames();
            assertTrue("Disconnected plan produced:\n" + plan, !Sets.intersection(varNames, vars).isEmpty());
            vars.addAll(varNames);
        }
    }

    private void checkQueryPlanConnected(ResolutionQueryPlan plan){
        List<ReasonerQueryImpl> atomList = plan.queries();

        Iterator<ReasonerQueryImpl> iterator = atomList.iterator();
        Set<Var> vars = new HashSet<>(iterator.next().getVarNames());
        while(iterator.hasNext()){
            ReasonerQueryImpl next = iterator.next();
            Set<Var> varNames = next.getVarNames();
<<<<<<< HEAD
            assertTrue("Disconnected query plan produced:\n" + plan, !Sets.intersection(varNames, vars).isEmpty());
            if (!next.isAtomic()) {
                boolean isDisconnected = next.selectAtoms().noneMatch(Atom::isDisconnected);

                assertTrue("Query plan produced boundlessly disconnected conjunction:\n" + plan, next.isBoundlesslyDisconnected());
            }
=======
            boolean isDisconnected = Sets.intersection(varNames, vars).isEmpty();
            assertTrue("Disconnected query plan produced:\n" + plan, !isDisconnected);
>>>>>>> 88134929
            vars.addAll(varNames);
        }
    }

    private void checkAtomPlanComplete(ReasonerQueryImpl query, ResolutionPlan plan){
        assertEquals(query.selectAtoms().collect(toSet()), Sets.newHashSet(plan.plan()) );
    }

    private void checkQueryPlanComplete(ReasonerQueryImpl query, ResolutionQueryPlan plan){
        assertEquals(query.selectAtoms().collect(toSet()), plan.queries().stream().flatMap(ReasonerQueryImpl::selectAtoms).collect(toSet()));
    }

    private Conjunction<VarPatternAdmin> conjunction(String patternString, GraknTx graph){
        Set<VarPatternAdmin> vars = graph.graql().parser().parsePattern(patternString).admin()
                .getDisjunctiveNormalForm().getPatterns()
                .stream().flatMap(p -> p.getPatterns().stream()).collect(toSet());
        return Patterns.conjunction(vars);
    }
}<|MERGE_RESOLUTION|>--- conflicted
+++ resolved
@@ -35,11 +35,7 @@
 import ai.grakn.graql.internal.reasoner.query.ReasonerQueryImpl;
 import ai.grakn.kb.internal.EmbeddedGraknTx;
 import ai.grakn.test.rule.SampleKBContext;
-<<<<<<< HEAD
-import ai.grakn.util.GraknTestUtil;
-=======
-
->>>>>>> 88134929
+
 import ai.grakn.util.Repeat;
 import ai.grakn.util.RepeatRule;
 
@@ -51,10 +47,8 @@
 import java.util.List;
 
 import org.junit.ClassRule;
-<<<<<<< HEAD
-=======
+
 import org.junit.Ignore;
->>>>>>> 88134929
 import org.junit.Rule;
 import org.junit.Test;
 
@@ -165,8 +159,6 @@
         checkPlanSanity(query);
     }
 
-    //TODO refined plan should solve this
-    @Ignore
     @Test
     @Repeat( times = repeat )
     public void prioritiseNonResolvableRelations_OnlyAtomicQueriesPresent() {
@@ -184,30 +176,8 @@
         checkPlanSanity(query);
     }
 
-    //TODO refined plan should solve this
-    @Ignore
-    @Test
-    @Repeat( times = repeat )
-<<<<<<< HEAD
-    public void prioritiseNonResolvableRelations_OnlyAtomicQueriesPresent() {
-        EmbeddedGraknTx<?> testTx = testContext.tx();
-        String queryString = "{" +
-                "(someRole:$x, otherRole: $y) isa relation;" +
-                "(someRole:$y, otherRole: $z) isa derivedRelation;" +
-                "}";
-        ReasonerQueryImpl query = ReasonerQueries.create(conjunction(queryString, testTx), testTx);
-        ImmutableList<Atom> correctPlan = ImmutableList.of(
-                getAtomOfType(query, "relation", testTx),
-                getAtomOfType(query, "derivedRelation", testTx)
-        );
-        checkOptimalAtomPlanProduced(query, correctPlan);
-        checkPlanSanity(query);
-    }
-
-    @Test
-    @Repeat( times = repeat )
-=======
->>>>>>> 88134929
+    @Test
+    @Repeat( times = repeat )
     public void prioritiseNonResolvableRelations_SandwichedResolvableRelation() {
         EmbeddedGraknTx<?> testTx = testContext.tx();
         String queryString = "{" +
@@ -298,20 +268,13 @@
     }
 
     /**
-<<<<<<< HEAD
-     * follows the following pattern
-=======
      * follows the following pattern:
->>>>>>> 88134929
      *
      * [$start/...] ($start, $link) - ($link, $anotherlink) - ($anotherlink, $end)* [$anotherlink/...]
      *
      */
-<<<<<<< HEAD
-=======
     //TODO refined plan should solve this
     @Ignore
->>>>>>> 88134929
     @Test
     public void exploitDBRelationsAndConnectivity_relationLinkWithSubbedEndsAndRuleRelationInTheMiddle(){
         EmbeddedGraknTx<?> testTx = testContext.tx();
@@ -332,28 +295,16 @@
         assertTrue(resolutionQueryPlan.queries().get(0).getAtoms(IdPredicate.class).findFirst().isPresent());
         assertEquals(2, resolutionQueryPlan.queries().size());
         //TODO still might produce disconnected plans
-<<<<<<< HEAD
-        //checkAtomPlanSanity(query);
-    }
-
-    /**
-     * follows the following pattern
-=======
+
         checkAtomPlanSanity(query);
     }
 
     /**
      * follows the following pattern:
->>>>>>> 88134929
      *
      * [$start/...] ($start, $link) - ($link, $anotherlink) - ($anotherlink, $end)* [$anotherlink/...]
      *
      */
-<<<<<<< HEAD
-=======
-    //TODO refined plan should solve this
-    //@Ignore
->>>>>>> 88134929
     @Test
     public void exploitDBRelationsAndConnectivity_relationLinkWithSubbedEndsAndRuleRelationAtEnd(){
         EmbeddedGraknTx<?> testTx = testContext.tx();
@@ -375,11 +326,7 @@
         assertTrue(!resolutionQueryPlan.queries().get(0).isAtomic());
         assertEquals(2, resolutionQueryPlan.queries().size());
         //TODO still might produce disconnected plans
-<<<<<<< HEAD
-        //checkAtomPlanSanity(query);
-=======
         checkAtomPlanSanity(query);
->>>>>>> 88134929
     }
 
     /**
@@ -727,17 +674,9 @@
         while(iterator.hasNext()){
             ReasonerQueryImpl next = iterator.next();
             Set<Var> varNames = next.getVarNames();
-<<<<<<< HEAD
-            assertTrue("Disconnected query plan produced:\n" + plan, !Sets.intersection(varNames, vars).isEmpty());
-            if (!next.isAtomic()) {
-                boolean isDisconnected = next.selectAtoms().noneMatch(Atom::isDisconnected);
-
-                assertTrue("Query plan produced boundlessly disconnected conjunction:\n" + plan, next.isBoundlesslyDisconnected());
-            }
-=======
+
             boolean isDisconnected = Sets.intersection(varNames, vars).isEmpty();
             assertTrue("Disconnected query plan produced:\n" + plan, !isDisconnected);
->>>>>>> 88134929
             vars.addAll(varNames);
         }
     }

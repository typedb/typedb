version: 2
references:
    prepare_apt_repositories: &prepare_apt_repositories
      run:
        name: Prepare apt repositories
        command: |
          curl -sS https://dl.yarnpkg.com/debian/pubkey.gpg | sudo apt-key add -
          echo "deb https://dl.yarnpkg.com/debian/ stable main" | sudo tee /etc/apt/sources.list.d/yarn.list
          sudo apt-get install apt-transport-https
          sudo apt-get update

    install_yarn_and_unzip: &install_yarn_and_unzip
      run: sudo apt-get -y install yarn zip unzip

    install_node: &install_node
      run:
        name: Install nvm and node
        command: |
          curl -o- https://raw.githubusercontent.com/creationix/nvm/v0.33.5/install.sh | bash
          export NVM_DIR="/opt/circleci/.nvm"
          [ -s "$NVM_DIR/nvm.sh" ] && \. "$NVM_DIR/nvm.sh"
          nvm install v10.5.0
          nvm alias default v10.5.0
          echo 'export NVM_DIR="/opt/circleci/.nvm"' >> $BASH_ENV
          echo "[ -s \"$NVM_DIR/nvm.sh\" ] && . \"$NVM_DIR/nvm.sh\"" >> $BASH_ENV

    install_bazel: &install_bazel
      run:
        name: Install bazel
        command: |
          curl -OL https://github.com/bazelbuild/bazel/releases/download/0.18.0/bazel-0.18.0-installer-linux-x86_64.sh
          chmod +x bazel-0.18.0-installer-linux-x86_64.sh
          sudo ./bazel-0.18.0-installer-linux-x86_64.sh

    attach_grakn_workspace: &attach_grakn_workspace
      attach_workspace:
        at: ~/grakn

jobs:
  build:
    machine: true
    working_directory: ~/grakn
    steps:
      - checkout
      - *prepare_apt_repositories
      - *install_yarn_and_unzip
      - *install_node
      - *install_bazel
      - run: bazel build //:distribution --sandbox_debug
      - run: mkdir dist/ && mv bazel-genfiles/dist/* dist/
      - persist_to_workspace: #share Grakn with other jobs by putting it in the workspace
          root: ~/grakn
          paths:
            - .

  test-unit:
    machine: true
    working_directory: ~/grakn
    steps:
      - checkout
      - *prepare_apt_repositories
      - *install_yarn_and_unzip
      - *install_node
      - *install_bazel
      - run: bazel test //grakn-graql/... --test_output=errors
      - run: bazel test //server/... --test_output=errors
      - run: bazel test //client-java/... --test_output=errors

  test-analytics-integration:
    machine: true
    working_directory: ~/grakn
    steps:
<<<<<<< HEAD
    - *prepare_apt_repositories
    - *install_yarn_and_unzip
    - *install_node
    - *install_bazel
    - *attach_grakn_workspace
    - run: bazel test //test-integration/test/graql/analytics/... --test_output=errors
    - run: bazel test //test-integration/test/client/... --test_output=errors
    - *save_test_results
    - store_artifacts:
        path: ~/grakn-surefire-reports/
    - store_test_results:
        path: ~/grakn-surefire-reports/

  test-reasoner-integration:
    machine: true
    working_directory: ~/grakn
    parallelism: 4
    steps:
    - *prepare_apt_repositories
    - *install_yarn_and_unzip
    - *install_node
    - *install_bazel
    - *attach_grakn_workspace
    - run: bazel test //test-integration/test/graql/internal/... --test_output=errors
    - run: bazel test //test-integration/test/graql/reasoner/... --test_output=errors
    - run: bazel test //test-integration/test/graql/shell/... --test_output=errors
    - run: bazel test //test-integration/test/internal/... --test_output=errors
    - run: bazel test //test-integration/test/server/... --test_output=errors
    - *save_test_results
    - store_artifacts:
        path: ~/grakn-surefire-reports/
    - store_test_results:
        path: ~/grakn-surefire-reports/
=======
      - checkout
      - *prepare_apt_repositories
      - *install_yarn_and_unzip
      - *install_node
      - *install_bazel
      - run: bazel test //test-integration/... --test_output=errors
>>>>>>> 73fd6e77

  test-end-to-end:
    machine: true
    working_directory: ~/grakn
    steps:
      - checkout
      - *install_bazel
      - run: bazel build //:distribution --sandbox_debug
      - run: bazel test //test-end-to-end:test-end-to-end --test_output=streamed --spawn_strategy=standalone

  client-nodejs-e2e:
      machine: true
      working_directory: ~/grakn
      steps:
        - checkout
        - *prepare_apt_repositories
        - *install_yarn_and_unzip
        - *install_node
        - *install_bazel
        - run: bazel build //:distribution --sandbox_debug
        - run: unzip bazel-genfiles/dist/grakn-core-all.zip -d bazel-genfiles/dist/
        - run: nohup bazel-genfiles/dist/grakn-core-all/grakn server start
        - run: bazel-genfiles/dist/grakn-core-all/grakn console -f `pwd`/test-end-to-end/test-fixtures/basic-genealogy.gql -k gene
        - run: bazel test //client-nodejs:test-integration --test_output=streamed

  client-python-e2e:
      machine: true
      working_directory: ~/grakn
      steps:
        - checkout
        - *prepare_apt_repositories
        - *install_yarn_and_unzip
        - *install_bazel
        - run: bazel build //:distribution --sandbox_debug
        - run: unzip bazel-genfiles/dist/grakn-core-all.zip -d bazel-genfiles/dist/
        - run: nohup bazel-genfiles/dist/grakn-core-all/grakn server start
        - run: bazel test //client_python:test_integration --test_output=streamed

  workbase-unit-tests:
      docker:
        - image: circleci/node:8.11.2
      working_directory: ~/grakn
      steps:
        - checkout
        - run: cd workbase && npm install
        - run: cd workbase && npm test

  workbase-e2e:
      machine: true
      working_directory: ~/grakn
      steps:
        - checkout
        - *prepare_apt_repositories
        - *install_yarn_and_unzip
        - *install_node
        - *install_bazel
        - run: sudo apt install xvfb libxtst6 libxss1 libgtk2.0-0 -y
        - run: sudo apt install libnss3 libasound2 libgconf-2-4 -y
        - run: bazel build //:distribution --sandbox_debug
        - run: unzip bazel-genfiles/dist/grakn-core-all.zip -d bazel-genfiles/dist/
        - run: nohup bazel-genfiles/dist/grakn-core-all/grakn server start
        - run: bazel-genfiles/dist/grakn-core-all/grakn console -f `pwd`/test-end-to-end/test-fixtures/basic-genealogy.gql -k gene
        - run: cd workbase && npm install
        - run: Xvfb :99 &
        - run: export DISPLAY=:99
        - run: cd workbase && npm run e2e

  build-workbase-linux:
      docker:
        - image: circleci/node:8.11.2
      working_directory: ~/grakn
      steps:
        - *attach_grakn_workspace
        - run: cd workbase && npm install
        - run: cd workbase && npm run build
        - run: echo 'export GRAKN_VERSION=$(echo ${CIRCLE_TAG} | cut -c 2-)' >> $BASH_ENV #remove 'v' from tag name and use it as Grakn Version to be released
        - run: mv ./workbase/build/grakn-workbase-${GRAKN_VERSION}-linux.tar.gz ~/grakn/artifacts
        - persist_to_workspace:
            root: ~/grakn
            paths:
              - artifacts/*-linux.tar.gz

  build-workbase-mac:
      macos:
          xcode: "9.0"
      working_directory: ~/grakn
      steps:
        - *attach_grakn_workspace
        - run: echo 'export GRAKN_VERSION=$(echo ${CIRCLE_TAG} | cut -c 2-)' >> $BASH_ENV #remove 'v' from tag name and use it as Grakn Version to be released
        - run: unzip artifacts/grakn-core-${GRAKN_VERSION}.zip
        - run: cd grakn-core-${GRAKN_VERSION} && nohup ./grakn server start
        - run: cd grakn-core-${GRAKN_VERSION} && ./graql console -f ./examples/basic-genealogy.gql -k gene
        - run: cd workbase && npm install
        - run: cd workbase && npm run e2e
        - run: cd workbase && npm run build
        - run: mv ./workbase/build/grakn-workbase-${GRAKN_VERSION}-mac.zip ~/grakn/artifacts
        - persist_to_workspace:
            root: ~/grakn
            paths:
              - artifacts/*-mac.zip

  publish-github-draft:
    docker:
      - image: cibuilds/github:0.10
    working_directory: ~/grakn
    steps:
      - attach_workspace:
          at: ~/grakn
      - run:
          name: "Publish Draft Release on GitHub"
          command: |
            ghr -t ${GITHUB_TOKEN} -u ${CIRCLE_PROJECT_USERNAME} -r ${CIRCLE_PROJECT_REPONAME} -c ${CIRCLE_SHA1} -delete -draft ${CIRCLE_TAG} ./artifacts

  grakn-release-build:
    machine: true
    working_directory: ~/grakn
    steps:
      - checkout
      - *prepare_apt_repositories
      - *install_yarn_and_unzip
      - *install_node
      - *install_bazel
      - run: echo 'export GRAKN_VERSION=$(echo ${CIRCLE_TAG} | cut -c 2-)' >> $BASH_ENV #remove 'v' from tag name and use it as Grakn Version to be released
      - run: mvn --batch-mode install -T 2.5C -DskipTests=true
      - run: mkdir ~/grakn/artifacts
      - run: mv grakn-dist/target/grakn-core-${GRAKN_VERSION}.zip ~/grakn/artifacts
      - persist_to_workspace: #share Grakn with other jobs by putting it in the workspace
          root: ~/grakn
          paths:
            - ./artifacts
            - ./workbase

workflows:
  version: 2
  run-all-tests:
    jobs:
      - build:
          filters:
            tags:
              ignore: /.*/
      - workbase-unit-tests:
          filters:
            tags:
              ignore: /.*/
<<<<<<< HEAD
      - test-unit:
          requires:
            - build
      - test-analytics-integration:
          requires:
          - build
      - test-reasoner-integration:
          requires:
          - build
=======
      - test-unit
      - test-integration
>>>>>>> 73fd6e77
      - test-end-to-end
      - client-nodejs-e2e
      - client-python-e2e
      - workbase-e2e

  build-and-deploy:
    jobs:
      - grakn-release-build:
          filters:
            tags:
              only: /^v.*/
            branches:
              ignore: /.*/
      - build-workbase-mac:
          requires:
             - grakn-release-build
          filters:
            tags:
              only: /^v.*/
            branches:
              ignore: /.*/
      - build-workbase-linux:
          requires:
             - grakn-release-build
          filters:
            tags:
              only: /^v.*/
            branches:
              ignore: /.*/
      - publish-github-draft:
          requires:
            - build-workbase-mac
            - build-workbase-linux
          filters:
            tags:
              only: /^v.*/
            branches:
              ignore: /.*/<|MERGE_RESOLUTION|>--- conflicted
+++ resolved
@@ -66,52 +66,16 @@
       - run: bazel test //server/... --test_output=errors
       - run: bazel test //client-java/... --test_output=errors
 
-  test-analytics-integration:
-    machine: true
-    working_directory: ~/grakn
-    steps:
-<<<<<<< HEAD
-    - *prepare_apt_repositories
-    - *install_yarn_and_unzip
-    - *install_node
-    - *install_bazel
-    - *attach_grakn_workspace
-    - run: bazel test //test-integration/test/graql/analytics/... --test_output=errors
-    - run: bazel test //test-integration/test/client/... --test_output=errors
-    - *save_test_results
-    - store_artifacts:
-        path: ~/grakn-surefire-reports/
-    - store_test_results:
-        path: ~/grakn-surefire-reports/
-
-  test-reasoner-integration:
-    machine: true
-    working_directory: ~/grakn
-    parallelism: 4
-    steps:
-    - *prepare_apt_repositories
-    - *install_yarn_and_unzip
-    - *install_node
-    - *install_bazel
-    - *attach_grakn_workspace
-    - run: bazel test //test-integration/test/graql/internal/... --test_output=errors
-    - run: bazel test //test-integration/test/graql/reasoner/... --test_output=errors
-    - run: bazel test //test-integration/test/graql/shell/... --test_output=errors
-    - run: bazel test //test-integration/test/internal/... --test_output=errors
-    - run: bazel test //test-integration/test/server/... --test_output=errors
-    - *save_test_results
-    - store_artifacts:
-        path: ~/grakn-surefire-reports/
-    - store_test_results:
-        path: ~/grakn-surefire-reports/
-=======
+  test-integration:
+    machine: true
+    working_directory: ~/grakn
+    steps:
       - checkout
       - *prepare_apt_repositories
       - *install_yarn_and_unzip
       - *install_node
       - *install_bazel
       - run: bazel test //test-integration/... --test_output=errors
->>>>>>> 73fd6e77
 
   test-end-to-end:
     machine: true
@@ -256,20 +220,8 @@
           filters:
             tags:
               ignore: /.*/
-<<<<<<< HEAD
-      - test-unit:
-          requires:
-            - build
-      - test-analytics-integration:
-          requires:
-          - build
-      - test-reasoner-integration:
-          requires:
-          - build
-=======
       - test-unit
       - test-integration
->>>>>>> 73fd6e77
       - test-end-to-end
       - client-nodejs-e2e
       - client-python-e2e

#
# GRAKN.AI - THE KNOWLEDGE GRAPH
# Copyright (C) 2019 Grakn Labs Ltd
#
# This program is free software: you can redistribute it and/or modify
# it under the terms of the GNU Affero General Public License as
# published by the Free Software Foundation, either version 3 of the
# License, or (at your option) any later version.
#
# This program is distributed in the hope that it will be useful,
# but WITHOUT ANY WARRANTY; without even the implied warranty of
# MERCHANTABILITY or FITNESS FOR A PARTICULAR PURPOSE.  See the
# GNU Affero General Public License for more details.
#
# You should have received a copy of the GNU Affero General Public License
# along with this program.  If not, see <https://www.gnu.org/licenses/>.
#

version: 2.1
orbs:
  win: circleci/windows@2.0.0
commands:
  install-bazel-linux:
    steps:
      - run: curl -OL https://raw.githubusercontent.com/graknlabs/dependencies/master/tool/bazelinstall/linux.sh
      - run: bash ./linux.sh && rm ./linux.sh
      - run: curl -OL https://raw.githubusercontent.com/graknlabs/dependencies/master/tool/bazelinstall/rbe.sh
      - run: bash ./rbe.sh && rm ./rbe.sh

  install-bazel-mac:
    steps:
      - run: curl -OL https://raw.githubusercontent.com/graknlabs/dependencies/master/tool/bazelinstall/mac.sh
      - run: bash ./mac.sh && rm ./mac.sh

  run-bazel:
    parameters:
      command:
          type: string
    steps:
      - run:
          command: bazel run @graknlabs_dependencies//tool/bazelrun:rbe -- << parameters.command >>
          no_output_timeout: 120m

jobs:
  build:
    machine:
      image: ubuntu-1604:201903-01
    working_directory: ~/grakn
    steps:
      - install-bazel-linux
      - checkout
      - run-bazel:
          command: bazel build //...
      - run:
          name: Verify dependencies/maven/snapshot.json
          command: |
            dependencies/maven/update.sh
            git diff --exit-code dependencies/maven/artifacts.snapshot
      - run:
          command: bazel run @graknlabs_dependencies//tool/unuseddeps:unused-deps -- list
          no_output_timeout: 30m

  build-checkstyle:
    machine:
      image: ubuntu-1604:201903-01
    working_directory: ~/grakn
    steps:
      - install-bazel-linux
      - checkout
      - run: bazel run @graknlabs_dependencies//tool/checkstyle:test-coverage
      - run-bazel:
          command: bazel test $(bazel query 'kind(checkstyle_test, //...)')

  build-analysis:
    machine:
      image: ubuntu-1604:201903-01
    working_directory: ~/grakn
    steps:
      - install-bazel-linux
      - checkout
      - run: |
          SONARCLOUD_CODE_ANALYSIS_CREDENTIAL=$SONARCLOUD_CREDENTIAL \
            bazel run @graknlabs_dependencies//tool/sonarcloud:code-analysis -- \
            --organisation=$SONARCLOUD_ORGANISATION \
            --project-key=$SONARCLOUD_PROJECT_KEY \
            --commit-id=$CIRCLE_SHA1 \
            --branch=$CIRCLE_BRANCH


  # unit tests
  test-common:
    machine:
      image: ubuntu-1604:201903-01
    working_directory: ~/grakn
    steps:
      - install-bazel-linux
      - checkout
      - run-bazel:
          command: bazel test //common/... --test_output=errors

  test-server:
    machine:
      image: ubuntu-1604:201903-01
    working_directory: ~/grakn
    steps:
      - install-bazel-linux
      - checkout
      - run-bazel:
          command: bazel test //server/... --test_output=errors

  test-graql:
    machine:
      image: ubuntu-1604:201903-01
    working_directory: ~/grakn
    steps:
      - install-bazel-linux
      - checkout
      - run-bazel:
          command: bazel test //graql/... --test_output=errors


  # behaviour tests
  test-behaviour:
    machine:
      image: ubuntu-1604:201903-01
    working_directory: ~/grakn
    steps:
      - install-bazel-linux
      - checkout
      - run-bazel:
<<<<<<< HEAD
          command: bazel test //test/behaviour/connection/keyspace:test --test_output=errors
      - run-bazel:
          command: bazel test //test/behaviour/connection/session:test --test_output=errors
      - run-bazel:
          command: bazel test //test/behaviour/connection/transaction:test --test_output=errors

  test-behaviour-graql-define:
    machine:
      image: ubuntu-1604:201903-01
    working_directory: ~/grakn
    steps:
      - install-bazel-linux
      - checkout
      - run-bazel:
          command: bazel test //test/behaviour/graql/language/define:test --test_output=errors

  test-behaviour-graql-delete:
    machine:
      image: ubuntu-1604:201903-01
    working_directory: ~/grakn
    steps:
      - install-bazel-linux
      - checkout
      - run-bazel:
          command: bazel test //test/behaviour/graql/language/delete:test --test_output=errors

  test-behaviour-graql-get:
    machine:
      image: ubuntu-1604:201903-01
    working_directory: ~/grakn
    steps:
      - install-bazel-linux
      - checkout
      - run-bazel:
          command: bazel test //test/behaviour/graql/language/get:test --test_output=errors

  test-behaviour-graql-insert:
    machine:
      image: ubuntu-1604:201903-01
    working_directory: ~/grakn
    steps:
      - install-bazel-linux
      - checkout
      - run-bazel:
          command: bazel test //test/behaviour/graql/language/insert:test --test_output=errors

  test-behaviour-graql-match:
    machine:
      image: ubuntu-1604:201903-01
    working_directory: ~/grakn
    steps:
      - install-bazel-linux
      - checkout
      - run-bazel:
          command: bazel test //test/behaviour/graql/language/match:test --test_output=errors

  test-behaviour-graql-rule-validation:
    machine:
      image: ubuntu-1604:201903-01
    working_directory: ~/grakn
    steps:
      - install-bazel-linux
      - checkout
      - run-bazel:
          command: bazel test //test/behaviour/graql/language/rule_validation:test --test_output=errors

  test-behaviour-graql-undefine:
    machine:
      image: ubuntu-1604:201903-01
    working_directory: ~/grakn
    steps:
      - install-bazel-linux
      - checkout
      - run-bazel:
          command: bazel test //test/behaviour/graql/language/undefine:test --test_output=errors

  test-behaviour-graql-explanation:
    machine:
      image: ubuntu-1604:201903-01
    working_directory: ~/grakn
    steps:
      - install-bazel-linux
      - checkout
      - run-bazel:
          command: bazel test //test/behaviour/graql/explanation/language:test --test_output=errors
      - run-bazel:
          command: bazel test //test/behaviour/graql/explanation/reasoner:test --test_output=errors

  test-behaviour-reasoner-attribute-attachment:
    machine:
      image: ubuntu-1604:201903-01
    working_directory: ~/grakn
    steps:
      - install-bazel-linux
      - checkout
      - run-bazel:
          command: bazel test //test/behaviour/resolution/reasoner/attribute_attachment:test --test_output=errors

  test-behaviour-reasoner-concept-inequality:
    machine:
      image: ubuntu-1604:201903-01
    working_directory: ~/grakn
    steps:
      - install-bazel-linux
      - checkout
      - run-bazel:
          command: bazel test //test/behaviour/resolution/reasoner/concept_inequality:test --test_output=errors

  test-behaviour-reasoner-negation:
    machine:
      image: ubuntu-1604:201903-01
    working_directory: ~/grakn
    steps:
      - install-bazel-linux
      - checkout
      - run-bazel:
          command: bazel test //test/behaviour/resolution/reasoner/negation:test --test_output=errors

  test-behaviour-reasoner-recursion:
    machine:
      image: ubuntu-1604:201903-01
    working_directory: ~/grakn
    steps:
      - install-bazel-linux
      - checkout
      - run-bazel:
          command: bazel test //test/behaviour/resolution/reasoner/recursion:test --test_output=errors

  test-behaviour-reasoner-relation-inference:
    machine:
      image: ubuntu-1604:201903-01
    working_directory: ~/grakn
    steps:
      - install-bazel-linux
      - checkout
      - run-bazel:
          command: bazel test //test/behaviour/resolution/reasoner/relation_inference:test --test_output=errors

  test-behaviour-reasoner-roleplayer-attachment:
    machine:
      image: ubuntu-1604:201903-01
    working_directory: ~/grakn
    steps:
      - install-bazel-linux
      - checkout
      - run-bazel:
          command: bazel test //test/behaviour/resolution/reasoner/roleplayer_attachment:test --test_output=errors

  test-behaviour-reasoner-schema-queries:
    machine:
      image: ubuntu-1604:201903-01
    working_directory: ~/grakn
    steps:
      - install-bazel-linux
      - checkout
      - run-bazel:
          command: bazel test //test/behaviour/resolution/reasoner/schema_queries:test --test_output=errors

  test-behaviour-resolution-test-framework:
    machine:
      image: ubuntu-1604:201903-01
    working_directory: ~/grakn
    steps:
      - install-bazel-linux
      - checkout
      - run-bazel:
          command: bazel test //test/behaviour/resolution/reasoner/resolution_test_framework:test --test_output=errors

  test-behaviour-reasoner-type-generation:
    machine:
      image: ubuntu-1604:201903-01
    working_directory: ~/grakn
    steps:
      - install-bazel-linux
      - checkout
      - run-bazel:
          command: bazel test //test/behaviour/resolution/reasoner/type_generation:test --test_output=errors

  test-behaviour-reasoner-type-hierarchy:
    machine:
      image: ubuntu-1604:201903-01
    working_directory: ~/grakn
    steps:
      - install-bazel-linux
      - checkout
      - run-bazel:
          command: bazel test //test/behaviour/resolution/reasoner/type_hierarchy:test --test_output=errors

  test-behaviour-reasoner-value-predicate:
    machine:
      image: ubuntu-1604:201903-01
    working_directory: ~/grakn
    steps:
      - install-bazel-linux
      - checkout
      - run-bazel:
          command: bazel test //test/behaviour/resolution/reasoner/value_predicate:test --test_output=errors

  test-behaviour-reasoner-variable-roles:
    machine:
      image: ubuntu-1604:201903-01
    working_directory: ~/grakn
    steps:
      - install-bazel-linux
      - checkout
      - run-bazel:
          command: bazel test //test/behaviour/resolution/reasoner/variable_roles:test --test_output=errors

  test-resolution-framework:
    machine:
      image: ubuntu-1604:201903-01
    working_directory: ~/grakn
    steps:
      - install-bazel-linux
      - checkout
      - run-bazel:
          command: bazel test //test/behaviour/resolution/framework/... --test_output=errors
=======
          command: bazel test //test/behaviour/... --test_output=errors
>>>>>>> 48bb0d8f

  # integration tests
  test-integration:
    machine:
      image: ubuntu-1604:201903-01
    working_directory: ~/grakn
    steps:
      - install-bazel-linux
      - checkout
      - run-bazel:
          command: bazel test //test/integration/... --test_output=errors

  # assembly tests
  test-assembly:
    machine:
      image: ubuntu-1604:201903-01
    working_directory: ~/grakn
    steps:
      - install-bazel-linux
      - checkout
      - run-bazel:
          command: bazel test //test/assembly:test-assembly --test_output=streamed --spawn_strategy=local

  test-assembly-mac-zip:
    macos:
      xcode: "10.2.1"
    working_directory: ~/grakn
    steps:
      - install-bazel-mac
      - checkout
      - run-bazel:
          command: bazel build //:assemble-mac-zip
      - run: TEST_CACHE_TOKEN=$REPO_GITHUB_TOKEN bazel run @graknlabs_dependencies//tool/cache:cache -- --file $(pwd)/bazel-bin/grakn-core-all-mac.zip --get
      - run: unzip bazel-bin/grakn-core-all-mac.zip -d bazel-bin/
      - run: nohup bazel-bin/grakn-core-all-mac/grakn server start
      - run: bazel test //test/common:grakn-application-test --test_output=streamed --spawn_strategy=local --cache_test_results=no
      - run: bazel-bin/grakn-core-all-mac/grakn server stop
      - run: TEST_CACHE_TOKEN=$REPO_GITHUB_TOKEN bazel run @graknlabs_dependencies//tool/cache:cache -- --file $(pwd)/bazel-bin/grakn-core-all-mac.zip --save-success
      - store_artifacts:
          path: bazel-bin/grakn-core-all-mac/logs/grakn.log
          destination: logs/grakn.log
      - store_artifacts:
          path: bazel-bin/grakn-core-all-mac/logs/cassandra.log
          destination: logs/cassandra.log

  test-assembly-windows-zip:
    executor:
      name: win/default
      shell: cmd.exe
    working_directory: ~/grakn
    steps:
      - checkout
      - run: .circleci\windows\prepare.bat
      - run: .circleci\windows\test-assembly.bat

  test-assembly-linux-targz:
    machine:
      image: ubuntu-1604:201903-01
    working_directory: ~/grakn
    steps:
      - install-bazel-linux
      - checkout
      - run-bazel:
          command: bazel build //:assemble-linux-targz
      - run: TEST_CACHE_TOKEN=$REPO_GITHUB_TOKEN bazel run @graknlabs_dependencies//tool/cache:cache -- --file $(pwd)/bazel-bin/grakn-core-all-linux.tar.gz --get
      - run: tar -xf bazel-bin/grakn-core-all-linux.tar.gz -C bazel-bin
      - run: nohup bazel-bin/grakn-core-all-linux/grakn server start
      - run: bazel test //test/common:grakn-application-test --test_output=streamed --spawn_strategy=local --cache_test_results=no
      - run: bazel-bin/grakn-core-all-linux/grakn server stop
      - run: TEST_CACHE_TOKEN=$REPO_GITHUB_TOKEN bazel run @graknlabs_dependencies//tool/cache:cache -- --file $(pwd)/bazel-bin/grakn-core-all-linux.tar.gz --save-success
      - store_artifacts:
          path: bazel-bin/grakn-core-all-linux/logs/grakn.log
          destination: logs/grakn.log
      - store_artifacts:
          path: bazel-bin/grakn-core-all-linux/logs/cassandra.log
          destination: logs/cassandra.log

  test-assembly-docker:
    machine:
      image: ubuntu-1604:201903-01
    working_directory: ~/grakn
    steps:
      - install-bazel-linux
      - checkout
      - run: test/assembly/docker.py
      - store_artifacts:
          path: ./grakn.log
          destination: logs/grakn.log
      - store_artifacts:
          path: ./cassandra.log
          destination: logs/cassandra.log

  deploy-artifact-snapshot:
    machine:
      image: ubuntu-1604:201903-01
    working_directory: ~/grakn
    steps:
      - install-bazel-linux
      - checkout
      - run: |
          export DEPLOY_ARTIFACT_USERNAME=$REPO_GRAKN_USERNAME
          export DEPLOY_ARTIFACT_PASSWORD=$REPO_GRAKN_PASSWORD
          bazel run --define version=$(git rev-parse HEAD) //:deploy-linux-targz -- snapshot

  deploy-apt-snapshot:
    machine:
      image: ubuntu-1604:201903-01
    working_directory: ~/grakn
    steps:
      - install-bazel-linux
      - checkout
      - run: |
          export DEPLOY_APT_USERNAME=$REPO_GRAKN_USERNAME
          export DEPLOY_APT_PASSWORD=$REPO_GRAKN_PASSWORD
          bazel run --define version=$(git rev-parse HEAD) //server:deploy-apt -- snapshot
          bazel run --define version=$(git rev-parse HEAD) //:deploy-apt -- snapshot

  deploy-rpm-snapshot:
    machine:
      image: ubuntu-1604:201903-01
    working_directory: ~/grakn
    steps:
      - install-bazel-linux
      - checkout
      - run: sudo apt-get update && sudo apt-get install rpm
      - run: |
          export DEPLOY_RPM_USERNAME=$REPO_GRAKN_USERNAME
          export DEPLOY_RPM_PASSWORD=$REPO_GRAKN_PASSWORD
          bazel run --define version=$(git rev-parse HEAD) //server:deploy-rpm -- snapshot
          bazel run --define version=$(git rev-parse HEAD) //:deploy-rpm -- snapshot

  test-deployment-linux-apt:
    machine:
      image: ubuntu-1604:201903-01
    working_directory: ~/grakn
    steps:
      - install-bazel-linux
      - checkout
      - run: sudo add-apt-repository 'deb [ arch=all ] https://repo.grakn.ai/repository/apt-snapshot/ trusty main'
      - run: sudo add-apt-repository 'deb [ arch=all ] https://repo.grakn.ai/repository/apt/ trusty main'
      - run: curl https://cli-assets.heroku.com/apt/release.key | sudo apt-key add -
      - run: wget -q -O - https://dl.google.com/linux/linux_signing_key.pub | sudo apt-key add -
      - run: sudo apt-key adv --keyserver keyserver.ubuntu.com --recv 8F3DA4B5E9AEF44C
      - run: sudo apt update
      - run: echo 0.0.0-$CIRCLE_SHA1 > VERSION && cat VERSION
      - run: bazel run //test/deployment/apt:install
      - run: sudo chown -R circleci:circleci /opt/grakn/ # TODO: how do we avoid having to chown?
      - run: nohup grakn server start
      - run: bazel test //test/common:grakn-application-test --test_output=streamed --spawn_strategy=local --cache_test_results=no
      - run: grakn server stop
      - store_artifacts:
          path: /opt/grakn/core/logs/grakn.log
          destination: logs/grakn.log
      - store_artifacts:
          path: /opt/grakn/core/logs/cassandra.log
          destination: logs/cassandra.log

  test-deployment-linux-rpm:
    machine:
      image: ubuntu-1604:201903-01
    working_directory: ~/grakn
    steps:
      - checkout
      - run: echo 0.0.0_$CIRCLE_SHA1 > VERSION && cat VERSION
      - run: test/deployment/rpm/test.py
      - store_artifacts:
          path: ./grakn.log
          destination: logs/grakn.log
      - store_artifacts:
          path: ./cassandra.log
          destination: logs/cassandra.log

  sync-dependencies-snapshot:
    machine:
      image: ubuntu-1604:201903-01
    steps:
      - install-bazel-linux
      - checkout
      - run: |
          export SYNC_DEPENDENCIES_TOKEN=$REPO_GITHUB_TOKEN
          bazel run @graknlabs_dependencies//tool/sync:dependencies -- \
          --source grakn@$CIRCLE_SHA1 \
          --targets \
          grakn-kgms:master workbase:master \
          client-java:master console:master kglib:master
        # TODO: Remove client-java once #5272 is solved
        # TODO: Remove console once #5270 is solved

  release-approval:
    machine:
      image: ubuntu-1604:201903-01
    steps:
      - install-bazel-linux
      - checkout
      - run: |
          export RELEASE_APPROVAL_USERNAME=$REPO_GITHUB_USERNAME
          export RELEASE_APPROVAL_TOKEN=$REPO_GITHUB_TOKEN
          bazel run @graknlabs_dependencies//tool/release:approval

  release-validate:
    machine:
      image: ubuntu-1604:201903-01
    steps:
      - install-bazel-linux
      - checkout
      - run: |
          bazel run @graknlabs_dependencies//tool/release:validate-deps -- \
            graknlabs_common graknlabs_graql graknlabs_protocol graknlabs_console_artifact

  deploy-artifact:
    machine:
      image: ubuntu-1604:201903-01
    working_directory: ~/grakn
    steps:
      - install-bazel-linux
      - checkout
      - run: |
          export DEPLOY_ARTIFACT_USERNAME=$REPO_GRAKN_USERNAME
          export DEPLOY_ARTIFACT_PASSWORD=$REPO_GRAKN_PASSWORD
          bazel run --define version=$(cat VERSION) //:deploy-linux-targz -- release

  deploy-github:
    machine:
      image: ubuntu-1604:201903-01
    working_directory: ~/grakn
    steps:
      - install-bazel-linux
      - checkout
      - run: |
          pip install certifi
          export RELEASE_NOTES_TOKEN=$REPO_GITHUB_TOKEN
          bazel run @graknlabs_dependencies//tool/release:create-notes -- grakn $(cat VERSION) ./RELEASE_TEMPLATE.md
      - run: |
          export DEPLOY_GITHUB_TOKEN=$REPO_GITHUB_TOKEN
          bazel run --define version=$(cat VERSION) //:deploy-github -- $CIRCLE_SHA1

  deploy-apt:
    machine:
      image: ubuntu-1604:201903-01
    working_directory: ~/grakn
    steps:
      - install-bazel-linux
      - checkout
      - run: cat VERSION
      - run: |
          export DEPLOY_APT_USERNAME=$REPO_GRAKN_USERNAME
          export DEPLOY_APT_PASSWORD=$REPO_GRAKN_PASSWORD
          bazel run --define version=$(cat VERSION) //server:deploy-apt -- release
          bazel run --define version=$(cat VERSION) //:deploy-apt -- release

  deploy-rpm:
    machine:
      image: ubuntu-1604:201903-01
    working_directory: ~/grakn
    steps:
      - install-bazel-linux
      - checkout
      - run: sudo apt-get update && sudo apt-get install rpm
      - run: cat VERSION
      - run: |
          export DEPLOY_RPM_USERNAME=$REPO_GRAKN_USERNAME
          export DEPLOY_RPM_PASSWORD=$REPO_GRAKN_PASSWORD
          bazel run --define version=$(cat VERSION) //server:deploy-rpm -- release
          bazel run --define version=$(cat VERSION) //:deploy-rpm -- release

  deploy-brew:
    machine:
      image: ubuntu-1604:201903-01
    working_directory: ~/grakn
    steps:
      - install-bazel-linux
      - checkout
      - run: |
          export DEPLOY_BREW_TOKEN=$REPO_GITHUB_TOKEN
          bazel run --define version=$(cat VERSION) //:deploy-brew -- release

  deploy-docker:
    machine:
      image: ubuntu-1604:201903-01
    working_directory: ~/grakn
    steps:
      - install-bazel-linux
      - checkout
      - run: |
          docker login -u $REPO_DOCKER_USERNAME -p $REPO_DOCKER_PASSWORD
          bazel run //:deploy-docker

  sync-dependencies-release:
    machine:
      image: ubuntu-1604:201903-01
    steps:
      - install-bazel-linux
      - checkout
      - run: |
          export SYNC_DEPENDENCIES_TOKEN=$REPO_GITHUB_TOKEN
          bazel run @graknlabs_dependencies//tool/sync:dependencies -- \
          --source grakn@$(cat VERSION) \
          --targets \
          grakn-kgms:master workbase:master biograkn:master \
          client-java:master client-python:master client-nodejs:master console:master \
          docs:master examples:master kglib:master

  release-notification:
    machine:
      image: ubuntu-1604:201903-01
    working_directory: ~/grakn
    steps:
      - install-bazel-linux
      - checkout
      - run: |
          curl http://www.jetmore.org/john/code/swaks/files/swaks-20130209.0/swaks -o swaks
          chmod +x swaks
          sudo apt-get -y install perl
      - run: |
          ./swaks --auth \
          --server smtp.mailgun.org:587 \
          --au $SMTP_MAILGUN_EMAIL \
          --ap $SMTP_MAILGUN_PASSWORD \
          --from $SMTP_MAILGUN_EMAIL \
          --to paul.andlinger@solid-it.at,tomas@grakn.ai \
          --h-Subject: "Please update Grakn version" \
          --body "This is an automated email to inform you that Grakn $(cat VERSION) has been released. Please update the Grakn version accordingly."

  release-cleanup:
    machine:
      image: ubuntu-1604:201903-01
    steps:
      - checkout
      - run: git push --delete https://$REPO_GITHUB_TOKEN@github.com/graknlabs/grakn $CIRCLE_BRANCH

workflows:
  grakn-core:
    jobs:
      - build:
          filters:
            branches:
              ignore: grakn-release-branch
      - build-checkstyle:
          filters:
            branches:
              ignore: grakn-release-branch
      - build-analysis:
          filters:
            branches:
              only:
                - master
                - rewrite
      - test-common:
          filters:
            branches:
              ignore: grakn-release-branch
      - test-server:
          filters:
            branches:
              ignore: grakn-release-branch
      - test-graql:
          filters:
            branches:
              ignore: grakn-release-branch
<<<<<<< HEAD
      - test-behaviour-connection:
          filters:
            branches:
              ignore: grakn-release-branch
      - test-behaviour-graql-define:
          filters:
            branches:
              ignore: grakn-release-branch
      - test-behaviour-graql-delete:
          filters:
            branches:
              ignore: grakn-release-branch
      - test-behaviour-graql-get:
          filters:
            branches:
              ignore: grakn-release-branch
      - test-behaviour-graql-insert:
          filters:
            branches:
              ignore: grakn-release-branch
      - test-behaviour-graql-match:
          filters:
            branches:
              ignore: grakn-release-branch
      - test-behaviour-graql-rule-validation:
          filters:
            branches:
              ignore: grakn-release-branch
      - test-behaviour-graql-undefine:
          filters:
            branches:
              ignore: grakn-release-branch
      - test-behaviour-graql-explanation:
          filters:
            branches:
              ignore: grakn-release-branch
      - test-behaviour-reasoner-attribute-attachment:
          filters:
            branches:
              ignore: grakn-release-branch
      - test-behaviour-reasoner-concept-inequality:
          filters:
            branches:
              ignore: grakn-release-branch
      - test-behaviour-reasoner-negation:
          filters:
            branches:
              ignore: grakn-release-branch
      - test-behaviour-reasoner-recursion:
          filters:
            branches:
              ignore: grakn-release-branch
      - test-behaviour-reasoner-relation-inference:
          filters:
            branches:
              ignore: grakn-release-branch
      - test-behaviour-reasoner-roleplayer-attachment:
          filters:
            branches:
              ignore: grakn-release-branch
      - test-behaviour-reasoner-schema-queries:
          filters:
            branches:
              ignore: grakn-release-branch
      - test-behaviour-resolution-test-framework:
          filters:
            branches:
              ignore: grakn-release-branch
      - test-behaviour-reasoner-type-generation:
          filters:
            branches:
              ignore: grakn-release-branch
      - test-behaviour-reasoner-type-hierarchy:
          filters:
            branches:
              ignore: grakn-release-branch
      - test-behaviour-reasoner-value-predicate:
          filters:
            branches:
              ignore: grakn-release-branch
      - test-behaviour-reasoner-variable-roles:
          filters:
            branches:
              ignore: grakn-release-branch
      - test-resolution-framework:
=======
      - test-behaviour:
>>>>>>> 48bb0d8f
          filters:
            branches:
              ignore: grakn-release-branch
      - test-integration:
          filters:
            branches:
              ignore: grakn-release-branch
      - test-assembly:
          filters:
            branches:
              only:
                - master
                - rewrite
          requires:
            - build
            - build-checkstyle
            - build-analysis
            - test-common
            - test-server
            - test-graql
<<<<<<< HEAD
            - test-behaviour-connection
            - test-behaviour-graql-define
            - test-behaviour-graql-delete
            - test-behaviour-graql-get
            - test-behaviour-graql-insert
            - test-behaviour-graql-match
            - test-behaviour-graql-rule-validation
            - test-behaviour-graql-undefine
            - test-behaviour-graql-explanation
            - test-behaviour-reasoner-attribute-attachment
            - test-behaviour-reasoner-concept-inequality
            - test-behaviour-reasoner-negation
            - test-behaviour-reasoner-recursion
            - test-behaviour-reasoner-relation-inference
            - test-behaviour-reasoner-roleplayer-attachment
            - test-behaviour-reasoner-schema-queries
            - test-behaviour-resolution-test-framework
            - test-behaviour-reasoner-type-generation
            - test-behaviour-reasoner-type-hierarchy
            - test-behaviour-reasoner-value-predicate
            - test-behaviour-reasoner-variable-roles
            - test-resolution-framework
=======
            - test-behaviour
>>>>>>> 48bb0d8f
            - test-integration
      - test-assembly-mac-zip:
          filters:
            branches:
              only:
                - master
                - rewrite
          requires:
            - build
            - build-checkstyle
            - build-analysis
            - test-common
            - test-server
            - test-graql
<<<<<<< HEAD
            - test-behaviour-connection
            - test-behaviour-graql-define
            - test-behaviour-graql-delete
            - test-behaviour-graql-get
            - test-behaviour-graql-insert
            - test-behaviour-graql-match
            - test-behaviour-graql-rule-validation
            - test-behaviour-graql-undefine
            - test-behaviour-graql-explanation
            - test-behaviour-reasoner-attribute-attachment
            - test-behaviour-reasoner-concept-inequality
            - test-behaviour-reasoner-negation
            - test-behaviour-reasoner-recursion
            - test-behaviour-reasoner-relation-inference
            - test-behaviour-reasoner-roleplayer-attachment
            - test-behaviour-reasoner-schema-queries
            - test-behaviour-resolution-test-framework
            - test-behaviour-reasoner-type-generation
            - test-behaviour-reasoner-type-hierarchy
            - test-behaviour-reasoner-value-predicate
            - test-behaviour-reasoner-variable-roles
            - test-resolution-framework
=======
            - test-behaviour
>>>>>>> 48bb0d8f
            - test-integration
      - test-assembly-windows-zip:
          filters:
            branches:
              only:
                - master
                - rewrite
          requires:
            - build
            - build-checkstyle
            - build-analysis
            - test-common
            - test-server
            - test-graql
<<<<<<< HEAD
            - test-behaviour-connection
            - test-behaviour-graql-define
            - test-behaviour-graql-delete
            - test-behaviour-graql-get
            - test-behaviour-graql-insert
            - test-behaviour-graql-match
            - test-behaviour-graql-rule-validation
            - test-behaviour-graql-undefine
            - test-behaviour-graql-explanation
            - test-behaviour-reasoner-attribute-attachment
            - test-behaviour-reasoner-concept-inequality
            - test-behaviour-reasoner-negation
            - test-behaviour-reasoner-recursion
            - test-behaviour-reasoner-relation-inference
            - test-behaviour-reasoner-roleplayer-attachment
            - test-behaviour-reasoner-schema-queries
            - test-behaviour-resolution-test-framework
            - test-behaviour-reasoner-type-generation
            - test-behaviour-reasoner-type-hierarchy
            - test-behaviour-reasoner-value-predicate
            - test-behaviour-reasoner-variable-roles
            - test-resolution-framework
=======
            - test-behaviour
>>>>>>> 48bb0d8f
            - test-integration
      - test-assembly-linux-targz:
          filters:
            branches:
              only:
                - master
                - rewrite
          requires:
            - build
            - build-checkstyle
            - build-analysis
            - test-common
            - test-server
            - test-graql
<<<<<<< HEAD
            - test-behaviour-connection
            - test-behaviour-graql-define
            - test-behaviour-graql-delete
            - test-behaviour-graql-get
            - test-behaviour-graql-insert
            - test-behaviour-graql-match
            - test-behaviour-graql-rule-validation
            - test-behaviour-graql-undefine
            - test-behaviour-graql-explanation
            - test-behaviour-reasoner-attribute-attachment
            - test-behaviour-reasoner-concept-inequality
            - test-behaviour-reasoner-negation
            - test-behaviour-reasoner-recursion
            - test-behaviour-reasoner-relation-inference
            - test-behaviour-reasoner-roleplayer-attachment
            - test-behaviour-reasoner-schema-queries
            - test-behaviour-resolution-test-framework
            - test-behaviour-reasoner-type-generation
            - test-behaviour-reasoner-type-hierarchy
            - test-behaviour-reasoner-value-predicate
            - test-behaviour-reasoner-variable-roles
            - test-resolution-framework
=======
            - test-behaviour
>>>>>>> 48bb0d8f
            - test-integration
      - test-assembly-docker:
          filters:
            branches:
              only:
                - master
                - rewrite
          requires:
            - build
            - build-checkstyle
            - build-analysis
            - test-common
            - test-server
            - test-graql
<<<<<<< HEAD
            - test-behaviour-connection
            - test-behaviour-graql-define
            - test-behaviour-graql-delete
            - test-behaviour-graql-get
            - test-behaviour-graql-insert
            - test-behaviour-graql-match
            - test-behaviour-graql-rule-validation
            - test-behaviour-graql-undefine
            - test-behaviour-graql-explanation
            - test-behaviour-reasoner-attribute-attachment
            - test-behaviour-reasoner-concept-inequality
            - test-behaviour-reasoner-negation
            - test-behaviour-reasoner-recursion
            - test-behaviour-reasoner-relation-inference
            - test-behaviour-reasoner-roleplayer-attachment
            - test-behaviour-reasoner-schema-queries
            - test-behaviour-resolution-test-framework
            - test-behaviour-reasoner-type-generation
            - test-behaviour-reasoner-type-hierarchy
            - test-behaviour-reasoner-value-predicate
            - test-behaviour-reasoner-variable-roles
            - test-resolution-framework
=======
            - test-behaviour
>>>>>>> 48bb0d8f
            - test-integration
      - deploy-artifact-snapshot:
          filters:
            branches:
              only:
                - master
                - rewrite
          requires:
            - test-assembly-mac-zip
            - test-assembly-windows-zip
            - test-assembly-linux-targz
            - test-assembly-docker
            - test-assembly
      - deploy-apt-snapshot:
          filters:
            branches:
              only:
                - master
                - rewrite
          requires:
            - test-assembly-mac-zip
            - test-assembly-windows-zip
            - test-assembly-linux-targz
            - test-assembly-docker
            - test-assembly
      - deploy-rpm-snapshot:
          filters:
            branches:
              only:
                - master
                - rewrite
          requires:
            - test-assembly-mac-zip
            - test-assembly-windows-zip
            - test-assembly-linux-targz
            - test-assembly-docker
            - test-assembly
      - test-deployment-linux-apt:
          filters:
            branches:
              only:
                - master
                - rewrite
          requires:
            - deploy-apt-snapshot
      - test-deployment-linux-rpm:
          filters:
            branches:
              only:
                - master
                - rewrite
          requires:
            - deploy-rpm-snapshot
      - sync-dependencies-snapshot:
          filters:
            branches:
              only:
                - master
          requires:
            - deploy-artifact-snapshot
            - test-deployment-linux-apt
            - test-deployment-linux-rpm
      - release-approval:
          filters:
            branches:
              only:
                - master
          requires:
            - sync-dependencies-snapshot

  grakn-core-release:
    jobs:
      - release-validate:
          filters:
            branches:
              only: grakn-release-branch
      - deploy-github:
          filters:
            branches:
              only: grakn-release-branch
          requires:
            - release-validate
      - deploy-approval:
          type: approval
          requires:
            - deploy-github
          filters:
            branches:
              only: grakn-release-branch
      - deploy-artifact:
          filters:
            branches:
              only: grakn-release-branch
          requires:
            - deploy-approval
      - deploy-apt:
          filters:
            branches:
              only: grakn-release-branch
          requires:
            - deploy-approval
      - deploy-rpm:
          filters:
            branches:
              only: grakn-release-branch
          requires:
            - deploy-approval
      - deploy-brew:
          filters:
            branches:
              only: grakn-release-branch
          requires:
            - deploy-approval
      - deploy-docker:
          filters:
            branches:
              only: grakn-release-branch
          requires:
            - deploy-approval
      - sync-dependencies-release:
          filters:
            branches:
              only: grakn-release-branch
          requires:
            - deploy-apt
            - deploy-rpm
            - deploy-brew
            - deploy-docker
      - release-notification:
          filters:
            branches:
              only: grakn-release-branch
          requires:
            - sync-dependencies-release
      - release-cleanup:
          filters:
            branches:
              only: grakn-release-branch
          requires:
            - release-notification<|MERGE_RESOLUTION|>--- conflicted
+++ resolved
@@ -128,227 +128,7 @@
       - install-bazel-linux
       - checkout
       - run-bazel:
-<<<<<<< HEAD
-          command: bazel test //test/behaviour/connection/keyspace:test --test_output=errors
-      - run-bazel:
-          command: bazel test //test/behaviour/connection/session:test --test_output=errors
-      - run-bazel:
-          command: bazel test //test/behaviour/connection/transaction:test --test_output=errors
-
-  test-behaviour-graql-define:
-    machine:
-      image: ubuntu-1604:201903-01
-    working_directory: ~/grakn
-    steps:
-      - install-bazel-linux
-      - checkout
-      - run-bazel:
-          command: bazel test //test/behaviour/graql/language/define:test --test_output=errors
-
-  test-behaviour-graql-delete:
-    machine:
-      image: ubuntu-1604:201903-01
-    working_directory: ~/grakn
-    steps:
-      - install-bazel-linux
-      - checkout
-      - run-bazel:
-          command: bazel test //test/behaviour/graql/language/delete:test --test_output=errors
-
-  test-behaviour-graql-get:
-    machine:
-      image: ubuntu-1604:201903-01
-    working_directory: ~/grakn
-    steps:
-      - install-bazel-linux
-      - checkout
-      - run-bazel:
-          command: bazel test //test/behaviour/graql/language/get:test --test_output=errors
-
-  test-behaviour-graql-insert:
-    machine:
-      image: ubuntu-1604:201903-01
-    working_directory: ~/grakn
-    steps:
-      - install-bazel-linux
-      - checkout
-      - run-bazel:
-          command: bazel test //test/behaviour/graql/language/insert:test --test_output=errors
-
-  test-behaviour-graql-match:
-    machine:
-      image: ubuntu-1604:201903-01
-    working_directory: ~/grakn
-    steps:
-      - install-bazel-linux
-      - checkout
-      - run-bazel:
-          command: bazel test //test/behaviour/graql/language/match:test --test_output=errors
-
-  test-behaviour-graql-rule-validation:
-    machine:
-      image: ubuntu-1604:201903-01
-    working_directory: ~/grakn
-    steps:
-      - install-bazel-linux
-      - checkout
-      - run-bazel:
-          command: bazel test //test/behaviour/graql/language/rule_validation:test --test_output=errors
-
-  test-behaviour-graql-undefine:
-    machine:
-      image: ubuntu-1604:201903-01
-    working_directory: ~/grakn
-    steps:
-      - install-bazel-linux
-      - checkout
-      - run-bazel:
-          command: bazel test //test/behaviour/graql/language/undefine:test --test_output=errors
-
-  test-behaviour-graql-explanation:
-    machine:
-      image: ubuntu-1604:201903-01
-    working_directory: ~/grakn
-    steps:
-      - install-bazel-linux
-      - checkout
-      - run-bazel:
-          command: bazel test //test/behaviour/graql/explanation/language:test --test_output=errors
-      - run-bazel:
-          command: bazel test //test/behaviour/graql/explanation/reasoner:test --test_output=errors
-
-  test-behaviour-reasoner-attribute-attachment:
-    machine:
-      image: ubuntu-1604:201903-01
-    working_directory: ~/grakn
-    steps:
-      - install-bazel-linux
-      - checkout
-      - run-bazel:
-          command: bazel test //test/behaviour/resolution/reasoner/attribute_attachment:test --test_output=errors
-
-  test-behaviour-reasoner-concept-inequality:
-    machine:
-      image: ubuntu-1604:201903-01
-    working_directory: ~/grakn
-    steps:
-      - install-bazel-linux
-      - checkout
-      - run-bazel:
-          command: bazel test //test/behaviour/resolution/reasoner/concept_inequality:test --test_output=errors
-
-  test-behaviour-reasoner-negation:
-    machine:
-      image: ubuntu-1604:201903-01
-    working_directory: ~/grakn
-    steps:
-      - install-bazel-linux
-      - checkout
-      - run-bazel:
-          command: bazel test //test/behaviour/resolution/reasoner/negation:test --test_output=errors
-
-  test-behaviour-reasoner-recursion:
-    machine:
-      image: ubuntu-1604:201903-01
-    working_directory: ~/grakn
-    steps:
-      - install-bazel-linux
-      - checkout
-      - run-bazel:
-          command: bazel test //test/behaviour/resolution/reasoner/recursion:test --test_output=errors
-
-  test-behaviour-reasoner-relation-inference:
-    machine:
-      image: ubuntu-1604:201903-01
-    working_directory: ~/grakn
-    steps:
-      - install-bazel-linux
-      - checkout
-      - run-bazel:
-          command: bazel test //test/behaviour/resolution/reasoner/relation_inference:test --test_output=errors
-
-  test-behaviour-reasoner-roleplayer-attachment:
-    machine:
-      image: ubuntu-1604:201903-01
-    working_directory: ~/grakn
-    steps:
-      - install-bazel-linux
-      - checkout
-      - run-bazel:
-          command: bazel test //test/behaviour/resolution/reasoner/roleplayer_attachment:test --test_output=errors
-
-  test-behaviour-reasoner-schema-queries:
-    machine:
-      image: ubuntu-1604:201903-01
-    working_directory: ~/grakn
-    steps:
-      - install-bazel-linux
-      - checkout
-      - run-bazel:
-          command: bazel test //test/behaviour/resolution/reasoner/schema_queries:test --test_output=errors
-
-  test-behaviour-resolution-test-framework:
-    machine:
-      image: ubuntu-1604:201903-01
-    working_directory: ~/grakn
-    steps:
-      - install-bazel-linux
-      - checkout
-      - run-bazel:
-          command: bazel test //test/behaviour/resolution/reasoner/resolution_test_framework:test --test_output=errors
-
-  test-behaviour-reasoner-type-generation:
-    machine:
-      image: ubuntu-1604:201903-01
-    working_directory: ~/grakn
-    steps:
-      - install-bazel-linux
-      - checkout
-      - run-bazel:
-          command: bazel test //test/behaviour/resolution/reasoner/type_generation:test --test_output=errors
-
-  test-behaviour-reasoner-type-hierarchy:
-    machine:
-      image: ubuntu-1604:201903-01
-    working_directory: ~/grakn
-    steps:
-      - install-bazel-linux
-      - checkout
-      - run-bazel:
-          command: bazel test //test/behaviour/resolution/reasoner/type_hierarchy:test --test_output=errors
-
-  test-behaviour-reasoner-value-predicate:
-    machine:
-      image: ubuntu-1604:201903-01
-    working_directory: ~/grakn
-    steps:
-      - install-bazel-linux
-      - checkout
-      - run-bazel:
-          command: bazel test //test/behaviour/resolution/reasoner/value_predicate:test --test_output=errors
-
-  test-behaviour-reasoner-variable-roles:
-    machine:
-      image: ubuntu-1604:201903-01
-    working_directory: ~/grakn
-    steps:
-      - install-bazel-linux
-      - checkout
-      - run-bazel:
-          command: bazel test //test/behaviour/resolution/reasoner/variable_roles:test --test_output=errors
-
-  test-resolution-framework:
-    machine:
-      image: ubuntu-1604:201903-01
-    working_directory: ~/grakn
-    steps:
-      - install-bazel-linux
-      - checkout
-      - run-bazel:
-          command: bazel test //test/behaviour/resolution/framework/... --test_output=errors
-=======
           command: bazel test //test/behaviour/... --test_output=errors
->>>>>>> 48bb0d8f
 
   # integration tests
   test-integration:
@@ -708,95 +488,7 @@
           filters:
             branches:
               ignore: grakn-release-branch
-<<<<<<< HEAD
-      - test-behaviour-connection:
-          filters:
-            branches:
-              ignore: grakn-release-branch
-      - test-behaviour-graql-define:
-          filters:
-            branches:
-              ignore: grakn-release-branch
-      - test-behaviour-graql-delete:
-          filters:
-            branches:
-              ignore: grakn-release-branch
-      - test-behaviour-graql-get:
-          filters:
-            branches:
-              ignore: grakn-release-branch
-      - test-behaviour-graql-insert:
-          filters:
-            branches:
-              ignore: grakn-release-branch
-      - test-behaviour-graql-match:
-          filters:
-            branches:
-              ignore: grakn-release-branch
-      - test-behaviour-graql-rule-validation:
-          filters:
-            branches:
-              ignore: grakn-release-branch
-      - test-behaviour-graql-undefine:
-          filters:
-            branches:
-              ignore: grakn-release-branch
-      - test-behaviour-graql-explanation:
-          filters:
-            branches:
-              ignore: grakn-release-branch
-      - test-behaviour-reasoner-attribute-attachment:
-          filters:
-            branches:
-              ignore: grakn-release-branch
-      - test-behaviour-reasoner-concept-inequality:
-          filters:
-            branches:
-              ignore: grakn-release-branch
-      - test-behaviour-reasoner-negation:
-          filters:
-            branches:
-              ignore: grakn-release-branch
-      - test-behaviour-reasoner-recursion:
-          filters:
-            branches:
-              ignore: grakn-release-branch
-      - test-behaviour-reasoner-relation-inference:
-          filters:
-            branches:
-              ignore: grakn-release-branch
-      - test-behaviour-reasoner-roleplayer-attachment:
-          filters:
-            branches:
-              ignore: grakn-release-branch
-      - test-behaviour-reasoner-schema-queries:
-          filters:
-            branches:
-              ignore: grakn-release-branch
-      - test-behaviour-resolution-test-framework:
-          filters:
-            branches:
-              ignore: grakn-release-branch
-      - test-behaviour-reasoner-type-generation:
-          filters:
-            branches:
-              ignore: grakn-release-branch
-      - test-behaviour-reasoner-type-hierarchy:
-          filters:
-            branches:
-              ignore: grakn-release-branch
-      - test-behaviour-reasoner-value-predicate:
-          filters:
-            branches:
-              ignore: grakn-release-branch
-      - test-behaviour-reasoner-variable-roles:
-          filters:
-            branches:
-              ignore: grakn-release-branch
-      - test-resolution-framework:
-=======
       - test-behaviour:
->>>>>>> 48bb0d8f
           filters:
             branches:
               ignore: grakn-release-branch
@@ -817,32 +509,7 @@
             - test-common
             - test-server
             - test-graql
-<<<<<<< HEAD
-            - test-behaviour-connection
-            - test-behaviour-graql-define
-            - test-behaviour-graql-delete
-            - test-behaviour-graql-get
-            - test-behaviour-graql-insert
-            - test-behaviour-graql-match
-            - test-behaviour-graql-rule-validation
-            - test-behaviour-graql-undefine
-            - test-behaviour-graql-explanation
-            - test-behaviour-reasoner-attribute-attachment
-            - test-behaviour-reasoner-concept-inequality
-            - test-behaviour-reasoner-negation
-            - test-behaviour-reasoner-recursion
-            - test-behaviour-reasoner-relation-inference
-            - test-behaviour-reasoner-roleplayer-attachment
-            - test-behaviour-reasoner-schema-queries
-            - test-behaviour-resolution-test-framework
-            - test-behaviour-reasoner-type-generation
-            - test-behaviour-reasoner-type-hierarchy
-            - test-behaviour-reasoner-value-predicate
-            - test-behaviour-reasoner-variable-roles
-            - test-resolution-framework
-=======
             - test-behaviour
->>>>>>> 48bb0d8f
             - test-integration
       - test-assembly-mac-zip:
           filters:
@@ -857,32 +524,7 @@
             - test-common
             - test-server
             - test-graql
-<<<<<<< HEAD
-            - test-behaviour-connection
-            - test-behaviour-graql-define
-            - test-behaviour-graql-delete
-            - test-behaviour-graql-get
-            - test-behaviour-graql-insert
-            - test-behaviour-graql-match
-            - test-behaviour-graql-rule-validation
-            - test-behaviour-graql-undefine
-            - test-behaviour-graql-explanation
-            - test-behaviour-reasoner-attribute-attachment
-            - test-behaviour-reasoner-concept-inequality
-            - test-behaviour-reasoner-negation
-            - test-behaviour-reasoner-recursion
-            - test-behaviour-reasoner-relation-inference
-            - test-behaviour-reasoner-roleplayer-attachment
-            - test-behaviour-reasoner-schema-queries
-            - test-behaviour-resolution-test-framework
-            - test-behaviour-reasoner-type-generation
-            - test-behaviour-reasoner-type-hierarchy
-            - test-behaviour-reasoner-value-predicate
-            - test-behaviour-reasoner-variable-roles
-            - test-resolution-framework
-=======
             - test-behaviour
->>>>>>> 48bb0d8f
             - test-integration
       - test-assembly-windows-zip:
           filters:
@@ -897,32 +539,7 @@
             - test-common
             - test-server
             - test-graql
-<<<<<<< HEAD
-            - test-behaviour-connection
-            - test-behaviour-graql-define
-            - test-behaviour-graql-delete
-            - test-behaviour-graql-get
-            - test-behaviour-graql-insert
-            - test-behaviour-graql-match
-            - test-behaviour-graql-rule-validation
-            - test-behaviour-graql-undefine
-            - test-behaviour-graql-explanation
-            - test-behaviour-reasoner-attribute-attachment
-            - test-behaviour-reasoner-concept-inequality
-            - test-behaviour-reasoner-negation
-            - test-behaviour-reasoner-recursion
-            - test-behaviour-reasoner-relation-inference
-            - test-behaviour-reasoner-roleplayer-attachment
-            - test-behaviour-reasoner-schema-queries
-            - test-behaviour-resolution-test-framework
-            - test-behaviour-reasoner-type-generation
-            - test-behaviour-reasoner-type-hierarchy
-            - test-behaviour-reasoner-value-predicate
-            - test-behaviour-reasoner-variable-roles
-            - test-resolution-framework
-=======
             - test-behaviour
->>>>>>> 48bb0d8f
             - test-integration
       - test-assembly-linux-targz:
           filters:
@@ -937,32 +554,7 @@
             - test-common
             - test-server
             - test-graql
-<<<<<<< HEAD
-            - test-behaviour-connection
-            - test-behaviour-graql-define
-            - test-behaviour-graql-delete
-            - test-behaviour-graql-get
-            - test-behaviour-graql-insert
-            - test-behaviour-graql-match
-            - test-behaviour-graql-rule-validation
-            - test-behaviour-graql-undefine
-            - test-behaviour-graql-explanation
-            - test-behaviour-reasoner-attribute-attachment
-            - test-behaviour-reasoner-concept-inequality
-            - test-behaviour-reasoner-negation
-            - test-behaviour-reasoner-recursion
-            - test-behaviour-reasoner-relation-inference
-            - test-behaviour-reasoner-roleplayer-attachment
-            - test-behaviour-reasoner-schema-queries
-            - test-behaviour-resolution-test-framework
-            - test-behaviour-reasoner-type-generation
-            - test-behaviour-reasoner-type-hierarchy
-            - test-behaviour-reasoner-value-predicate
-            - test-behaviour-reasoner-variable-roles
-            - test-resolution-framework
-=======
             - test-behaviour
->>>>>>> 48bb0d8f
             - test-integration
       - test-assembly-docker:
           filters:
@@ -977,32 +569,7 @@
             - test-common
             - test-server
             - test-graql
-<<<<<<< HEAD
-            - test-behaviour-connection
-            - test-behaviour-graql-define
-            - test-behaviour-graql-delete
-            - test-behaviour-graql-get
-            - test-behaviour-graql-insert
-            - test-behaviour-graql-match
-            - test-behaviour-graql-rule-validation
-            - test-behaviour-graql-undefine
-            - test-behaviour-graql-explanation
-            - test-behaviour-reasoner-attribute-attachment
-            - test-behaviour-reasoner-concept-inequality
-            - test-behaviour-reasoner-negation
-            - test-behaviour-reasoner-recursion
-            - test-behaviour-reasoner-relation-inference
-            - test-behaviour-reasoner-roleplayer-attachment
-            - test-behaviour-reasoner-schema-queries
-            - test-behaviour-resolution-test-framework
-            - test-behaviour-reasoner-type-generation
-            - test-behaviour-reasoner-type-hierarchy
-            - test-behaviour-reasoner-value-predicate
-            - test-behaviour-reasoner-variable-roles
-            - test-resolution-framework
-=======
             - test-behaviour
->>>>>>> 48bb0d8f
             - test-integration
       - deploy-artifact-snapshot:
           filters:

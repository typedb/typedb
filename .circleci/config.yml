--- conflicted
+++ resolved
@@ -40,7 +40,6 @@
             fi
             echo "Executing $CMD"
             $CMD
-<<<<<<< HEAD
 
   rpm_install:
     steps:
@@ -48,10 +47,6 @@
           name: Install rpm (for rpmbuild)
           command: sudo apt update && sudo apt install rpm -y
 
-
-=======
-            
->>>>>>> d9e7e2db
 jobs:
   build:
     machine: true
@@ -61,14 +56,9 @@
       - bazel_install
       - bazel_add_rbe_credential
       - run: python ./check-for-missing-checkstyle-rule.py
-<<<<<<< HEAD
       - rpm_install
-      - bazel_execute:
-          parameters: build //... --sandbox_debug
-=======
       - bazel:
           command: bazel build //... --sandbox_debug
->>>>>>> d9e7e2db
       - run: mkdir dist/ && mv bazel-genfiles/grakn-core-all.zip dist/
       - persist_to_workspace: #share Grakn with other jobs by putting it in the workspace
           root: ~/grakn
@@ -129,14 +119,10 @@
       - checkout
       - bazel_install
       - bazel_add_rbe_credential
-<<<<<<< HEAD
       - rpm_install
-      - bazel_execute:
-          parameters: test //console/... --test_output=errors
-=======
       - bazel:
           command: bazel test //console/... --test_output=errors
->>>>>>> d9e7e2db
+
   graql:
     machine: true
     working_directory: ~/grakn
@@ -154,14 +140,9 @@
     - checkout
     - bazel_install
     - bazel_add_rbe_credential
-<<<<<<< HEAD
     - rpm_install
-    - bazel_execute:
-        parameters: test //server/... --test_output=errors
-=======
     - bazel:
         command: bazel test //server/... --test_output=errors
->>>>>>> d9e7e2db
 
   workbase:
     machine: true

--- conflicted
+++ resolved
@@ -125,16 +125,8 @@
     working_directory: ~/grakn
     steps:
       - checkout
-<<<<<<< HEAD
-      - install-bazel
-      - run-bazel-rbe:
-=======
-      - bazel_install
-      - bazel_add_rbe_credential
-      - bazel:
-          command: bazel build //:assemble-zip
-      - bazel:
->>>>>>> ddc65ab0
+      - install-bazel
+      - run-bazel-rbe:
           command: bazel test //test-end-to-end:test-end-to-end --test_output=streamed --spawn_strategy=standalone
 
   sync-dependencies:

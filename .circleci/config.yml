--- conflicted
+++ resolved
@@ -410,7 +410,6 @@
   version: 2
   workflow-pr:
     jobs:
-<<<<<<< HEAD
       - tests
       - client-java:
           requires:
@@ -432,20 +431,6 @@
       - dist-ubuntu:
           requires:
             - distributions
-=======
-      - build
-      - client-java
-      - client-nodejs
-      - common
-      - console
-      - graql
-      - server
-      - workbase
-      - test-integration
-      - test-integration-reasoner
-      - test-integration-analytics
-      - test-end-to-end
->>>>>>> fd32dc42
 
   workflow-master:
     jobs:

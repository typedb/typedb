#
# GRAKN.AI - THE KNOWLEDGE GRAPH
# Copyright (C) 2019 Grakn Labs Ltd
#
# This program is free software: you can redistribute it and/or modify
# it under the terms of the GNU Affero General Public License as
# published by the Free Software Foundation, either version 3 of the
# License, or (at your option) any later version.
#
# This program is distributed in the hope that it will be useful,
# but WITHOUT ANY WARRANTY; without even the implied warranty of
# MERCHANTABILITY or FITNESS FOR A PARTICULAR PURPOSE.  See the
# GNU Affero General Public License for more details.
#
# You should have received a copy of the GNU Affero General Public License
# along with this program.  If not, see <https://www.gnu.org/licenses/>.
#

version: 2.1
orbs:
  win: circleci/windows@2.0.0
commands:
  install-bazel-linux-rbe:
    steps:
      - run: curl -OL https://raw.githubusercontent.com/graknlabs/build-tools/master/ci/install-bazel-linux.sh
      - run: bash ./install-bazel-linux.sh && rm ./install-bazel-linux.sh
      - run: curl -OL https://raw.githubusercontent.com/graknlabs/build-tools/master/ci/install-bazel-rbe.sh
      - run: bash ./install-bazel-rbe.sh && rm ./install-bazel-rbe.sh

  install-bazel-mac:
    steps:
      - run: curl -OL https://raw.githubusercontent.com/graknlabs/build-tools/master/ci/install-bazel-mac.sh
      - run: bash ./install-bazel-mac.sh && rm ./install-bazel-mac.sh

  run-bazel-rbe:
    parameters:
      command:
        type: string
    steps:
      - run:
          command: bazel run @graknlabs_build_tools//ci:run-bazel-rbe -- << parameters.command >>
          no_output_timeout: 1h

jobs:
  build:
    machine: true
    working_directory: ~/grakn
    steps:
      - install-bazel-linux-rbe
      - checkout
      - run-bazel-rbe:
          command: bazel build //...
      - run:
          command: bazel run @graknlabs_build_tools//unused_deps -- list
          no_output_timeout: 30m

  build-checkstyle:
    machine: true
    working_directory: ~/grakn
    steps:
      - install-bazel-linux-rbe
      - checkout
      - run: bazel run @graknlabs_build_tools//checkstyle:test-coverage
      - run-bazel-rbe:
          command: bazel test $(bazel query 'kind(checkstyle_test, //...)')

  build-analysis:
    machine: true
    working_directory: ~/grakn
    steps:
      - install-bazel-linux-rbe
      - checkout
      - run: |
          SONARCLOUD_CODE_ANALYSIS_CREDENTIAL=$SONARCLOUD_CREDENTIAL \
            bazel run @graknlabs_build_tools//sonarcloud:code-analysis -- \
            --organisation=$SONARCLOUD_ORGANISATION \
            --project-key=$SONARCLOUD_PROJECT_KEY \
            --commit-id=$CIRCLE_SHA1 \
            --branch=$CIRCLE_BRANCH


  # unit tests
  test-common:
    machine: true
    working_directory: ~/grakn
    steps:
      - install-bazel-linux-rbe
      - checkout
      - run-bazel-rbe:
          command: bazel test //common/... --test_output=errors

  test-server:
    machine: true
    working_directory: ~/grakn
    steps:
      - install-bazel-linux-rbe
      - checkout
      - run-bazel-rbe:
          command: bazel test //server/... --test_output=errors

  test-graql:
    machine: true
    working_directory: ~/grakn
    steps:
      - install-bazel-linux-rbe
      - checkout
      - run-bazel-rbe:
          command: bazel test //graql/... --test_output=errors


  # behaviour tests
  test-behaviour-connection:
    machine: true
    working_directory: ~/grakn
    steps:
      - install-bazel-linux-rbe
      - checkout
      - run-bazel-rbe:
          command: bazel test //test/behaviour/connection/keyspace:test --test_output=errors
      - run-bazel-rbe:
          command: bazel test //test/behaviour/connection/session:test --test_output=errors
      - run-bazel-rbe:
          command: bazel test //test/behaviour/connection/transaction:test --test_output=errors

  test-behaviour-graql-define:
    machine: true
    working_directory: ~/grakn
    steps:
      - install-bazel-linux-rbe
      - checkout
      - run-bazel-rbe:
          command: bazel test //test/behaviour/graql/language/define:test --test_output=errors

  test-behaviour-graql-delete:
    machine: true
    working_directory: ~/grakn
    steps:
      - install-bazel-linux-rbe
      - checkout
      - run-bazel-rbe:
          command: bazel test //test/behaviour/graql/language/delete:test --test_output=errors

  test-behaviour-graql-insert:
    machine: true
    working_directory: ~/grakn
    steps:
      - install-bazel-linux-rbe
      - checkout
      - run-bazel-rbe:
          command: bazel test //test/behaviour/graql/language/insert:test --test_output=errors

  test-behaviour-graql-match:
    machine: true
    working_directory: ~/grakn
    steps:
      - install-bazel-linux-rbe
      - checkout
      - run-bazel-rbe:
          command: bazel test //test/behaviour/graql/language/match:test --test_output=errors

<<<<<<< HEAD
  test-behaviour-graql-explanation:
=======
  test-behaviour-graql-undefine:
>>>>>>> 8aa8721c
    machine: true
    working_directory: ~/grakn
    steps:
      - install-bazel-linux-rbe
      - checkout
      - run-bazel-rbe:
<<<<<<< HEAD
          command: bazel test //test/behaviour/graql/explanation/language:test --test_output=errors
      - run-bazel-rbe:
          command: bazel test //test/behaviour/graql/explanation/reasoner:test --test_output=errors
=======
          command: bazel test //test/behaviour/graql/language/undefine:test --test_output=errors
>>>>>>> 8aa8721c

  test-behaviour-graql-reasoner:
    machine: true
    working_directory: ~/grakn
    steps:
      - install-bazel-linux-rbe
      - checkout
      - run-bazel-rbe:
          command: bazel test //test/behaviour/graql/reasoner/explanation:test --test_output=errors

  # integration tests
  test-integration:
    machine: true
    working_directory: ~/grakn
    steps:
      - install-bazel-linux-rbe
      - checkout
      - run-bazel-rbe:
          command: bazel test //test/integration/server/... --test_output=errors
      - run-bazel-rbe:
          command: bazel test //test/integration/graql/executor/... --test_output=errors
      - run-bazel-rbe:
          command: bazel test //test/integration/graql/query/... --test_output=errors
      - run-bazel-rbe:
          command: bazel test //test/integration/graql/planning/... --test_output=errors

  test-integration-concept:
    machine: true
    working_directory: ~/grakn
    steps:
      - install-bazel-linux-rbe
      - checkout
      - run-bazel-rbe:
          command: bazel test //test/integration/concept/... --test_output=errors

  test-integration-keyspace:
    machine: true
    working_directory: ~/grakn
    steps:
      - install-bazel-linux-rbe
      - checkout
      - run-bazel-rbe:
          command: bazel test //test/integration/keyspace/... --test_output=errors

  test-integration-reasoner:
    machine: true
    working_directory: ~/grakn
    steps:
      - install-bazel-linux-rbe
      - checkout
      - run-bazel-rbe:
          command: bazel test //test/integration/graql/reasoner/... --test_output=errors

  test-integration-analytics:
    machine: true
    working_directory: ~/grakn
    steps:
      - install-bazel-linux-rbe
      - checkout
      - run-bazel-rbe:
          command: bazel test //test/integration/graql/analytics/... --test_output=errors

  # assembly tests
  test-assembly:
    machine: true
    working_directory: ~/grakn
    steps:
      - install-bazel-linux-rbe
      - checkout
      - run-bazel-rbe:
          command: bazel test //test/assembly:test-assembly --test_output=streamed --spawn_strategy=local

  test-assembly-mac-zip:
    macos:
      xcode: "10.2.1"
    working_directory: ~/grakn
    steps:
      - install-bazel-mac
      - checkout
      - run-bazel-rbe:
          command: bazel build //:assemble-mac-zip
      - run: TEST_CACHE_TOKEN=$REPO_GITHUB_TOKEN bazel run @graknlabs_build_tools//ci:test-cache -- --file $(pwd)/bazel-bin/grakn-core-all-mac.zip --get
      - run: unzip bazel-bin/grakn-core-all-mac.zip -d bazel-bin/
      - run: nohup bazel-bin/grakn-core-all-mac/grakn server start
      - run: bazel test //test/common:grakn-application-test --test_output=streamed --spawn_strategy=local --cache_test_results=no
      - run: bazel-bin/grakn-core-all-mac/grakn server stop
      - run: TEST_CACHE_TOKEN=$REPO_GITHUB_TOKEN bazel run @graknlabs_build_tools//ci:test-cache -- --file $(pwd)/bazel-bin/grakn-core-all-mac.zip --save-success
      - store_artifacts:
          path: bazel-bin/grakn-core-all-mac/logs/grakn.log
          destination: logs/grakn.log
      - store_artifacts:
          path: bazel-bin/grakn-core-all-mac/logs/cassandra.log
          destination: logs/cassandra.log

  test-assembly-windows-zip:
    executor:
      name: win/default
      shell: cmd.exe
    working_directory: ~/grakn
    steps:
      - checkout
      - run: .circleci\windows\prepare.bat
      - run: .circleci\windows\test-assembly.bat

  test-assembly-linux-targz:
    machine: true
    working_directory: ~/grakn
    steps:
      - install-bazel-linux-rbe
      - checkout
      - run-bazel-rbe:
          command: bazel build //:assemble-linux-targz
      - run: TEST_CACHE_TOKEN=$REPO_GITHUB_TOKEN bazel run @graknlabs_build_tools//ci:test-cache -- --file $(pwd)/bazel-bin/grakn-core-all-linux.tar.gz --get
      - run: tar -xf bazel-bin/grakn-core-all-linux.tar.gz -C bazel-bin
      - run: nohup bazel-bin/grakn-core-all-linux/grakn server start
      - run: bazel test //test/common:grakn-application-test --test_output=streamed --spawn_strategy=local --cache_test_results=no
      - run: bazel-bin/grakn-core-all-linux/grakn server stop
      - run: TEST_CACHE_TOKEN=$REPO_GITHUB_TOKEN bazel run @graknlabs_build_tools//ci:test-cache -- --file $(pwd)/bazel-bin/grakn-core-all-linux.tar.gz --save-success
      - store_artifacts:
          path: bazel-bin/grakn-core-all-linux/logs/grakn.log
          destination: logs/grakn.log
      - store_artifacts:
          path: bazel-bin/grakn-core-all-linux/logs/cassandra.log
          destination: logs/cassandra.log

  test-assembly-docker:
    machine: true
    working_directory: ~/grakn
    steps:
      - install-bazel-linux-rbe
      - checkout
      - run: test/assembly/docker.py
      - store_artifacts:
          path: ./grakn.log
          destination: logs/grakn.log
      - store_artifacts:
          path: ./cassandra.log
          destination: logs/cassandra.log

  deploy-apt-snapshot:
    machine: true
    working_directory: ~/grakn
    steps:
      - install-bazel-linux-rbe
      - checkout
      - run: |
          export DEPLOY_APT_USERNAME=$REPO_GRAKN_USERNAME
          export DEPLOY_APT_PASSWORD=$REPO_GRAKN_PASSWORD
          bazel run --define version=$(git rev-parse HEAD) //server:deploy-apt -- snapshot
          bazel run --define version=$(git rev-parse HEAD) //:deploy-apt -- snapshot

  deploy-rpm-snapshot:
    machine: true
    working_directory: ~/grakn
    steps:
      - install-bazel-linux-rbe
      - checkout
      - run: sudo apt-get update && sudo apt-get install rpm
      - run: |
          export DEPLOY_RPM_USERNAME=$REPO_GRAKN_USERNAME
          export DEPLOY_RPM_PASSWORD=$REPO_GRAKN_PASSWORD
          bazel run --define version=$(git rev-parse HEAD) //server:deploy-rpm -- snapshot
          bazel run --define version=$(git rev-parse HEAD) //:deploy-rpm -- snapshot

  test-deployment-linux-apt:
    machine: true
    working_directory: ~/grakn
    steps:
      - install-bazel-linux-rbe
      - checkout
      - run: sudo add-apt-repository 'deb [ arch=all ] https://repo.grakn.ai/repository/apt-snapshot/ trusty main'
      - run: sudo add-apt-repository 'deb [ arch=all ] https://repo.grakn.ai/repository/apt/ trusty main'
      - run: sudo apt-key adv --keyserver keyserver.ubuntu.com --recv 8F3DA4B5E9AEF44C
      - run: sudo apt update
      - run: echo 0.0.0-$CIRCLE_SHA1 > VERSION && cat VERSION
      - run: bazel run //test/deployment/apt:install
      - run: sudo chown -R circleci:circleci /opt/grakn/ # TODO: how do we avoid having to chown?
      - run: nohup grakn server start
      - run: bazel test //test/common:grakn-application-test --test_output=streamed --spawn_strategy=local --cache_test_results=no
      - run: grakn server stop
      - store_artifacts:
          path: /opt/grakn/core/logs/grakn.log
          destination: logs/grakn.log
      - store_artifacts:
          path: /opt/grakn/core/logs/cassandra.log
          destination: logs/cassandra.log

  test-deployment-linux-rpm:
    machine: true
    working_directory: ~/grakn
    steps:
      - checkout
      - run: echo 0.0.0_$CIRCLE_SHA1 > VERSION && cat VERSION
      - run: test/deployment/rpm/test.py
      - store_artifacts:
          path: ./grakn.log
          destination: logs/grakn.log
      - store_artifacts:
          path: ./cassandra.log
          destination: logs/cassandra.log

  sync-dependencies-snapshot:
    machine: true
    steps:
      - install-bazel-linux-rbe
      - checkout
      - run: |
          export SYNC_DEPENDENCIES_TOKEN=$REPO_GITHUB_TOKEN
          bazel run @graknlabs_build_tools//ci:sync-dependencies -- \
          --source grakn@$CIRCLE_SHA1 \
          --targets \
          grakn-kgms:master workbase:master \
          client-java:master console:master kglib:master
        # TODO: Remove client-java once #5272 is solved
        # TODO: Remove console once #5270 is solved

  release-approval:
    machine: true
    steps:
      - install-bazel-linux-rbe
      - checkout
      - run: |
          export RELEASE_APPROVAL_USERNAME=$REPO_GITHUB_USERNAME
          export RELEASE_APPROVAL_TOKEN=$REPO_GITHUB_TOKEN
          bazel run @graknlabs_build_tools//ci:release-approval

  release-validate:
    machine: true
    steps:
      - install-bazel-linux-rbe
      - checkout
      - run: |
          bazel run @graknlabs_build_tools//ci:release-validate-deps -- \
            graknlabs_common graknlabs_graql graknlabs_protocol graknlabs_console

  deploy-github:
    machine: true
    working_directory: ~/grakn
    steps:
      - install-bazel-linux-rbe
      - checkout
      - run: |
          pip install certifi
          export RELEASE_NOTES_TOKEN=$REPO_GITHUB_TOKEN
          bazel run @graknlabs_build_tools//ci:release-notes -- grakn $(cat VERSION) ./RELEASE_TEMPLATE.md
      - run: |
          export DEPLOY_GITHUB_TOKEN=$REPO_GITHUB_TOKEN
          bazel run --define version=$(cat VERSION) //:deploy-github -- $CIRCLE_SHA1

  deploy-apt:
    machine: true
    working_directory: ~/grakn
    steps:
      - install-bazel-linux-rbe
      - checkout
      - run: cat VERSION
      - run: |
          export DEPLOY_APT_USERNAME=$REPO_GRAKN_USERNAME
          export DEPLOY_APT_PASSWORD=$REPO_GRAKN_PASSWORD
          bazel run --define version=$(cat VERSION) //server:deploy-apt -- release
          bazel run --define version=$(cat VERSION) //:deploy-apt -- release

  deploy-rpm:
    machine: true
    working_directory: ~/grakn
    steps:
      - install-bazel-linux-rbe
      - checkout
      - run: sudo apt-get update && sudo apt-get install rpm
      - run: cat VERSION
      - run: |
          export DEPLOY_RPM_USERNAME=$REPO_GRAKN_USERNAME
          export DEPLOY_RPM_PASSWORD=$REPO_GRAKN_PASSWORD
          bazel run --define version=$(cat VERSION) //server:deploy-rpm -- release
          bazel run --define version=$(cat VERSION) //:deploy-rpm -- release

  deploy-brew:
    machine: true
    working_directory: ~/grakn
    steps:
      - install-bazel-linux-rbe
      - checkout
      - run: |
          export DEPLOY_BREW_TOKEN=$REPO_GITHUB_TOKEN
          bazel run --define version=$(cat VERSION) //:deploy-brew -- release

  deploy-docker:
    machine: true
    working_directory: ~/grakn
    steps:
      - install-bazel-linux-rbe
      - checkout
      - run: |
          docker login -u $REPO_DOCKER_USERNAME -p $REPO_DOCKER_PASSWORD
          bazel run //:deploy-docker

  sync-dependencies-release:
    machine: true
    steps:
      - install-bazel-linux-rbe
      - checkout
      - run: |
          export SYNC_DEPENDENCIES_TOKEN=$REPO_GITHUB_TOKEN
          bazel run @graknlabs_build_tools//ci:sync-dependencies -- \
          --source grakn@$(cat VERSION) \
          --targets \
          grakn-kgms:master workbase:master biograkn:master \
          client-java:master client-python:master client-nodejs:master console:master \
          docs:master examples:master kglib:master

  release-notification:
    machine: true
    working_directory: ~/grakn
    steps:
      - install-bazel-linux-rbe
      - checkout
      - run: |
          curl http://www.jetmore.org/john/code/swaks/files/swaks-20130209.0/swaks -o swaks
          chmod +x swaks
          sudo apt-get -y install perl
      - run: |
          ./swaks --auth \
          --server smtp.mailgun.org:587 \
          --au $SMTP_MAILGUN_EMAIL \
          --ap $SMTP_MAILGUN_PASSWORD \
          --from $SMTP_MAILGUN_EMAIL \
          --to paul.andlinger@solid-it.at,tomas@grakn.ai \
          --h-Subject: "Please update Grakn version" \
          --body "This is an automated email to inform you that Grakn $(cat VERSION) has been released. Please update the Grakn version accordingly."

  release-cleanup:
    machine: true
    steps:
      - checkout
      - run: git push --delete https://$REPO_GITHUB_TOKEN@github.com/graknlabs/grakn $CIRCLE_BRANCH

workflows:
  grakn-core:
    jobs:
      - build:
          filters:
            branches:
              ignore: grakn-release-branch
      - build-checkstyle:
          filters:
            branches:
              ignore: grakn-release-branch
      - build-analysis:
          filters:
            branches:
              only:
                - master
                - rewrite
      - test-common:
          filters:
            branches:
              ignore: grakn-release-branch
      - test-server:
          filters:
            branches:
              ignore: grakn-release-branch
      - test-graql:
          filters:
            branches:
              ignore: grakn-release-branch
      - test-behaviour-connection:
          filters:
            branches:
              ignore: grakn-release-branch
      - test-behaviour-graql-define:
          filters:
            branches:
              ignore: grakn-release-branch
<<<<<<< HEAD
      - test-behaviour-graql-explanation:
=======
      - test-behaviour-graql-delete:
>>>>>>> 8aa8721c
          filters:
            branches:
              ignore: grakn-release-branch
      - test-behaviour-graql-insert:
          filters:
            branches:
              ignore: grakn-release-branch
      - test-behaviour-graql-match:
          filters:
            branches:
              ignore: grakn-release-branch
      - test-behaviour-graql-undefine:
          filters:
            branches:
              ignore: grakn-release-branch
      - test-behaviour-graql-reasoner:
          filters:
            branches:
              ignore: grakn-release-branch
      - test-integration:
          filters:
            branches:
              ignore: grakn-release-branch
      - test-integration-concept:
          filters:
            branches:
              ignore: grakn-release-branch
      - test-integration-keyspace:
          filters:
            branches:
              ignore: grakn-release-branch
      - test-integration-reasoner:
          filters:
            branches:
              ignore: grakn-release-branch
      - test-integration-analytics:
          filters:
            branches:
              ignore: grakn-release-branch
      - test-assembly:
          filters:
            branches:
              only:
                - master
                - rewrite
          requires:
            - build
            - build-checkstyle
            - build-analysis
            - test-common
            - test-server
            - test-graql
            - test-behaviour-connection
<<<<<<< HEAD
            - test-behaviour-graql-language
            - test-behaviour-graql-explanation
=======
            - test-behaviour-graql-define
            - test-behaviour-graql-delete
            - test-behaviour-graql-insert
            - test-behaviour-graql-match
            - test-behaviour-graql-undefine
            - test-behaviour-graql-reasoner
>>>>>>> 8aa8721c
            - test-integration
            - test-integration-reasoner
            - test-integration-analytics
            - test-integration-concept
            - test-integration-keyspace
      - test-assembly-mac-zip:
          filters:
            branches:
              only:
                - master
                - rewrite
          requires:
            - build
            - build-checkstyle
            - build-analysis
            - test-common
            - test-server
            - test-graql
            - test-behaviour-connection
<<<<<<< HEAD
            - test-behaviour-graql-language
            - test-behaviour-graql-explanation
=======
            - test-behaviour-graql-define
            - test-behaviour-graql-delete
            - test-behaviour-graql-insert
            - test-behaviour-graql-match
            - test-behaviour-graql-undefine
            - test-behaviour-graql-reasoner
>>>>>>> 8aa8721c
            - test-integration
            - test-integration-reasoner
            - test-integration-analytics
            - test-integration-concept
            - test-integration-keyspace
      - test-assembly-windows-zip:
          filters:
            branches:
              only:
                - master
                - rewrite
          requires:
            - build
            - build-checkstyle
            - build-analysis
            - test-common
            - test-server
            - test-graql
            - test-behaviour-connection
<<<<<<< HEAD
            - test-behaviour-graql-language
            - test-behaviour-graql-explanation
=======
            - test-behaviour-graql-define
            - test-behaviour-graql-delete
            - test-behaviour-graql-insert
            - test-behaviour-graql-match
            - test-behaviour-graql-undefine
            - test-behaviour-graql-reasoner
>>>>>>> 8aa8721c
            - test-integration
            - test-integration-reasoner
            - test-integration-analytics
            - test-integration-concept
            - test-integration-keyspace
      - test-assembly-linux-targz:
          filters:
            branches:
              only:
                - master
                - rewrite
          requires:
            - build
            - build-checkstyle
            - build-analysis
            - test-common
            - test-server
            - test-graql
            - test-behaviour-connection
<<<<<<< HEAD
            - test-behaviour-graql-language
            - test-behaviour-graql-explanation
=======
            - test-behaviour-graql-define
            - test-behaviour-graql-delete
            - test-behaviour-graql-insert
            - test-behaviour-graql-match
            - test-behaviour-graql-undefine
            - test-behaviour-graql-reasoner
>>>>>>> 8aa8721c
            - test-integration
            - test-integration-reasoner
            - test-integration-analytics
            - test-integration-concept
            - test-integration-keyspace
      - test-assembly-docker:
          filters:
            branches:
              only:
                - master
                - rewrite
          requires:
            - build
            - build-checkstyle
            - build-analysis
            - test-common
            - test-server
            - test-graql
            - test-behaviour-connection
<<<<<<< HEAD
            - test-behaviour-graql-language
            - test-behaviour-graql-explanation
=======
            - test-behaviour-graql-define
            - test-behaviour-graql-delete
            - test-behaviour-graql-insert
            - test-behaviour-graql-match
            - test-behaviour-graql-undefine
            - test-behaviour-graql-reasoner
>>>>>>> 8aa8721c
            - test-integration
            - test-integration-reasoner
            - test-integration-analytics
            - test-integration-concept
            - test-integration-keyspace
      - deploy-apt-snapshot:
          filters:
            branches:
              only:
                - master
                - rewrite
          requires:
            - test-assembly-mac-zip
            - test-assembly-windows-zip
            - test-assembly-linux-targz
            - test-assembly-docker
            - test-assembly
      - deploy-rpm-snapshot:
          filters:
            branches:
              only:
                - master
                - rewrite
          requires:
            - test-assembly-mac-zip
            - test-assembly-windows-zip
            - test-assembly-linux-targz
            - test-assembly-docker
            - test-assembly
      - test-deployment-linux-apt:
          filters:
            branches:
              only:
                - master
                - rewrite
          requires:
            - deploy-apt-snapshot
      - test-deployment-linux-rpm:
          filters:
            branches:
              only:
                - master
                - rewrite
          requires:
            - deploy-rpm-snapshot
      - sync-dependencies-snapshot:
          filters:
            branches:
              only:
                - master
          requires:
            - test-deployment-linux-apt
            - test-deployment-linux-rpm
      - release-approval:
          filters:
            branches:
              only:
                - master
          requires:
            - sync-dependencies-snapshot

  grakn-core-release:
    jobs:
      - release-validate:
          filters:
            branches:
              only: grakn-release-branch
      - deploy-github:
          filters:
            branches:
              only: grakn-release-branch
          requires:
            - release-validate
      - deploy-approval:
          type: approval
          requires:
            - deploy-github
          filters:
            branches:
              only: grakn-release-branch
      - deploy-apt:
          filters:
            branches:
              only: grakn-release-branch
          requires:
            - deploy-approval
      - deploy-rpm:
          filters:
            branches:
              only: grakn-release-branch
          requires:
            - deploy-approval
      - deploy-brew:
          filters:
            branches:
              only: grakn-release-branch
          requires:
            - deploy-approval
      - deploy-docker:
          filters:
            branches:
              only: grakn-release-branch
          requires:
            - deploy-approval
      - sync-dependencies-release:
          filters:
            branches:
              only: grakn-release-branch
          requires:
            - deploy-apt
            - deploy-rpm
            - deploy-brew
            - deploy-docker
      - release-notification:
          filters:
            branches:
              only: grakn-release-branch
          requires:
            - sync-dependencies-release
      - release-cleanup:
          filters:
            branches:
              only: grakn-release-branch
          requires:
            - release-notification<|MERGE_RESOLUTION|>--- conflicted
+++ resolved
@@ -158,33 +158,25 @@
       - run-bazel-rbe:
           command: bazel test //test/behaviour/graql/language/match:test --test_output=errors
 
-<<<<<<< HEAD
+  test-behaviour-graql-undefine:
+    machine: true
+    working_directory: ~/grakn
+    steps:
+      - install-bazel-linux-rbe
+      - checkout
+      - run-bazel-rbe:
+          command: bazel test //test/behaviour/graql/language/undefine:test --test_output=errors
+
   test-behaviour-graql-explanation:
-=======
-  test-behaviour-graql-undefine:
->>>>>>> 8aa8721c
-    machine: true
-    working_directory: ~/grakn
-    steps:
-      - install-bazel-linux-rbe
-      - checkout
-      - run-bazel-rbe:
-<<<<<<< HEAD
+    machine: true
+    working_directory: ~/grakn
+    steps:
+      - install-bazel-linux-rbe
+      - checkout
+      - run-bazel-rbe:
           command: bazel test //test/behaviour/graql/explanation/language:test --test_output=errors
       - run-bazel-rbe:
           command: bazel test //test/behaviour/graql/explanation/reasoner:test --test_output=errors
-=======
-          command: bazel test //test/behaviour/graql/language/undefine:test --test_output=errors
->>>>>>> 8aa8721c
-
-  test-behaviour-graql-reasoner:
-    machine: true
-    working_directory: ~/grakn
-    steps:
-      - install-bazel-linux-rbe
-      - checkout
-      - run-bazel-rbe:
-          command: bazel test //test/behaviour/graql/reasoner/explanation:test --test_output=errors
 
   # integration tests
   test-integration:
@@ -549,27 +541,23 @@
           filters:
             branches:
               ignore: grakn-release-branch
-<<<<<<< HEAD
+      - test-behaviour-graql-delete:
+          filters:
+            branches:
+              ignore: grakn-release-branch
+      - test-behaviour-graql-insert:
+          filters:
+            branches:
+              ignore: grakn-release-branch
+      - test-behaviour-graql-match:
+          filters:
+            branches:
+              ignore: grakn-release-branch
+      - test-behaviour-graql-undefine:
+          filters:
+            branches:
+              ignore: grakn-release-branch
       - test-behaviour-graql-explanation:
-=======
-      - test-behaviour-graql-delete:
->>>>>>> 8aa8721c
-          filters:
-            branches:
-              ignore: grakn-release-branch
-      - test-behaviour-graql-insert:
-          filters:
-            branches:
-              ignore: grakn-release-branch
-      - test-behaviour-graql-match:
-          filters:
-            branches:
-              ignore: grakn-release-branch
-      - test-behaviour-graql-undefine:
-          filters:
-            branches:
-              ignore: grakn-release-branch
-      - test-behaviour-graql-reasoner:
           filters:
             branches:
               ignore: grakn-release-branch
@@ -607,17 +595,12 @@
             - test-server
             - test-graql
             - test-behaviour-connection
-<<<<<<< HEAD
-            - test-behaviour-graql-language
-            - test-behaviour-graql-explanation
-=======
             - test-behaviour-graql-define
             - test-behaviour-graql-delete
             - test-behaviour-graql-insert
             - test-behaviour-graql-match
             - test-behaviour-graql-undefine
-            - test-behaviour-graql-reasoner
->>>>>>> 8aa8721c
+            - test-behaviour-graql-explanation
             - test-integration
             - test-integration-reasoner
             - test-integration-analytics
@@ -637,17 +620,12 @@
             - test-server
             - test-graql
             - test-behaviour-connection
-<<<<<<< HEAD
-            - test-behaviour-graql-language
-            - test-behaviour-graql-explanation
-=======
             - test-behaviour-graql-define
             - test-behaviour-graql-delete
             - test-behaviour-graql-insert
             - test-behaviour-graql-match
             - test-behaviour-graql-undefine
-            - test-behaviour-graql-reasoner
->>>>>>> 8aa8721c
+            - test-behaviour-graql-explanation
             - test-integration
             - test-integration-reasoner
             - test-integration-analytics
@@ -667,17 +645,12 @@
             - test-server
             - test-graql
             - test-behaviour-connection
-<<<<<<< HEAD
-            - test-behaviour-graql-language
-            - test-behaviour-graql-explanation
-=======
             - test-behaviour-graql-define
             - test-behaviour-graql-delete
             - test-behaviour-graql-insert
             - test-behaviour-graql-match
             - test-behaviour-graql-undefine
-            - test-behaviour-graql-reasoner
->>>>>>> 8aa8721c
+            - test-behaviour-graql-explanation
             - test-integration
             - test-integration-reasoner
             - test-integration-analytics
@@ -697,17 +670,12 @@
             - test-server
             - test-graql
             - test-behaviour-connection
-<<<<<<< HEAD
-            - test-behaviour-graql-language
-            - test-behaviour-graql-explanation
-=======
             - test-behaviour-graql-define
             - test-behaviour-graql-delete
             - test-behaviour-graql-insert
             - test-behaviour-graql-match
             - test-behaviour-graql-undefine
-            - test-behaviour-graql-reasoner
->>>>>>> 8aa8721c
+            - test-behaviour-graql-explanation
             - test-integration
             - test-integration-reasoner
             - test-integration-analytics
@@ -727,17 +695,12 @@
             - test-server
             - test-graql
             - test-behaviour-connection
-<<<<<<< HEAD
-            - test-behaviour-graql-language
-            - test-behaviour-graql-explanation
-=======
             - test-behaviour-graql-define
             - test-behaviour-graql-delete
             - test-behaviour-graql-insert
             - test-behaviour-graql-match
             - test-behaviour-graql-undefine
-            - test-behaviour-graql-reasoner
->>>>>>> 8aa8721c
+            - test-behaviour-graql-explanation
             - test-integration
             - test-integration-reasoner
             - test-integration-analytics

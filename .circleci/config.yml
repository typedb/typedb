version: 2.1
commands:
  bazel_install:
    steps:
      - run:
          name: Bazel - Install
          command: |
            curl -OL https://github.com/bazelbuild/bazel/releases/download/0.20.0/bazel-0.20.0-installer-linux-x86_64.sh
            chmod +x bazel-0.20.0-installer-linux-x86_64.sh
            sudo ./bazel-0.20.0-installer-linux-x86_64.sh
  bazel_install_mac:
    steps:
      - run:
          name: Bazel - Install
          command: |
            curl -OL https://github.com/bazelbuild/bazel/releases/download/0.20.0/bazel-0.20.0-installer-darwin-x86_64.sh
            chmod +x bazel-0.20.0-installer-darwin-x86_64.sh
            sudo ./bazel-0.20.0-installer-darwin-x86_64.sh
  bazel_add_rbe_credential:
    steps:
      - run:
          name: Bazel - Add RBE Credential
          command: |
            if [[ -n "$BAZEL_RBE_CREDENTIAL" ]]; then
              BAZEL_RBE_CREDENTIAL_LOCATION=~/.config/gcloud/application_default_credentials.json
              echo "An RBE credential is found and will be saved to $BAZEL_RBE_CREDENTIAL_LOCATION. Bazel will be executed with RBE support."
              mkdir -p ~/.config/gcloud/
              echo $BAZEL_RBE_CREDENTIAL > "$BAZEL_RBE_CREDENTIAL_LOCATION"
            else
              echo "No RBE credential found. Bazel will be executed locally without RBE support."
            fi

  bazel:
    parameters:
      command:
          type: string
    steps:
      - run:
          name: Bazel - Execute
          command: |
            if [[ -f ~/.config/gcloud/application_default_credentials.json ]]; then
              echo "Bazel will be executed with RBE support. This means the build is remotely executed and the cache will be re-used by subsequent CI jobs."
              CMD="<< parameters.command >> --config=rbe"
            else
              echo "Bazel will be executed locally (without RBE support)."
              CMD="<< parameters.command >>"
            fi
            echo "Executing $CMD"
            $CMD

  rpm_install:
    steps:
      - run:
          name: Install rpm (for rpmbuild)
          command: sudo apt update && sudo apt install rpm -y

  grabl-is-the-github-user:
    steps:
      - run:
          name: Configure Grabl to be the Github user
          command: |
            git config --global user.email "grabl@grakn.ai"
            git config --global user.name "Grabl"
jobs:
  tests:
    machine: true
    steps:
      - run: echo test succeeded.
  build:
    machine: true
    working_directory: ~/grakn
    steps:
      - checkout
      - bazel_install
      - bazel_add_rbe_credential
      - run: python ./check-for-missing-checkstyle-rule.py
      - rpm_install
      - bazel:
          command: bazel build //...
      - run: mkdir dist/ && mv bazel-genfiles/grakn-core-all.zip dist/
      - persist_to_workspace: # TODO: share Grakn with other jobs by putting it in the workspace
          root: ~/grakn
          paths:
            - .

  client-java:
    machine: true
    working_directory: ~/grakn
    steps:
    - checkout
    - bazel_install
    - bazel_add_rbe_credential
    - bazel:
        command: bazel test //client-java/... --test_size_filters=small --test_output=errors
    - bazel:
        command: bazel test //client-java/... --test_size_filters=medium,large,enormous --test_output=errors

  client-nodejs:
    machine: true
    working_directory: ~/grakn
    steps:
    - checkout
    - bazel_install
    - bazel_add_rbe_credential
    - run: bazel build //:distribution
    - run: unzip bazel-genfiles/grakn-core-all.zip -d bazel-genfiles/dist/
    - run: nohup bazel-genfiles/dist/grakn-core-all/grakn server start
    - run: bazel-genfiles/dist/grakn-core-all/grakn console -f `pwd`/test-end-to-end/test-fixtures/basic-genealogy.gql -k gene
    - run: bazel test //client-nodejs:test-integration --test_output=streamed

  client-python:
    machine: true
    working_directory: ~/grakn
    steps:
    - checkout
    - bazel_install
    - bazel_add_rbe_credential
    - run: bazel build //:distribution
    - run: unzip bazel-genfiles/grakn-core-all.zip -d bazel-genfiles/dist/
    - run: nohup bazel-genfiles/dist/grakn-core-all/grakn server start
    - run: bazel test //client_python:test_integration --test_output=streamed

  common:
    machine: true
    working_directory: ~/grakn
    steps:
    - checkout
    - bazel_install
    - bazel_add_rbe_credential
    - bazel:
        command: bazel test //common/... --test_output=errors

  console:
    machine: true
    working_directory: ~/grakn
    steps:
      - checkout
      - bazel_install
      - bazel_add_rbe_credential
      - rpm_install
      - bazel:
          command: bazel test //console/... --test_output=errors

  graql:
    machine: true
    working_directory: ~/grakn
    steps:
    - checkout
    - bazel_install
    - bazel_add_rbe_credential
    - bazel:
        command: bazel test //graql/... --test_output=errors

  server:
    machine: true
    working_directory: ~/grakn
    steps:
    - checkout
    - bazel_install
    - bazel_add_rbe_credential
    - rpm_install
    - bazel:
        command: bazel test //server/... --test_output=errors

  workbase:
    machine: true
    working_directory: ~/grakn
    steps:
    - checkout
    - bazel_install
    - bazel_add_rbe_credential
    - run: bazel test //workbase:tests-unit --test_output=errors
    - run: sudo apt install xvfb libxtst6 libxss1 libgtk2.0-0 -y
    - run: sudo apt install libnss3 libasound2 libgconf-2-4 -y
    - run: bazel build //:distribution
    - run: unzip bazel-genfiles/grakn-core-all.zip -d bazel-genfiles/dist/
    - run: nohup bazel-genfiles/dist/grakn-core-all/grakn server start
    - run: bazel-genfiles/dist/grakn-core-all/grakn console -f `pwd`/test-end-to-end/test-fixtures/basic-genealogy.gql -k gene
    - run: Xvfb :99 &
    - run: export DISPLAY=:99
    - run: bazel test //workbase:tests-e2e --test_output=streamed

  test-integration:
    machine: true
    working_directory: ~/grakn
    steps:
      - checkout
      - bazel_install
      - bazel_add_rbe_credential
      - bazel:
          command: bazel test //test-integration/server/... --test_output=errors
      - bazel:
          command: bazel test //test-integration/graql/internal/... --test_output=errors
      - bazel:
          command: bazel test //test-integration/graql/query/... --test_output=errors

  test-integration-reasoner:
    machine: true
    working_directory: ~/grakn
    steps:
    - checkout
    - bazel_install
    - bazel_add_rbe_credential
    - bazel:
        command: bazel test //test-integration/graql/reasoner/... --test_output=errors

  test-integration-analytics:
    machine: true
    working_directory: ~/grakn
    steps:
    - checkout
    - bazel_install
    - bazel_add_rbe_credential
    - bazel:
        command: bazel test //test-integration/graql/analytics/... --test_output=errors

  test-end-to-end:
    machine: true
    working_directory: ~/grakn
    steps:
      - checkout
      - bazel_install
      - bazel_add_rbe_credential
      - bazel:
          command: bazel build //:distribution
      - bazel:
          command: bazel test //test-end-to-end:test-end-to-end --test_output=streamed --spawn_strategy=standalone
  distributions:
    machine: true
    steps:
      - run: echo distributions succeeded.
  dist-mac:
    macos:
      xcode: "9.0"
    working_directory: ~/grakn
    steps:
      - checkout
      - bazel_install_mac
      - bazel_add_rbe_credential
      - run: bazel build //:distribution
      - run: unzip bazel-genfiles/grakn-core-all.zip -d bazel-genfiles/dist/
      - run: nohup bazel-genfiles/dist/grakn-core-all/grakn server start
      - run: nohup bazel-genfiles/dist/grakn-core-all/grakn server stop
  dist-ubuntu:
    docker:
      - image: ubuntu:16.04
        environment:
          _JAVA_OPTIONS: -Xmx2g
    working_directory: ~/grakn
    steps:
      - run: apt-get update
      - run: apt-get install -y software-properties-common
      - run: add-apt-repository ppa:openjdk-r/ppa
      - run: apt-get update
      - run: apt-get install -y sudo curl unzip git python gcc python-dev build-essential openjdk-8-jdk

      - checkout
      - bazel_install
      - bazel_add_rbe_credential

      - run: bazel build --jobs 1 //:distribution-deb
      - run: dpkg -i bazel-bin/distribution-deb.deb
      - run: bazel build --jobs 1 //server:distribution-deb
      - run: dpkg -i bazel-bin/server/distribution-deb.deb
      - run: bazel build --jobs 1 //console:distribution-deb
      - run: dpkg -i bazel-bin/console/distribution-deb.deb
      - run: nohup grakn server start
      - run: nohup grakn server stop

  dist-centos:
    docker:
      - image: centos:7.6.1810
        environment:
          _JAVA_OPTIONS: -Xmx2g
    working_directory: ~/grakn
    steps:
      - run: yum install -y http://opensource.wandisco.com/centos/7/git/x86_64/wandisco-git-release-7-2.noarch.rpm
      - run: yum update -y
      - run: yum install -y sudo procps which gcc gcc-c++ python-devel unzip git java-1.8.0-openjdk-devel rpm-build
      - run: git version
      - checkout
      - bazel_install
      - bazel_add_rbe_credential
      - run: bazel build --jobs 1 //:distribution-rpm
      - run: yum localinstall -y bazel-bin/distribution-rpm.rpm
      - run: bazel build --jobs 1 //server:distribution-rpm
      - run: yum localinstall -y bazel-bin/server/distribution-rpm.rpm
      - run: bazel build --jobs 1 //console:distribution-rpm
      - run: yum localinstall -y bazel-bin/console/distribution-rpm.rpm
      - run: nohup grakn server start
      - run: nohup grakn server stop

  dist-fedora:
    docker:
      - image: fedora:29
        environment:
          _JAVA_OPTIONS: -Xmx2g
    working_directory: ~/grakn
    steps:
      - run: yum install -y http://opensource.wandisco.com/centos/7/git/x86_64/wandisco-git-release-7-2.noarch.rpm
      - run: yum update -y
      - run: yum install -y sudo procps which gcc gcc-c++ python-devel unzip git java-1.8.0-openjdk-devel rpm-build
      - run: git version
      - checkout
      - bazel_install
      - bazel_add_rbe_credential
      - run: bazel build --jobs 1 //:distribution-rpm
      - run: yum localinstall -y bazel-bin/distribution-rpm.rpm
      - run: bazel build --jobs 1 //server:distribution-rpm
      - run: yum localinstall -y bazel-bin/server/distribution-rpm.rpm
      - run: bazel build --jobs 1 //console:distribution-rpm
      - run: yum localinstall -y bazel-bin/console/distribution-rpm.rpm
      - run: nohup grakn server start
      - run: nohup grakn server stop

  update-grakn-dependency-on-docs-dev-to-match-latest-master-commit:
    machine: true
    steps:
      - grabl-is-the-github-user
      - run: |
          # get the last commit on master of grakn
          new_commit=$(git ls-remote https://github.com/lolski/test-ci-grakn.git HEAD | awk '{ print $1}')
          git clone https://github.com/lolski/test-ci-docs.git
          cd test-ci-docs
          git checkout development
          # update the content of WORKSPACE file to contain the new_commit for grakn dependency
          workspace=$(cat WORKSPACE)
          new_workspace=$(sed -e "s/commit = .*# grakn-dependency/commit = '$new_commit' \# grakn-dependency/g" \<<< "$workspace")
          echo "$new_workspace" > WORKSPACE
          git add .
          git commit -m "set grakn dependency to latest master commit"
          git push https://grabl:5444161b178e1418fac769f586b9ff74e0cf4dc7@github.com/lolski/test-ci-docs.git development
  approve-release:
    machine: true
    steps:
      - run: echo approve-release succeeded.
  deploy-github:
    machine: true
    working_directory: ~/grakn
    steps:
      - checkout
      - bazel_install
      - bazel_add_rbe_credential
      - run:
          name: "Publish Draft Release on GitHub"
          command: |
            bazel build //:distribution
            mv bazel-genfiles/grakn-core-all.zip bazel-genfiles/grakn-core-$(cat "VERSION").zip
            wget https://github.com/tcnksm/ghr/releases/download/v0.12.0/ghr_v0.12.0_linux_386.tar.gz
            tar xvf ghr_v0.12.0_linux_386.tar.gz
            VERSION_TAG="v"$(cat "VERSION")
            ghr_v0.12.0_linux_386/ghr -t ${GITHUB_TOKEN} -u ${CIRCLE_PROJECT_USERNAME} -r ${CIRCLE_PROJECT_REPONAME} -c ${CIRCLE_SHA1} -draft ${VERSION_TAG} bazel-genfiles/grakn-core-$(cat "VERSION").zip
  deploy-maven:
    machine: true
    steps:
      - run: echo deploy-maven succeeded.
  deploy-npm:
    machine: true
    steps:
      - run: echo deploy-npm succeeded.
  deploy-pypi:
    machine: true
    steps:
      - run: echo deploy-pypi succeeded.
  deploy-deb:
    machine: true
    steps:
      - run: echo deploy-deb succeeded.
  deploy-rpm:
    machine: true
    steps:
      - run: echo deploy-rpm succeeded.
  deploy-brew:
    machine: true
    steps:
      - run: echo deploy-brew succeeded.
  deploy-workbase:
    machine: true
    steps:
      - run: echo deploy-workbase succeeded.
  deploy-workbase-mac:
    machine: true
    steps:
      - run: echo deploy-workbase-mac succeeded.
  deploy-workbase-linux:
    machine: true
    steps:
      - run: echo deploy-workbase-linux succeeded.
  deploy-workbase-windows:
    machine: true
    steps:
      - run: echo deploy-workbase-windows succeeded.
  docs-create-pr-to-partially-merge-dev-to-master:
    machine: true
    steps:
      - grabl-is-the-github-user
      - run: |
          git clone https://github.com/lolski/test-ci-docs.git
          cd test-ci-docs
          git checkout -b auto-merge-by-grabl
          # excluding certain files from merge > partial merge
          # see: https://github.com/RWTH-EBC/AixLib/wiki/How-to:-Exclude-files-or-folder-from-merge
          git merge --no-commit --no-ff origin/development ## merge without commiting
          git reset HEAD -- ./03-client-api/ ## unstage the client files
          git stash save --keep-index --include-untracked ## discard unstage changes
          git commit -m "partially merge development to master"
          git push https://grabl:5444161b178e1418fac769f586b9ff74e0cf4dc7@github.com/lolski/ci-docs.git auto-merge-by-grabl
          # using `hub` to make a PR for the partial merge just made
          # see: https://hub.github.com/hub-pull-request.1.html
          wget https://github.com/github/hub/releases/download/v2.7.0/hub-linux-amd64-2.7.0.tgz
          tar -xvzf hub-linux-amd64-2.7.0.tgz
          hub-linux-amd64-2.7.0/bin/hub pull-request -m "Grabl - merging development to master with the exception of client files
          This is an automated PR made by Grabl to merge development to master. The merge ignores changes made to the client files. Make sure to review all changes before approving. Docs on master must by in sync with the latest RELEASE of Grakn and its Clients."
  docs-deploy-to-production:
    machine: true
    steps:
      - grabl-is-the-github-user
      - run: |
          # --recursive clones web-dev as well as the docs submodule
          git clone --recursive git@github.com:lolski/test-ci-web-dev.git
          cd test-ci-web-dev
          cd docs
          git pull origin master
          cd ../
          git add .
          git commit -m "update docs submodule"
          git push https://grabl:5444161b178e1418fac769f586b9ff74e0cf4dc7@github.com/lolski/test-ci-web-dev.git master
workflows:
  version: 2
  ci-pipeline-pr:
    jobs:
<<<<<<< HEAD
      - tests
      - client-java:
          requires:
            - tests
      - distributions:
          requires:
            - client-java
      - dist-ubuntu:
          requires:
            - distributions
  ci-pipeline-release:
=======
      - build
      - client-java
      - client-nodejs
      - client-python
      - common
      - console
      - graql
      - server
      - workbase
      - test-integration
      - test-integration-reasoner
      - test-integration-analytics
      - test-end-to-end

  build-and-deploy:
>>>>>>> 05e0e2d4
    jobs:
      - tests
      - client-java:
          requires:
            - tests
      - distributions:
          requires:
            - client-java
      - dist-ubuntu:
          requires:
            - distributions
      - update-grakn-dependency-on-docs-dev-to-match-latest-master-commit:
          requires:
            - dist-ubuntu
      - approve-deploy-github:
          type: approval
          requires:
            - update-grakn-dependency-on-docs-dev-to-match-latest-master-commit
      - deploy-github:
          requires:
            - approve-deploy-github
      - docs-create-pr-to-partially-merge-dev-to-master:
          requires:
            - deploy-github
      - is-docs-merged:
          type: approval
          requires:
            - docs-create-pr-to-partially-merge-dev-to-master
      - docs-deploy-to-production:
          requires:
            - is-docs-merged<|MERGE_RESOLUTION|>--- conflicted
+++ resolved
@@ -429,7 +429,6 @@
   version: 2
   ci-pipeline-pr:
     jobs:
-<<<<<<< HEAD
       - tests
       - client-java:
           requires:
@@ -441,23 +440,6 @@
           requires:
             - distributions
   ci-pipeline-release:
-=======
-      - build
-      - client-java
-      - client-nodejs
-      - client-python
-      - common
-      - console
-      - graql
-      - server
-      - workbase
-      - test-integration
-      - test-integration-reasoner
-      - test-integration-analytics
-      - test-end-to-end
-
-  build-and-deploy:
->>>>>>> 05e0e2d4
     jobs:
       - tests
       - client-java:

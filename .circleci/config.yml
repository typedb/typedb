# This Source Code Form is subject to the terms of the Mozilla Public
# License, v. 2.0. If a copy of the MPL was not distributed with this
# file, You can obtain one at https://mozilla.org/MPL/2.0/.

version: 2.1

orbs:
  win: circleci/windows@5.0
  macos: circleci/macos@2.4.0

executors:
  linux-arm64-amazonlinux-2:
    docker:
      - image: amazonlinux:2
    resource_class: arm.large
    working_directory: ~/typedb

  # All builds go on amazon-linux.
  linux-x86_64-amazonlinux-2:
    docker:
      - image: amazonlinux:2
    resource_class: large
    working_directory: ~/typedb

  linux-x86_64-ubuntu-2204:
    docker:
      - image: ubuntu:22.04
    resource_class: large
    working_directory: ~/typedb

  mac-arm64:
    macos:
      xcode: "13.4.1"
    resource_class: macos.m1.medium.gen1
    working_directory: ~/typedb

  win-x86_64:
    resource_class: windows.xlarge
    machine:
      image: windows-server-2022-gui:2024.01.1
    shell: cmd.exe


commands:

  ######################
  # common setup steps #
  ######################

  install-deps-yum:
    parameters:
      bazel-arch:
        type: string
    steps:
      - run: |
          amazon-linux-extras install python3.8 java-openjdk11 docker -y
          yum install -y git tar gcc gcc-c++ file lsof which procps llvm-devel clang-devel wget
          curl -OL "https://github.com/bazelbuild/bazelisk/releases/download/v1.17.0/bazelisk-linux-<<parameters.bazel-arch>>"
          mv "bazelisk-linux-<<parameters.bazel-arch>>" /usr/local/bin/bazel
          chmod a+x /usr/local/bin/bazel

  install-deps-apt:
    parameters:
      bazel-arch:
        type: string
    steps:
      - run: |
          apt update -y
          DEBIAN_FRONTEND=noninteractive apt install -y --no-install-recommends tzdata
          apt install -y curl build-essential git python3 python3-pip default-jre lsof cmake file wget libclang-dev
          curl -OL "https://github.com/bazelbuild/bazelisk/releases/download/v1.17.0/bazelisk-linux-<<parameters.bazel-arch>>"
          mv "bazelisk-linux-<<parameters.bazel-arch>>" /usr/local/bin/bazel
          chmod a+x /usr/local/bin/bazel

  install-deps-brew:
    parameters:
      bazel-arch:
        type: string
    steps:
      - run: |
          brew install python@3.9
          curl -OL "https://github.com/bazelbuild/bazelisk/releases/download/v1.17.0/bazelisk-darwin-<<parameters.bazel-arch>>"
          sudo mv "bazelisk-darwin-<<parameters.bazel-arch>>" /usr/local/bin/bazel
          chmod a+x /usr/local/bin/bazel

  install-brew-rosetta:
    steps:
      - run: arch -x86_64 /bin/bash -c "$(curl -fsSL https://raw.githubusercontent.com/Homebrew/install/HEAD/install.sh)"


  # deploy & test steps
  test-assembly-unix:
    steps:
      - run: |
          echo 'skipped'
          # bazel run @typedb_dependencies//tool/bazelinstall:remote_cache_setup.sh
          # bazel build --jobs=8 //:assemble-typedb-all --compilation_mode=opt
          # bazel test //tests/assembly:test_assembly --test_output=errors

  deploy-snapshot-unix:
    steps:
      - run: |
          export DEPLOY_ARTIFACT_USERNAME=$REPO_TYPEDB_USERNAME
          export DEPLOY_ARTIFACT_PASSWORD=$REPO_TYPEDB_PASSWORD
          bazel run @typedb_dependencies//tool/bazelinstall:remote_cache_setup.sh
          bazel run --jobs=8 --define version=$(git rev-parse HEAD) //:deploy-typedb-server --compilation_mode=opt -- snapshot

  deploy-release-unix:
    steps:
      - run: |
          export DEPLOY_ARTIFACT_USERNAME=$REPO_TYPEDB_USERNAME
          export DEPLOY_ARTIFACT_PASSWORD=$REPO_TYPEDB_PASSWORD
          bazel run @typedb_dependencies//tool/bazelinstall:remote_cache_setup.sh
          bazel run --jobs=8 --define version=$(cat VERSION) //:deploy-typedb-server --compilation_mode=opt -- release

  deploy-docker-for-arch:
    parameters:
      image-arch:
        type: string
    steps:
      - run: |
          docker login -u $REPO_DOCKER_USERNAME -p $REPO_DOCKER_PASSWORD
          bazel run @typedb_dependencies//tool/bazelinstall:remote_cache_setup.sh
          bazel run --jobs=8 --@io_bazel_rules_docker//transitions:enable=false --platforms=//docker:linux-<<parameters.image-arch>> \
            //:deploy-docker-release-<<parameters.image-arch>> --compilation_mode=opt
          # TODO after beta: bazel run //:deploy-docker-release-overwrite-latest-tag

  # TODO: Migrate to bazel sh_binary
  deploy-docker-release-multiarch:
    steps:
      - run: |
          docker login -u $REPO_DOCKER_USERNAME -p $REPO_DOCKER_PASSWORD
          export VERSION=$(cat VERSION)
          export DOCKER_ORG="typedb"
          export DOCKER_REPO="typedb"
          docker manifest create $DOCKER_ORG/$DOCKER_REPO:$VERSION --amend $DOCKER_ORG/$DOCKER_REPO:$VERSION-x86_64 --amend $DOCKER_ORG/$DOCKER_REPO:$VERSION-arm64
          docker manifest push $DOCKER_ORG/$DOCKER_REPO:$VERSION
          # TODO: After beta: docker manifest push $DOCKER_ORG/$DOCKER_REPO:latest

jobs:
  # per platform snapshot deployment
  test-deploy-snapshot-linux-x86_64:
    executor: linux-x86_64-amazonlinux-2
    steps:
      - checkout
      - install-deps-yum:
          bazel-arch: amd64
      - test-assembly-unix
      - deploy-snapshot-unix

  test-deploy-snapshot-linux-arm64:
    executor: linux-arm64-amazonlinux-2
    steps:
      - checkout
      - install-deps-yum:
          bazel-arch: arm64
      - test-assembly-unix
      - deploy-snapshot-unix

  test-deploy-snapshot-mac-x86_64:
    executor: mac-arm64
    steps:
      - macos/install-rosetta
      - checkout
      - install-brew-rosetta
      - install-deps-brew:
          bazel-arch: amd64
      - test-assembly-unix
      - deploy-snapshot-unix

  test-deploy-snapshot-mac-arm64:
    executor: mac-arm64
    steps:
      - checkout
      - install-deps-brew:
          bazel-arch: arm64
      - test-assembly-unix
      - deploy-snapshot-unix

  # per platform release deployment
  deploy-release-linux-x86_64:
    executor: linux-x86_64-amazonlinux-2
    steps:
      - checkout
      - install-deps-yum:
          bazel-arch: amd64
      - deploy-release-unix

  deploy-release-linux-arm64:
    executor: linux-arm64-amazonlinux-2
    steps:
      - checkout
      - install-deps-yum:
          bazel-arch: arm64
      - deploy-release-unix

  deploy-release-mac-x86_64:
    executor: mac-arm64
    steps:
      - macos/install-rosetta
      - checkout
      - install-brew-rosetta
      - install-deps-brew:
          bazel-arch: amd64
      - deploy-release-unix

  deploy-release-mac-arm64:
    executor: mac-arm64
    steps:
      - checkout
      - install-deps-brew:
          bazel-arch: arm64
      - deploy-release-unix

  deploy-docker-release-x86_64:
    executor: linux-x86_64-amazonlinux-2
    steps:
      - checkout
      - install-deps-yum:
          bazel-arch: amd64
      - deploy-docker-for-arch:
          image-arch: x86_64

  deploy-docker-release-arm64:
    executor: linux-arm64-amazonlinux-2
    steps:
      - checkout
      - install-deps-yum:
          bazel-arch: arm64
      - deploy-docker-for-arch:
          image-arch: arm64

  deploy-docker-release-multiarch:
    executor: linux-x86_64-amazonlinux-2
    steps:
      - checkout
      - install-deps-yum:
          bazel-arch: amd64
      - deploy-docker-release-multiarch

  deploy-github:
    executor: linux-x86_64-amazonlinux-2
    steps:
      - checkout
      - install-deps-yum:
          bazel-arch: amd64
      - run:
          name: "Publish Release on GitHub"
          command: |
            wget https://github.com/tcnksm/ghr/releases/download/v0.16.2/ghr_v0.16.2_linux_amd64.tar.gz
            tar -xf ghr_v0.16.2_linux_amd64.tar.gz
            ghr_v0.16.2_linux_amd64/ghr -t ${REPO_GITHUB_TOKEN} -u ${CIRCLE_PROJECT_USERNAME} \
              -r ${CIRCLE_PROJECT_REPONAME} -n "TypeDB $(cat VERSION)" -b "$(cat ./RELEASE_NOTES_LATEST.md)" \
              -c ${CIRCLE_SHA1} -delete $(cat VERSION)
  sync-to-typedb-benchmark:
    machine:
      image: ubuntu-2204:2024.11.1
    steps:
      - run:
          name: "Sync this commit to TypeDB Benchmark"
          command: |
            git clone https://typedb-bot:$REPO_GITHUB_TOKEN@github.com/typedb/typedb-benchmark.git
            cd typedb-benchmark
            git config user.name "TypeDB Bot"
            git config user.email "bot@typedb.com"
            ./tool/update-typedb-core-version.sh "$CIRCLE_SHA1"
            git add .
            git commit -m "Update TypeDB Core version to $CIRCLE_SHA1"
            git push origin development

  # generic
  release-cleanup:
    executor: linux-x86_64-ubuntu-2204
    steps:
      - checkout
      - run: |
          apt update -y
          apt install -y git
          git push --delete https://$REPO_GITHUB_TOKEN@github.com/typedb/typedb.git $CIRCLE_BRANCH


workflows:
  typedb-snapshot:
    jobs:
<<<<<<< HEAD
      - test-deploy-snapshot-linux-x86_64

      - test-deploy-snapshot-linux-arm64

      - test-deploy-snapshot-mac-x86_64

      - test-deploy-snapshot-mac-arm64

      - sync-to-typedb-benchmark
=======
      - test-deploy-snapshot-linux-x86_64:
          filters:
            branches:
              only: [ "3.0", "authentication-encryption" ]

      - test-deploy-snapshot-linux-arm64:
          filters:
            branches:
              only: [ "3.0", "authentication-encryption" ]

      - test-deploy-snapshot-mac-x86_64:
          filters:
            branches:
              only: [ "3.0", "authentication-encryption" ]

      - test-deploy-snapshot-mac-arm64:
          filters:
            branches:
              only: [ "3.0", "authentication-encryption" ]
>>>>>>> 4485be35

  release:
    jobs:
      - deploy-release-linux-x86_64:
          filters:
            branches:
              only: [ release ]

      - deploy-release-linux-arm64:
          filters:
            branches:
              only: [ release ]

      - deploy-release-mac-x86_64:
          filters:
            branches:
              only: [ release ]

      - deploy-release-mac-arm64:
          filters:
            branches:
              only: [ release ]

      - deploy-docker-release-x86_64:
          filters:
            branches:
              only: [ release ]

      - deploy-docker-release-arm64:
          filters:
            branches:
              only: [ release ]

      - deploy-docker-release-multiarch:
          filters:
            branches:
              only: [ release ]
          requires:
            - deploy-docker-release-x86_64
            - deploy-docker-release-arm64

      - deploy-github:
          filters:
            branches:
              only: [ release ]
          requires:
            - deploy-release-linux-x86_64
            - deploy-release-linux-arm64
            - deploy-release-mac-x86_64
            - deploy-release-mac-arm64
            - deploy-docker-release-multiarch

      - release-cleanup:
          filters:
            branches:
              only: [ release ]
          requires:
            - deploy-github<|MERGE_RESOLUTION|>--- conflicted
+++ resolved
@@ -282,37 +282,25 @@
 workflows:
   typedb-snapshot:
     jobs:
-<<<<<<< HEAD
-      - test-deploy-snapshot-linux-x86_64
-
-      - test-deploy-snapshot-linux-arm64
-
-      - test-deploy-snapshot-mac-x86_64
-
-      - test-deploy-snapshot-mac-arm64
-
-      - sync-to-typedb-benchmark
-=======
       - test-deploy-snapshot-linux-x86_64:
           filters:
             branches:
-              only: [ "3.0", "authentication-encryption" ]
+              only: [ "3.0" ]
 
       - test-deploy-snapshot-linux-arm64:
           filters:
             branches:
-              only: [ "3.0", "authentication-encryption" ]
+              only: [ "3.0" ]
 
       - test-deploy-snapshot-mac-x86_64:
           filters:
             branches:
-              only: [ "3.0", "authentication-encryption" ]
+              only: [ "3.0" ]
 
       - test-deploy-snapshot-mac-arm64:
           filters:
             branches:
-              only: [ "3.0", "authentication-encryption" ]
->>>>>>> 4485be35
+              only: [ "3.0" ]
 
   release:
     jobs:

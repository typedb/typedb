/*
 * GRAKN.AI - THE KNOWLEDGE GRAPH
 * Copyright (C) 2019 Grakn Labs Ltd
 *
 * This program is free software: you can redistribute it and/or modify
 * it under the terms of the GNU Affero General Public License as
 * published by the Free Software Foundation, either version 3 of the
 * License, or (at your option) any later version.
 *
 * This program is distributed in the hope that it will be useful,
 * but WITHOUT ANY WARRANTY; without even the implied warranty of
 * MERCHANTABILITY or FITNESS FOR A PARTICULAR PURPOSE.  See the
 * GNU Affero General Public License for more details.
 *
 * You should have received a copy of the GNU Affero General Public License
 * along with this program.  If not, see <https://www.gnu.org/licenses/>.
 *
 */

package grakn.core.concept.structure;

import grakn.core.core.JanusTraversalSourceProvider;
import grakn.core.core.Schema;
import grakn.core.graph.core.JanusGraphTransaction;
import grakn.core.kb.concept.api.ConceptId;
import grakn.core.kb.concept.api.LabelId;
import grakn.core.kb.concept.api.Role;
import grakn.core.kb.concept.api.Type;
import grakn.core.kb.concept.structure.EdgeElement;
import grakn.core.kb.concept.structure.GraknElementException;
import grakn.core.kb.concept.structure.Shard;
import grakn.core.kb.concept.structure.VertexElement;
import org.apache.tinkerpop.gremlin.process.traversal.P;
import org.apache.tinkerpop.gremlin.process.traversal.dsl.graph.GraphTraversal;
import org.apache.tinkerpop.gremlin.process.traversal.dsl.graph.__;
import org.apache.tinkerpop.gremlin.structure.Edge;
import org.apache.tinkerpop.gremlin.structure.Vertex;

import java.util.Iterator;
import java.util.Objects;
import java.util.Optional;
import java.util.Set;
import java.util.stream.Stream;


/**
 * TODO update
 * <p>
 * Constructs Concepts And Edges
 * This class turns Tinkerpop Vertex and Edge
 * into Grakn Concept and EdgeElement.
 * Construction is only successful if the vertex and edge properties contain the needed information.
 * A concept must include a label which is a Schema.BaseType.
 * An edge must include a label which is a Schema.EdgeLabel.
 */
public final class ElementFactory {
    private final JanusGraphTransaction janusTx;
    private JanusTraversalSourceProvider traversalSourceProvider;

    public ElementFactory(JanusGraphTransaction janusTransaction, JanusTraversalSourceProvider traversalSourceProvider) {
        this.janusTx = janusTransaction;
        this.traversalSourceProvider = traversalSourceProvider;
    }

    public VertexElement getVertexWithProperty(Schema.VertexProperty key, Object value) {
        Stream<VertexElement> verticesWithProperty = getVerticesWithProperty(key, value);
        Optional<VertexElement> vertexElement = verticesWithProperty.findFirst();
        return vertexElement.orElse(null);
    }

    public Stream<VertexElement> getVerticesWithProperty(Schema.VertexProperty key, Object value) {
        Stream<Vertex> vertices = traversalSourceProvider.getTinkerTraversal().V().has(key.name(), value).toStream();
        return vertices.map(vertex -> buildVertexElement(vertex));
    }

    public Vertex getVertexWithId(String id) {
        Iterator<Vertex> vertices = traversalSourceProvider.getTinkerTraversal().V(id);
        if (vertices.hasNext()) {
            return vertices.next();
        }
        return null;
    }

    public EdgeElement getEdgeElementWithId(String id) {
        GraphTraversal<Edge, Edge> traversal = traversalSourceProvider.getTinkerTraversal().E(id);
        if (traversal.hasNext()) {
            return buildEdgeElement(traversal.next());
        }
        return null;
    }


    // ---------------------------------------- Non Concept Construction -----------------------------------------------
    public EdgeElement buildEdgeElement(Edge edge) {
        return new EdgeElementImpl(this, edge);
    }


    Shard createShard(VertexElement shardOwner, VertexElement newShardVertex) {
        return new ShardImpl(shardOwner, newShardVertex);
    }

    Shard getShard(Vertex vertex) {
        return new ShardImpl(buildVertexElement(vertex));
    }

    Shard getShard(VertexElement vertexElement) {
        return new ShardImpl(vertexElement);
    }

    /**
     * Creates a new Vertex in the graph and builds a VertexElement which wraps the newly created vertex
     *
     * @param baseType baseType of newly created Vertex
     * @return VertexElement
     */
    public VertexElement addVertexElement(Schema.BaseType baseType) {
        Vertex vertex = janusTx.addVertex(baseType.name());
        return buildVertexElement(vertex);
    }


    /**
     * This is only used when reifying a Relation, creates a new Vertex in the graph representing the reified relation.
     * NB: this is only called when we reify an EdgeRelation - we want to preserve the ID property of the concept
     *
     * @param baseType  Concept BaseType which will become the VertexLabel
     * @param conceptId ConceptId to be set on the vertex
     * @return just created Vertex
     */
    VertexElement addVertexElementWithEdgeIdProperty(Schema.BaseType baseType, ConceptId conceptId, boolean isInferred) {
        Vertex vertex = janusTx.addVertex(baseType.name());
        vertex.property(Schema.VertexProperty.EDGE_RELATION_ID.name(), conceptId.getValue());
        VertexElement vertexElement = buildVertexElement(vertex);
        if (isInferred) {
            vertexElement.property(Schema.VertexProperty.IS_INFERRED, true);
        }
        return vertexElement;
    }

    /**
     * Builds a VertexElement from an already existing Vertex.
     *
     * @param vertex A vertex which can possibly be turned into a VertexElement
     * @return A VertexElement of
     * @throws GraknElementException if vertex is not valid. A vertex is not valid if it is null or has been deleted
     */
    public VertexElement buildVertexElement(Vertex vertex) {
        if (!ElementUtils.isValidElement(vertex)) {
            Objects.requireNonNull(vertex);
            throw GraknElementException.invalidElement(vertex);
        }
        return new VertexElementImpl(this, vertex);
    }


    Stream<EdgeElement> rolePlayerEdges(String vertexId, Type type, Set<Integer> roleTypesIds) {
        return traversalSourceProvider.getTinkerTraversal()
                .V(vertexId)
                .outE(Schema.EdgeLabel.ROLE_PLAYER.getLabel())
                .has(Schema.EdgeProperty.RELATION_TYPE_LABEL_ID.name(), type.labelId().getValue())
                .has(Schema.EdgeProperty.ROLE_LABEL_ID.name(), P.within(roleTypesIds))
                .toStream()
                .filter(edge -> ElementUtils.isValidElement(edge))// filter out invalid or deleted edges that are cached
                .map(edge -> buildEdgeElement(edge));
    }

    boolean rolePlayerEdgeExists(String startVertexId, Type relationType, Role role, String endVertexId) {
        //Checking if the edge exists
        GraphTraversal<Vertex, Edge> traversal = traversalSourceProvider.getTinkerTraversal().V(startVertexId)
                .outE(Schema.EdgeLabel.ROLE_PLAYER.getLabel())
                .has(Schema.EdgeProperty.RELATION_TYPE_LABEL_ID.name(), relationType.labelId().getValue())
                .has(Schema.EdgeProperty.ROLE_LABEL_ID.name(), role.labelId().getValue())
                .as("edge")
                .inV()
                .hasId(endVertexId)
                .select("edge");

        return traversal.hasNext();
    }

<<<<<<< HEAD
    Stream<VertexElement> shortcutNeighbors(String startConceptId, Set<Integer> ownerRoleIds, Set<Integer> valueRoleIds,
                                            boolean ownerToValueOrdering) {
=======
    public Stream<VertexElement> shortcutNeighbors(String startConceptId, Set<Integer> ownerRoleIds, Set<Integer> valueRoleIds,
                                                   boolean ownerToValueOrdering) {
>>>>>>> 2af1ac64
        //NB: need extra check cause it seems valid types can still produce invalid ids
        GraphTraversal<Vertex, Vertex> shortcutTraversal = !(ownerRoleIds.isEmpty() || valueRoleIds.isEmpty()) ?
                __.inE(Schema.EdgeLabel.ROLE_PLAYER.getLabel()).
                        as("edge").
                        has(Schema.EdgeProperty.ROLE_LABEL_ID.name(), P.within(ownerToValueOrdering ? ownerRoleIds : valueRoleIds)).
                        outV().
                        outE(Schema.EdgeLabel.ROLE_PLAYER.getLabel()).
                        has(Schema.EdgeProperty.ROLE_LABEL_ID.name(), P.within(ownerToValueOrdering ? valueRoleIds : ownerRoleIds)).
                        where(P.neq("edge")).
                        inV()
                :
                __.inE(Schema.EdgeLabel.ROLE_PLAYER.getLabel()).
                        as("edge").
                        outV().
                        outE(Schema.EdgeLabel.ROLE_PLAYER.getLabel()).
                        where(P.neq("edge")).
                        inV();

        GraphTraversal<Vertex, Vertex> attributeEdgeTraversal = __.outE(Schema.EdgeLabel.ATTRIBUTE.getLabel()).inV();

        //noinspection unchecked
        return traversalSourceProvider.getTinkerTraversal()
                .V(startConceptId)
                .union(shortcutTraversal, attributeEdgeTraversal)
                .toStream()
                .map(vertex -> buildVertexElement(vertex));
    }

    Stream<VertexElement> inFromSourceId(String startId, Schema.EdgeLabel edgeLabel) {
        return traversalSourceProvider.getTinkerTraversal()
                .V(startId)
                .in(edgeLabel.getLabel())
                .toStream()
                .map(vertex -> buildVertexElement(vertex));
    }

    Stream<VertexElement> inFromSourceIdWithProperty(String startId, Schema.EdgeLabel edgeLabel,
                                                     Schema.EdgeProperty edgeProperty, Set<Integer> roleTypesIds) {
        return traversalSourceProvider.getTinkerTraversal()
                .V(startId)
                .inE(edgeLabel.getLabel())
                .has(edgeProperty.name(), org.apache.tinkerpop.gremlin.process.traversal.P.within(roleTypesIds))
                .outV()
                .toStream()
                .map(vertex -> buildVertexElement(vertex));
    }

    Stream<EdgeElement> edgeRelationsConnectedToInstancesOfType(String typeVertexId, LabelId edgeInstanceLabelId) {
        return traversalSourceProvider.getTinkerTraversal()
                .V()
                .hasId(typeVertexId)
                .in(Schema.EdgeLabel.SHARD.getLabel())
                .in(Schema.EdgeLabel.ISA.getLabel())
                .outE(Schema.EdgeLabel.ATTRIBUTE.getLabel())
                .has(Schema.EdgeProperty.RELATION_TYPE_LABEL_ID.name(), edgeInstanceLabelId.getValue())
                .toStream()
                .map(edge -> buildEdgeElement(edge));
    }

    EdgeElement edgeBetweenVertices(String startVertexId, String endVertexId, Schema.EdgeLabel edgeLabel) {
        // TODO try not to access the tinker traversal directly
        GraphTraversal<Vertex, Edge> traversal = traversalSourceProvider.getTinkerTraversal()
                .V(startVertexId)
                .outE(edgeLabel.getLabel()).as("edge").otherV()
                .hasId(endVertexId)
                .select("edge");

        if (traversal.hasNext()) {
            return buildEdgeElement(traversal.next());
        } else {
            return null;
        }
    }
}<|MERGE_RESOLUTION|>--- conflicted
+++ resolved
@@ -179,13 +179,8 @@
         return traversal.hasNext();
     }
 
-<<<<<<< HEAD
     Stream<VertexElement> shortcutNeighbors(String startConceptId, Set<Integer> ownerRoleIds, Set<Integer> valueRoleIds,
                                             boolean ownerToValueOrdering) {
-=======
-    public Stream<VertexElement> shortcutNeighbors(String startConceptId, Set<Integer> ownerRoleIds, Set<Integer> valueRoleIds,
-                                                   boolean ownerToValueOrdering) {
->>>>>>> 2af1ac64
         //NB: need extra check cause it seems valid types can still produce invalid ids
         GraphTraversal<Vertex, Vertex> shortcutTraversal = !(ownerRoleIds.isEmpty() || valueRoleIds.isEmpty()) ?
                 __.inE(Schema.EdgeLabel.ROLE_PLAYER.getLabel()).

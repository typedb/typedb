/*
 * GRAKN.AI - THE KNOWLEDGE GRAPH
 * Copyright (C) 2019 Grakn Labs Ltd
 *
 * This program is free software: you can redistribute it and/or modify
 * it under the terms of the GNU Affero General Public License as
 * published by the Free Software Foundation, either version 3 of the
 * License, or (at your option) any later version.
 *
 * This program is distributed in the hope that it will be useful,
 * but WITHOUT ANY WARRANTY; without even the implied warranty of
 * MERCHANTABILITY or FITNESS FOR A PARTICULAR PURPOSE.  See the
 * GNU Affero General Public License for more details.
 *
 * You should have received a copy of the GNU Affero General Public License
 * along with this program.  If not, see <https://www.gnu.org/licenses/>.
 *
 */

package grakn.core.concept.impl;

import grakn.core.concept.cache.ConceptCache;
import grakn.core.kb.concept.api.Concept;
import grakn.core.kb.concept.api.ConceptId;
import grakn.core.kb.concept.manager.ConceptManager;
import grakn.core.kb.concept.manager.ConceptNotificationChannel;
import grakn.core.kb.concept.manager.ConceptNotificationChannel;
import grakn.core.kb.concept.structure.GraknElementException;
import grakn.core.concept.structure.ElementUtils;
import grakn.core.kb.concept.structure.Shard;
import grakn.core.kb.concept.structure.EdgeElement;
import grakn.core.core.Schema;
import grakn.core.kb.concept.structure.VertexElement;
import org.apache.tinkerpop.gremlin.structure.Direction;

import java.util.stream.Stream;

/**
 * The base concept implementation.
 * A concept which can represent anything in the graph which wraps a TinkerPop vertex.
 * This class forms the basis of assuring the graph follows the Grakn object model.
 */
public abstract class ConceptImpl implements Concept, ConceptVertex {
    private final VertexElement vertexElement;
    final ConceptManager conceptManager;
    final ConceptNotificationChannel conceptNotificationChannel;

    //WARNING: DO not flush the current shard into the central cache. It is not safe to do so in a concurrent environment
    private final ConceptCache<Shard> currentShard;
    private final ConceptCache<Long> shardCount;
    private final ConceptCache<ConceptId> conceptId;

    ConceptImpl(VertexElement vertexElement, ConceptManager conceptManager, ConceptNotificationChannel conceptNotificationChannel) {
        this.vertexElement = vertexElement;
        this.conceptManager = conceptManager;
<<<<<<< HEAD
        this.conceptNotificationChannel = conceptNotificationChannel;
=======
        this.conceptObserver = conceptObserver;
        this.currentShard = new ConceptCache<>(() -> conceptManager.getShardWithLock(vertex().element().id().toString()));
        this.shardCount = new ConceptCache<>(() -> shards().count());
        this.conceptId = new ConceptCache<>(() -> Schema.conceptId(vertex().element()));
>>>>>>> 53167c5e
    }

    @Override
    public VertexElement vertex() {
        return vertexElement;
    }

    @SuppressWarnings("unchecked")
    <X extends Concept> X getThis() {
        return (X) this;
    }

    /**
     * Deletes the concept.
     *
     */
    @Override
    public void delete() {
        deleteNode();
    }

    @Override
    public boolean isDeleted() {
        return vertex().isDeleted();
    }

    /**
     * Deletes the node and adds it neighbours for validation
     */
    public void deleteNode() {
        // TODO write cache tests to ensure that this is safe to remove
//        conceptNotificationChannel.transactionCache().remove(this);
        vertex().delete();
    }

    /**
     * @param direction the direction of the neighbouring concept to get
     * @param label     The edge label to traverse
     * @return The neighbouring concepts found by traversing edges of a specific type
     */
    public <X extends Concept> Stream<X> neighbours(Direction direction, Schema.EdgeLabel label) {
        switch (direction) {
            case BOTH:
                return vertex().getEdgesOfType(direction, label).
                        flatMap(edge -> Stream.of(
                                conceptManager.buildConcept(edge.source()),
                                conceptManager.buildConcept(edge.target()))
                        );
            case IN:
                return vertex().getEdgesOfType(direction, label).map(edge -> conceptManager.buildConcept(edge.source()));
            case OUT:
                return vertex().getEdgesOfType(direction, label).map(edge -> conceptManager.buildConcept(edge.target()));
            default:
                throw GraknElementException.invalidDirection(direction);
        }
    }

    EdgeElement putEdge(ConceptVertex to, Schema.EdgeLabel label) {
        return vertex().putEdge(to.vertex(), label);
    }

    EdgeElement addEdge(ConceptVertex to, Schema.EdgeLabel label) {
        return vertex().addEdge(to.vertex(), label);
    }

    void deleteEdge(Direction direction, Schema.EdgeLabel label, Concept... to) {
        if (to.length == 0) {
            vertex().deleteEdge(direction, label);
        } else {
            VertexElement[] targets = new VertexElement[to.length];
            for (int i = 0; i < to.length; i++) {
                targets[i] = ((ConceptImpl) to[i]).vertex();
            }
            vertex().deleteEdge(direction, label, targets);
        }
    }

    /**
     * @return The base type of this concept which helps us identify the concept
     */
    public Schema.BaseType baseType() {
        return Schema.BaseType.valueOf(vertex().label());
    }

    /**
     * @return A string representing the concept's unique id.
     */
    @Override
    public ConceptId id() {
        return conceptId.get();
    }

    @Override
    public int hashCode() {
        return id().hashCode(); //Note: This means that concepts across different transactions will be equivalent.
    }

    @Override
    public boolean equals(Object object) {
        if (this == object) return true;
        if (object == null || getClass() != object.getClass()) return false;

        ConceptImpl concept = (ConceptImpl) object;

        //based on id because vertex comparisons are equivalent
        return id().equals(concept.id());
    }

    @Override
    public final String toString() {
        if (ElementUtils.isValidElement(vertex().element())) {
            return innerToString();
        } else {
            // Vertex has been deleted so all we can do is print the id
            return "Id [" + vertex().id() + "]";
        }
    }

    String innerToString() {
        String message = "Base Type [" + baseType() + "] ";
        if (id() != null) {
            message = message + "- Id [" + id() + "] ";
        }

        return message;
    }

    //----------------------------------- Sharding Functionality
    public void createShard() {
        Shard shard = vertex().shard();

        //store current shard id as a property of the type
        vertex().property(Schema.VertexProperty.CURRENT_SHARD, shard.id());
        currentShard.set(shard);

        //Updated the cached shard count if needed
        if (shardCount.isCached()) {
            shardCount.set(shardCount() + 1);
        }
    }

    public Stream<Shard> shards() {
        return vertex().shards();
    }

    public Long shardCount() {
        return shardCount.get();
    }

    public Shard currentShard() {
        return currentShard.get();
    }

}<|MERGE_RESOLUTION|>--- conflicted
+++ resolved
@@ -23,7 +23,6 @@
 import grakn.core.kb.concept.api.Concept;
 import grakn.core.kb.concept.api.ConceptId;
 import grakn.core.kb.concept.manager.ConceptManager;
-import grakn.core.kb.concept.manager.ConceptNotificationChannel;
 import grakn.core.kb.concept.manager.ConceptNotificationChannel;
 import grakn.core.kb.concept.structure.GraknElementException;
 import grakn.core.concept.structure.ElementUtils;
@@ -53,14 +52,10 @@
     ConceptImpl(VertexElement vertexElement, ConceptManager conceptManager, ConceptNotificationChannel conceptNotificationChannel) {
         this.vertexElement = vertexElement;
         this.conceptManager = conceptManager;
-<<<<<<< HEAD
-        this.conceptNotificationChannel = conceptNotificationChannel;
-=======
-        this.conceptObserver = conceptObserver;
         this.currentShard = new ConceptCache<>(() -> conceptManager.getShardWithLock(vertex().element().id().toString()));
         this.shardCount = new ConceptCache<>(() -> shards().count());
         this.conceptId = new ConceptCache<>(() -> Schema.conceptId(vertex().element()));
->>>>>>> 53167c5e
+        this.conceptNotificationChannel = conceptNotificationChannel;
     }
 
     @Override

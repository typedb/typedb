/*
 * GRAKN.AI - THE KNOWLEDGE GRAPH
 * Copyright (C) 2019 Grakn Labs Ltd
 *
 * This program is free software: you can redistribute it and/or modify
 * it under the terms of the GNU Affero General Public License as
 * published by the Free Software Foundation, either version 3 of the
 * License, or (at your option) any later version.
 *
 * This program is distributed in the hope that it will be useful,
 * but WITHOUT ANY WARRANTY; without even the implied warranty of
 * MERCHANTABILITY or FITNESS FOR A PARTICULAR PURPOSE.  See the
 * GNU Affero General Public License for more details.
 *
 * You should have received a copy of the GNU Affero General Public License
 * along with this program.  If not, see <https://www.gnu.org/licenses/>.
 *
 */

package grakn.core.kb.concept.manager;

import grakn.core.core.Schema;
import grakn.core.kb.concept.api.Attribute;
import grakn.core.kb.concept.api.AttributeType;
import grakn.core.kb.concept.api.Concept;
import grakn.core.kb.concept.api.ConceptId;
import grakn.core.kb.concept.api.Entity;
import grakn.core.kb.concept.api.EntityType;
import grakn.core.kb.concept.api.Label;
import grakn.core.kb.concept.api.LabelId;
import grakn.core.kb.concept.api.Relation;
import grakn.core.kb.concept.api.RelationStructure;
import grakn.core.kb.concept.api.RelationType;
import grakn.core.kb.concept.api.Role;
import grakn.core.kb.concept.api.Rule;
import grakn.core.kb.concept.api.SchemaConcept;
<<<<<<< HEAD
import grakn.core.kb.concept.api.Type;
import grakn.core.kb.concept.structure.EdgeElement;
=======
import grakn.core.kb.concept.structure.Shard;
>>>>>>> 53167c5e
import grakn.core.kb.concept.structure.VertexElement;
import graql.lang.pattern.Pattern;
import org.apache.tinkerpop.gremlin.structure.Edge;
import org.apache.tinkerpop.gremlin.structure.Vertex;

import java.util.Set;

public interface ConceptManager {

    <T extends Concept> T buildConcept(Vertex vertex);
    <T extends Concept> T buildConcept(Edge edge);
    <T extends Concept> T buildConcept(VertexElement vertex);
    Relation buildRelation(EdgeElement edge);


    <T extends Type> T getType(Label label);
    <T extends SchemaConcept> T getSchemaConcept(Label label);
    <T extends SchemaConcept> T getSchemaConcept(LabelId labelId);
    EntityType getEntityType(String label);
    RelationType getRelationType(String label);
    <V> AttributeType<V> getAttributeType(String attributeTypeLabel);
    Role getRole(String label);
    Rule getRule(String label);
    <D> Attribute<D> getCachedAttribute(String index);
    <D> Attribute<D> getAttributeWithLock(String index);

    <T extends Concept> T getConcept(Schema.VertexProperty vertexProperty, Object propertyValue);
    <T extends Concept> T getConcept(ConceptId conceptId);

    Type getMetaConcept();
    EntityType getMetaEntityType();
    RelationType getMetaRelationType();
    AttributeType getMetaAttributeType();
    Role getMetaRole();
    Rule getMetaRule();


    Relation createRelation(RelationType relationType, boolean isInferred);
    Entity createEntity(EntityType entityType, boolean isInferred);
    <D> Attribute<D> createAttribute(AttributeType<D> dAttributeType, D value, boolean isInferred);
    RelationType createImplicitRelationType(Label label);
    Role createImplicitRole(Label label);
    Relation createHasAttributeRelation(EdgeElement attributeEdge, RelationType hasAttribute, Role hasAttributeOwner,
                                        Role hasAttributeValue, boolean isInferred);

    // TODO this wants to return implementation RelationReified, not interface RelationStructure, using downcasts for now
    RelationStructure createRelationReified(VertexElement relationVertex, RelationType type);

    EntityType createEntityType(Label label, EntityType superType);
    RelationType createRelationType(Label label, RelationType superType);
    <V> AttributeType<V> createAttributeType(Label label, AttributeType<V> superType, AttributeType.DataType<V> dataType);
    Rule createRule(Label label, Pattern when, Pattern then, Rule superType);
    Role createRole(Label label, Role superType);

<<<<<<< HEAD
    Set<Concept> getConcepts(Schema.VertexProperty key, Object value);

    // TODO these should not be here, overexposed interface or incorrect location
    LabelId convertToId(Label label);
    VertexElement addTypeVertex(LabelId id, Label label, Schema.BaseType baseType);
=======
    Role getRole(String label);

    RelationType getRelationType(String label);
>>>>>>> 53167c5e
}<|MERGE_RESOLUTION|>--- conflicted
+++ resolved
@@ -34,12 +34,9 @@
 import grakn.core.kb.concept.api.Role;
 import grakn.core.kb.concept.api.Rule;
 import grakn.core.kb.concept.api.SchemaConcept;
-<<<<<<< HEAD
 import grakn.core.kb.concept.api.Type;
 import grakn.core.kb.concept.structure.EdgeElement;
-=======
 import grakn.core.kb.concept.structure.Shard;
->>>>>>> 53167c5e
 import grakn.core.kb.concept.structure.VertexElement;
 import graql.lang.pattern.Pattern;
 import org.apache.tinkerpop.gremlin.structure.Edge;
@@ -94,15 +91,11 @@
     Rule createRule(Label label, Pattern when, Pattern then, Rule superType);
     Role createRole(Label label, Role superType);
 
-<<<<<<< HEAD
     Set<Concept> getConcepts(Schema.VertexProperty key, Object value);
 
     // TODO these should not be here, overexposed interface or incorrect location
     LabelId convertToId(Label label);
     VertexElement addTypeVertex(LabelId id, Label label, Schema.BaseType baseType);
-=======
-    Role getRole(String label);
 
-    RelationType getRelationType(String label);
->>>>>>> 53167c5e
+    Shard getShardWithLock(String toString);
 }
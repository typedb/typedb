/*
 * Grakn - A Distributed Semantic Database
 * Copyright (C) 2016-2018 Grakn Labs Limited
 *
 * Grakn is free software: you can redistribute it and/or modify
 * it under the terms of the GNU Affero General Public License as published by
 * the Free Software Foundation, either version 3 of the License, or
 * (at your option) any later version.
 *
 * Grakn is distributed in the hope that it will be useful,
 * but WITHOUT ANY WARRANTY; without even the implied warranty of
 * MERCHANTABILITY or FITNESS FOR A PARTICULAR PURPOSE.  See the
 * GNU General Public License for more details.
 *
 * You should have received a copy of the GNU General Public License
 * along with Grakn. If not, see <http://www.gnu.org/licenses/gpl.txt>.
 */

package ai.grakn.remote;

import ai.grakn.GraknTx;
import ai.grakn.GraknTxType;
import ai.grakn.Keyspace;
import ai.grakn.concept.AttributeType;
import ai.grakn.concept.ConceptId;
import ai.grakn.concept.Label;
import ai.grakn.exception.GraknBackendException;
import ai.grakn.exception.GraknTxOperationException;
import ai.grakn.exception.GraqlQueryException;
import ai.grakn.exception.InvalidKBException;
import ai.grakn.graql.DefineQuery;
import ai.grakn.graql.GetQuery;
import ai.grakn.graql.Graql;
import ai.grakn.graql.Pattern;
import ai.grakn.graql.Query;
import ai.grakn.graql.QueryBuilder;
import ai.grakn.graql.Var;
import ai.grakn.graql.VarPattern;
import ai.grakn.graql.admin.Answer;
import ai.grakn.grpc.GrpcUtil;
import ai.grakn.grpc.GrpcUtil.ErrorType;
import ai.grakn.rpc.generated.GraknGrpc;
import ai.grakn.rpc.generated.GrpcConcept;
import ai.grakn.rpc.generated.GrpcGrakn;
import ai.grakn.rpc.generated.GrpcGrakn.DeleteRequest;
import ai.grakn.rpc.generated.GrpcGrakn.IteratorId;
import ai.grakn.rpc.generated.GrpcGrakn.QueryResult;
import ai.grakn.rpc.generated.GrpcGrakn.TxRequest;
import ai.grakn.rpc.generated.GrpcGrakn.TxResponse;
import ai.grakn.util.Schema;
import com.google.common.collect.ImmutableSet;
import com.google.common.collect.Iterables;
import io.grpc.Metadata;
import io.grpc.Status;
import io.grpc.StatusRuntimeException;
import org.junit.Before;
import org.junit.Rule;
import org.junit.Test;
import org.junit.rules.ExpectedException;

import javax.annotation.Nullable;
import java.util.List;
import java.util.function.BiConsumer;
import java.util.function.Consumer;
import java.util.function.Function;

import static ai.grakn.graql.Graql.ask;
import static ai.grakn.graql.Graql.define;
import static ai.grakn.graql.Graql.label;
import static ai.grakn.graql.Graql.match;
import static ai.grakn.graql.Graql.var;
import static java.util.stream.Collectors.toList;
import static org.hamcrest.Matchers.not;
import static org.hamcrest.collection.IsEmptyCollection.empty;
import static org.junit.Assert.assertEquals;
import static org.junit.Assert.assertFalse;
import static org.junit.Assert.assertNotNull;
import static org.junit.Assert.assertNull;
import static org.junit.Assert.assertThat;
import static org.junit.Assert.assertTrue;
import static org.mockito.ArgumentMatchers.any;
import static org.mockito.ArgumentMatchers.eq;
import static org.mockito.Mockito.mock;
import static org.mockito.Mockito.never;
import static org.mockito.Mockito.verify;
import static org.mockito.Mockito.when;

/**
 * @author Felix Chapman
 */
public class RemoteGraknTxTest {

    @Rule
    public final ExpectedException exception = ExpectedException.none();

    @Rule
    public final GrpcServerMock server = GrpcServerMock.create();

    private final RemoteGraknSession session = mock(RemoteGraknSession.class);

    private static final Keyspace KEYSPACE = Keyspace.of("blahblah");
    private static final GrpcConcept.ConceptId V123 =
            GrpcConcept.ConceptId.newBuilder().setValue("V123").build();
    private static final IteratorId ITERATOR = IteratorId.newBuilder().setId(100).build();

    @Before
    public void setUp() {
        when(session.stub()).thenReturn(GraknGrpc.newStub(server.channel()));
        when(session.blockingStub()).thenReturn(GraknGrpc.newBlockingStub(server.channel()));
        when(session.keyspace()).thenReturn(KEYSPACE);
    }

    @Test
    public void whenCreatingAGraknRemoteTx_MakeATxCallToGrpc() {
        try (GraknTx ignored = RemoteGraknTx.create(session, GraknTxType.WRITE)) {
            verify(server.service()).tx(any());
        }
    }

    @Test
    public void whenCreatingAGraknRemoteTx_SendAnOpenMessageToGrpc() {
        try (GraknTx ignored = RemoteGraknTx.create(session, GraknTxType.WRITE)) {
            verify(server.requests()).onNext(GrpcUtil.openRequest(Keyspace.of(KEYSPACE.getValue()), GraknTxType.WRITE));
        }
    }

    @Test
    public void whenCreatingABatchGraknRemoteTx_SendAnOpenMessageWithBatchSpecifiedToGrpc() {
        try (GraknTx ignored = RemoteGraknTx.create(session, GraknTxType.BATCH)) {
            verify(server.requests()).onNext(GrpcUtil.openRequest(Keyspace.of(KEYSPACE.getValue()), GraknTxType.BATCH));
        }
    }

    @Test
    public void whenClosingAGraknRemoteTx_SendCompletedMessageToGrpc() {
        try (GraknTx ignored = RemoteGraknTx.create(session, GraknTxType.WRITE)) {
            verify(server.requests(), never()).onCompleted(); // Make sure transaction is still open here
        }

        verify(server.requests()).onCompleted();
    }

    @Test
    public void whenCreatingAGraknRemoteTxWithSession_SetKeyspaceOnTx() {
        try (GraknTx tx = RemoteGraknTx.create(session, GraknTxType.WRITE)) {
            assertEquals(session, tx.session());
        }
    }

    @Test
    public void whenCreatingAGraknRemoteTxWithSession_SetTxTypeOnTx() {
        try (GraknTx tx = RemoteGraknTx.create(session, GraknTxType.BATCH)) {
            assertEquals(GraknTxType.BATCH, tx.txType());
        }
    }

    @Test
    public void whenExecutingAQuery_SendAnExecQueryMessageToGrpc() {
        Query<?> query = match(var("x").isa("person")).get();
        String queryString = query.toString();

        try (GraknTx tx = RemoteGraknTx.create(session, GraknTxType.WRITE)) {
            verify(server.requests()).onNext(any()); // The open request

            tx.graql().parse(queryString).execute();
        }

        verify(server.requests()).onNext(GrpcUtil.execQueryRequest(query));
    }

    @Test
    public void whenExecutingAQuery_GetAResultBack() {
        Query<?> query = match(var("x").isa("person")).get();
        String queryString = query.toString();

        GrpcConcept.Concept v123 = GrpcConcept.Concept.newBuilder().setId(V123).build();
        GrpcGrakn.Answer grpcAnswer = GrpcGrakn.Answer.newBuilder().putAnswer("x", v123).build();
        QueryResult queryResult = QueryResult.newBuilder().setAnswer(grpcAnswer).build();
        TxResponse response = TxResponse.newBuilder().setQueryResult(queryResult).build();

        server.setResponseSequence(GrpcUtil.execQueryRequest(query), response);

        List<Answer> results;

        try (GraknTx tx = RemoteGraknTx.create(session, GraknTxType.WRITE)) {
            verify(server.requests()).onNext(any()); // The open request
            results = tx.graql().<GetQuery>parse(queryString).execute();
        }

        Answer answer = Iterables.getOnlyElement(results);
        assertEquals(answer.vars(), ImmutableSet.of(var("x")));
        assertEquals(ConceptId.of("V123"), answer.get(var("x")).getId());
    }

    @Test
    public void whenExecutingAQueryWithAVoidResult_GetANullBack() {
        Query<?> query = match(var("x").isa("person")).delete("x");
        String queryString = query.toString();

        server.setResponse(GrpcUtil.execQueryRequest(query), GrpcUtil.doneResponse());

        try (GraknTx tx = RemoteGraknTx.create(session, GraknTxType.WRITE)) {
            verify(server.requests()).onNext(any()); // The open request
            assertNull(tx.graql().parse(queryString).execute());
        }
    }

    @Test
    public void whenExecutingAQueryWithABooleanResult_GetABoolBack() {
        Query<?> query = match(var("x").isa("person")).aggregate(ask());
        String queryString = query.toString();

        TxResponse response =
                TxResponse.newBuilder().setQueryResult(QueryResult.newBuilder().setOtherResult("true")).build();

        server.setResponseSequence(GrpcUtil.execQueryRequest(query), response);

        try (GraknTx tx = RemoteGraknTx.create(session, GraknTxType.WRITE)) {
            verify(server.requests()).onNext(any()); // The open request
            assertTrue(tx.graql().<Query<Boolean>>parse(queryString).execute());
        }
    }

    @Test
    public void whenExecutingAQueryWithASingleAnswer_GetAnAnswerBack() {
        Query<?> query = define(label("person").sub("entity"));
        String queryString = query.toString();

        GrpcConcept.Concept v123 = GrpcConcept.Concept.newBuilder().setId(V123).build();
        GrpcGrakn.Answer grpcAnswer = GrpcGrakn.Answer.newBuilder().putAnswer("x", v123).build();
        QueryResult queryResult = QueryResult.newBuilder().setAnswer(grpcAnswer).build();
        TxResponse response = TxResponse.newBuilder().setQueryResult(queryResult).build();

        server.setResponseSequence(GrpcUtil.execQueryRequest(query), response);

        Answer answer;

        try (GraknTx tx = RemoteGraknTx.create(session, GraknTxType.WRITE)) {
            verify(server.requests()).onNext(any()); // The open request
            answer = tx.graql().<DefineQuery>parse(queryString).execute();
        }

        assertEquals(answer.vars(), ImmutableSet.of(var("x")));
        assertEquals(ConceptId.of("V123"), answer.get(var("x")).getId());
    }

    @Test(timeout = 5_000)
    public void whenStreamingAQueryWithInfiniteAnswers_Terminate() {
        Query<?> query = match(var("x").sub("thing")).get();
        String queryString = query.toString();

        GrpcConcept.Concept v123 = GrpcConcept.Concept.newBuilder().setId(V123).build();
        GrpcGrakn.Answer grpcAnswer = GrpcGrakn.Answer.newBuilder().putAnswer("x", v123).build();
        QueryResult queryResult = QueryResult.newBuilder().setAnswer(grpcAnswer).build();
        TxResponse response = TxResponse.newBuilder().setQueryResult(queryResult).build();

        server.setResponse(GrpcUtil.execQueryRequest(query), GrpcUtil.iteratorResponse(ITERATOR));
        server.setResponse(GrpcUtil.nextRequest(ITERATOR), response);

        List<Answer> answers;
        int numAnswers = 10;

        try (GraknTx tx = RemoteGraknTx.create(session, GraknTxType.WRITE)) {
            verify(server.requests()).onNext(any()); // The open request
            answers = tx.graql().<GetQuery>parse(queryString).stream().limit(numAnswers).collect(toList());
        }

        assertEquals(10, answers.size());

        for (Answer answer : answers) {
            assertEquals(answer.vars(), ImmutableSet.of(var("x")));
            assertEquals(ConceptId.of("V123"), answer.get(var("x")).getId());
        }
    }

    @Test
    public void whenExecutingAQueryWithInferenceSet_SendAnExecQueryWithInferenceSetMessageToGrpc() {
        String queryString = "match $x isa person; get $x;";

        try (GraknTx tx = RemoteGraknTx.create(session, GraknTxType.WRITE)) {
            verify(server.requests()).onNext(any()); // The open request

            QueryBuilder graql = tx.graql();

            graql.infer(true).parse(queryString).execute();
            verify(server.requests()).onNext(GrpcUtil.execQueryRequest(queryString, true));

            graql.infer(false).parse(queryString).execute();
            verify(server.requests()).onNext(GrpcUtil.execQueryRequest(queryString, false));
        }
    }

    @Test
    public void whenCommitting_SendACommitMessageToGrpc() {
        try (GraknTx tx = RemoteGraknTx.create(session, GraknTxType.WRITE)) {
            verify(server.requests()).onNext(any()); // The open request

            tx.commit();
        }

        verify(server.requests()).onNext(GrpcUtil.commitRequest());
    }

    @Test
    public void whenCreatingAGraknRemoteTxWithKeyspace_SetsKeyspaceOnTx() {
        try (GraknTx tx = RemoteGraknTx.create(session, GraknTxType.WRITE)) {
            assertEquals(KEYSPACE, tx.keyspace());
        }
    }

    @Test
    public void whenOpeningATxFails_Throw() {
        TxRequest openRequest = GrpcUtil.openRequest(Keyspace.of(KEYSPACE.getValue()), GraknTxType.WRITE);
        throwOn(openRequest, ErrorType.GRAKN_BACKEND_EXCEPTION, "well something went wrong");

        exception.expect(GraknBackendException.class);
        exception.expectMessage("well something went wrong");

        GraknTx tx = RemoteGraknTx.create(session, GraknTxType.WRITE);
        tx.close();
    }

    @Test
    public void whenCommittingATxFails_Throw() {
        throwOn(GrpcUtil.commitRequest(), ErrorType.INVALID_KB_EXCEPTION, "do it better next time");

        try (GraknTx tx = RemoteGraknTx.create(session, GraknTxType.WRITE)) {

            exception.expect(InvalidKBException.class);
            exception.expectMessage("do it better next time");

            tx.commit();
        }
    }

    @Test
    public void whenAnErrorOccurs_TheTxCloses() {
        Query<?> query = match(var("x")).get();

        TxRequest execQueryRequest = GrpcUtil.execQueryRequest(query);
        throwOn(execQueryRequest, ErrorType.GRAQL_QUERY_EXCEPTION, "well something went wrong");

        try (GraknTx tx = RemoteGraknTx.create(session, GraknTxType.WRITE)) {
            try {
                tx.graql().match(var("x")).get().execute();
            } catch (GraqlQueryException e) {
                // Ignore
            }

            assertTrue(tx.isClosed());
        }
    }

    @Test
    public void whenAnErrorOccurs_AllFutureActionsThrow() {
        Query<?> query = match(var("x")).get();

        TxRequest execQueryRequest = GrpcUtil.execQueryRequest(query);
        throwOn(execQueryRequest, ErrorType.GRAQL_QUERY_EXCEPTION, "well something went wrong");

        try (GraknTx tx = RemoteGraknTx.create(session, GraknTxType.WRITE)) {
            try {
                tx.graql().match(var("x")).get().execute();
            } catch (GraqlQueryException e) {
                // Ignore
            }

            exception.expect(GraknTxOperationException.class);
            exception.expectMessage(
                    GraknTxOperationException.transactionClosed(null, "The gRPC connection closed").getMessage()
            );

            tx.admin().getMetaConcept();
        }
    }

    @Test
    public void whenPuttingEntityType_EnsureCorrectQueryIsSent(){
        assertConceptLabelInsertion("oliver", Schema.MetaSchema.ENTITY, GrpcConcept.BaseType.EntityType, GraknTx::putEntityType, null);
    }

    @Test
    public void whenPuttingRelationType_EnsureCorrectQueryIsSent(){
        assertConceptLabelInsertion("oliver", Schema.MetaSchema.RELATIONSHIP, GrpcConcept.BaseType.RelationshipType, GraknTx::putRelationshipType, null);
    }

    @Test
    public void whenPuttingAttributeType_EnsureCorrectQueryIsSent(){
        AttributeType.DataType<String> string = AttributeType.DataType.STRING;
        assertConceptLabelInsertion("oliver", Schema.MetaSchema.ATTRIBUTE, GrpcConcept.BaseType.AttributeType,
                (tx, label) -> tx.putAttributeType(label, string),
                var -> var.datatype(string));
    }

    @Test
    public void whenPuttingRule_EnsureCorrectQueryIsSent(){
        Pattern when = Graql.parser().parsePattern("$x isa Your-Type");
        Pattern then = Graql.parser().parsePattern("$x isa Your-Other-Type");
        assertConceptLabelInsertion("oliver", Schema.MetaSchema.RULE, GrpcConcept.BaseType.Rule, (tx, label) -> tx.putRule(label, when, then), var -> var.when(when).then(then));
    }

    @Test
    public void whenPuttingRole_EnsureCorrectQueryIsSent(){
        assertConceptLabelInsertion("oliver", Schema.MetaSchema.ROLE, GrpcConcept.BaseType.Role, GraknTx::putRole, null);
    }

    private void assertConceptLabelInsertion(String label, Schema.MetaSchema metaSchema, GrpcConcept.BaseType baseType, BiConsumer<GraknTx, Label> adder, @Nullable Function<VarPattern, VarPattern> extender){
        VarPattern var = var("x").label(label).sub(metaSchema.getLabel().getValue());
        if(extender != null) var = extender.apply(var);
        verifyCorrectQuerySent(define(var), baseType, tx -> adder.accept(tx, Label.of(label)));
    }

    @Test
    public void whenGettingConceptViaID_EnsureCorrectQueryIsSent(){
        Var var = var("x");
        ConceptId id = ConceptId.of(V123.getValue());
        GetQuery getQuery = match(var.id(id)).get(ImmutableSet.of(var));
        verifyCorrectQuerySent(getQuery, GrpcConcept.BaseType.Entity, tx -> assertNotNull(tx.getConcept(id)));
    }

    @Test
    public void whenGettingAttributesViaID_EnsureCorrectQueryIsSent(){
        Var var = var("x");
        String value = "Hello Oli";
        GetQuery getQuery = match(var.val(value)).get(ImmutableSet.of(var));
        verifyCorrectQuerySent(getQuery, GrpcConcept.BaseType.Attribute, tx -> assertThat(tx.getAttributesByValue(value), not(empty())));
    }

<<<<<<< HEAD
    private void verifyCorrectQuerySent(Query query, GrpcConcept.BaseType baseType, Consumer<GraknTx> txConsumer){
        String expectedQuery = query.toString();

        GrpcConcept.Concept v123 = GrpcConcept.Concept.newBuilder().setBaseType(baseType).setId(V123).build();
        GrpcGrakn.Answer grpcAnswer = GrpcGrakn.Answer.newBuilder().putAnswer("x", v123).build();
=======
    private void verifyCorrectQuerySent(Query query, GraknOuterClass.BaseType baseType, Consumer<GraknTx> txConsumer){
        GraknOuterClass.Concept v123 = GraknOuterClass.Concept.newBuilder().setBaseType(baseType).setId(V123).build();
        GraknOuterClass.Answer grpcAnswer = GraknOuterClass.Answer.newBuilder().putAnswer("x", v123).build();
>>>>>>> a0d2ff5e
        QueryResult queryResult = QueryResult.newBuilder().setAnswer(grpcAnswer).build();
        TxResponse response = TxResponse.newBuilder().setQueryResult(queryResult).build();

        server.setResponseSequence(GrpcUtil.execQueryRequest(query), response);

        try (GraknTx tx = RemoteGraknTx.create(session, GraknTxType.WRITE)) {
            verify(server.requests()).onNext(any()); // The open request
            txConsumer.accept(tx);
        }

        verify(server.requests()).onNext(GrpcUtil.execQueryRequest(query));
    }

    @Test
    public void whenClosingTheTransaction_EnsureItIsFlaggedAsClosed(){
        assertTransactionClosedAfterAction(GraknTx::close);
    }

    @Test
    public void whenCommittingTheTransaction_EnsureItIsFlaggedAsClosed(){
        assertTransactionClosedAfterAction(GraknTx::commit);
    }

    @Test
    public void whenAbortingTheTransaction_EnsureItIsFlaggedAsClosed(){
        assertTransactionClosedAfterAction(GraknTx::abort);
    }

    @Test
    public void whenDeletingTheTransaction_CallDeleteOverGrpc(){
        DeleteRequest request = GrpcUtil.deleteRequest(GrpcUtil.openRequest(KEYSPACE, GraknTxType.WRITE).getOpen());

        try (GraknTx tx = RemoteGraknTx.create(session, GraknTxType.WRITE)) {
            tx.admin().delete();
        }

        verify(server.service()).delete(eq(request), any());
    }

    private void assertTransactionClosedAfterAction(Consumer<GraknTx> action){
        GraknTx tx = RemoteGraknTx.create(session, GraknTxType.WRITE);
        assertFalse(tx.isClosed());
        action.accept(tx);
        assertTrue(tx.isClosed());
    }

    private void throwOn(TxRequest request, ErrorType errorType, String message) {
        Metadata trailers = new Metadata();
        trailers.put(ErrorType.KEY, errorType);
        StatusRuntimeException exception = Status.UNKNOWN.withDescription(message).asRuntimeException(trailers);

        server.setResponse(request, exception);
    }
}<|MERGE_RESOLUTION|>--- conflicted
+++ resolved
@@ -426,17 +426,9 @@
         verifyCorrectQuerySent(getQuery, GrpcConcept.BaseType.Attribute, tx -> assertThat(tx.getAttributesByValue(value), not(empty())));
     }
 
-<<<<<<< HEAD
     private void verifyCorrectQuerySent(Query query, GrpcConcept.BaseType baseType, Consumer<GraknTx> txConsumer){
-        String expectedQuery = query.toString();
-
         GrpcConcept.Concept v123 = GrpcConcept.Concept.newBuilder().setBaseType(baseType).setId(V123).build();
         GrpcGrakn.Answer grpcAnswer = GrpcGrakn.Answer.newBuilder().putAnswer("x", v123).build();
-=======
-    private void verifyCorrectQuerySent(Query query, GraknOuterClass.BaseType baseType, Consumer<GraknTx> txConsumer){
-        GraknOuterClass.Concept v123 = GraknOuterClass.Concept.newBuilder().setBaseType(baseType).setId(V123).build();
-        GraknOuterClass.Answer grpcAnswer = GraknOuterClass.Answer.newBuilder().putAnswer("x", v123).build();
->>>>>>> a0d2ff5e
         QueryResult queryResult = QueryResult.newBuilder().setAnswer(grpcAnswer).build();
         TxResponse response = TxResponse.newBuilder().setQueryResult(queryResult).build();
 

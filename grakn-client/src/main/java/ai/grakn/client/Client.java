/*
 * Grakn - A Distributed Semantic Database
 * Copyright (C) 2016  Grakn Labs Limited
 *
 * Grakn is free software: you can redistribute it and/or modify
 * it under the terms of the GNU General Public License as published by
 * the Free Software Foundation, either version 3 of the License, or
 * (at your option) any later version.
 *
 * Grakn is distributed in the hope that it will be useful,
 * but WITHOUT ANY WARRANTY; without even the implied warranty of
 * MERCHANTABILITY or FITNESS FOR A PARTICULAR PURPOSE.  See the
 * GNU General Public License for more details.
 *
 * You should have received a copy of the GNU General Public License
 * along with Grakn. If not, see <http://www.gnu.org/licenses/gpl.txt>.
 */

package ai.grakn.client;

import ai.grakn.GraknConfigKey;
import ai.grakn.GraknSystemProperty;
import ai.grakn.engine.TaskId;
import ai.grakn.util.REST;
import ai.grakn.util.SimpleURI;
import mjson.Json;
import org.apache.http.HttpResponse;
import org.apache.http.client.ResponseHandler;
import org.slf4j.Logger;
import org.slf4j.LoggerFactory;

import javax.ws.rs.core.UriBuilder;
import java.io.BufferedReader;
import java.io.FileInputStream;
import java.io.IOException;
import java.io.InputStream;
import java.io.InputStreamReader;
import java.net.HttpURLConnection;
import java.net.MalformedURLException;
import java.net.URL;
import java.nio.charset.StandardCharsets;
import java.util.Properties;

import static ai.grakn.util.REST.Request.ID_PARAMETER;
import static java.util.stream.Collectors.joining;

/**
 * Providing useful methods for the user of the GraknEngine client
 *
 * @author alexandraorth
 */
public class Client {

    private static final Logger LOG = LoggerFactory.getLogger(Client.class);

    private enum EngineStatus {
        Running(0),
        NotRunning(1),
        Error(2);

        private final int exitCode;

        EngineStatus(int exitCode) {
            this.exitCode = exitCode;
        }
    }

    final ResponseHandler<Json> asJsonHandler = response -> {
        try(BufferedReader reader = new BufferedReader(
                new InputStreamReader(response.getEntity().getContent(), StandardCharsets.UTF_8))){
            return Json.read(reader.lines().collect(joining("\n")));
        }
    };

    final ResponseHandler<String> asStringHandler = response -> {
        try(BufferedReader reader = new BufferedReader(
                new InputStreamReader(response.getEntity().getContent(), StandardCharsets.UTF_8))){
            return reader.lines().collect(joining("\n"));
        }
    };

    public static void main(String[] args) {
        EngineStatus engineStatus;
        try {
            engineStatus = checkServerRunning();
        } catch (Exception e) {
            LOG.error("An unexpected error occurred", e);
            engineStatus = EngineStatus.Error;
        }
        System.exit(engineStatus.exitCode);
    }

    private static EngineStatus checkServerRunning() throws IOException {
        String confPath = GraknSystemProperty.CONFIGURATION_FILE.value();

        if (confPath == null) {
            String msg = "System property `" + GraknSystemProperty.CONFIGURATION_FILE.key() + "` has not been set";
            LOG.error(msg);
            return EngineStatus.Error;
        }

        Properties properties = new Properties();
        try (FileInputStream stream = new FileInputStream(confPath)) {
            properties.load(stream);
        }

        String host = properties.getProperty(GraknConfigKey.SERVER_HOST_NAME.name());
        int port = Integer.parseInt(properties.getProperty(GraknConfigKey.SERVER_PORT.name()));
        if (serverIsRunning(new SimpleURI(host, port))) {
            LOG.info("Server " + host + ":" + port + " is running");
            return EngineStatus.Running;
        } else {
            LOG.info("Server " + host + ":" + port + " is not running");
            return EngineStatus.NotRunning;
        }
    }

    /**
     * Check if Grakn Engine has been started
     *
     * @return true if Grakn Engine running, false otherwise
     */
    public static boolean serverIsRunning(SimpleURI uri) {
        try {
<<<<<<< HEAD
            URL url = UriBuilder.fromUri(uri.toURI()).path(REST.WebPath.System.CONFIGURATION).build().toURL();
=======
            URL url = new URL("http", host, port, REST.WebPath.System.KB);
>>>>>>> a429b3d7

            HttpURLConnection connection = (HttpURLConnection) mapQuadZeroRouteToLocalhost(url).openConnection();

            connection.setRequestMethod("GET");

            try {
                connection.connect();
            } catch (IOException e) {
                // If this fails, then the server is not reachable
                return false;
            }

            InputStream inputStream = connection.getInputStream();
            if (inputStream.available() == 0) {
                LOG.error("input stream is not available");
                return false;
            }
            return true;
        } catch (IOException e) {
            throw new RuntimeException(e);
        }
    }

    private static URL mapQuadZeroRouteToLocalhost(URL originalUrl) throws MalformedURLException {
        final String QUAD_ZERO_ROUTE = "http://0.0.0.0";

        URL mappedUrl;
        if ((originalUrl.getProtocol() + originalUrl.getHost()).equals(QUAD_ZERO_ROUTE)) {
            mappedUrl = new URL(
                    originalUrl.getProtocol(), "localhost", originalUrl.getPort(), REST.WebPath.System.KB);
        } else {
            mappedUrl = originalUrl;
        }

        return mappedUrl;
    }

    protected String convert(String uri, TaskId id){
        return uri.replace(ID_PARAMETER, id.getValue());
    }

    protected String exceptionFrom(HttpResponse response) throws IOException {
        return asJsonHandler.handleResponse(response).at("exception").asString();
    }
}<|MERGE_RESOLUTION|>--- conflicted
+++ resolved
@@ -122,11 +122,7 @@
      */
     public static boolean serverIsRunning(SimpleURI uri) {
         try {
-<<<<<<< HEAD
-            URL url = UriBuilder.fromUri(uri.toURI()).path(REST.WebPath.System.CONFIGURATION).build().toURL();
-=======
-            URL url = new URL("http", host, port, REST.WebPath.System.KB);
->>>>>>> a429b3d7
+            URL url = UriBuilder.fromUri(uri.toURI()).path(REST.WebPath.System.KB).build().toURL();
 
             HttpURLConnection connection = (HttpURLConnection) mapQuadZeroRouteToLocalhost(url).openConnection();
 

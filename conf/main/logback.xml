--- conflicted
+++ resolved
@@ -102,8 +102,4 @@
     <!--<logger name="ai.grakn.engine.postprocessing.PostProcessing" level="DEBUG">-->
         <!--<appender-ref ref="FILE"/>-->
     <!--</logger>-->
-<<<<<<< HEAD
- 
-=======
->>>>>>> 62784dc0
 </configuration>
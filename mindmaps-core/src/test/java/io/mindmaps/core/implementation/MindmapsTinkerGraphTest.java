/*
 * MindmapsDB - A Distributed Semantic Database
 * Copyright (C) 2016  Mindmaps Research Ltd
 *
 * MindmapsDB is free software: you can redistribute it and/or modify
 * it under the terms of the GNU General Public License as published by
 * the Free Software Foundation, either version 3 of the License, or
 * (at your option) any later version.
 *
 * MindmapsDB is distributed in the hope that it will be useful,
 * but WITHOUT ANY WARRANTY; without even the implied warranty of
 * MERCHANTABILITY or FITNESS FOR A PARTICULAR PURPOSE.  See the
 * GNU General Public License for more details.
 *
 * You should have received a copy of the GNU General Public License
 * along with MindmapsDB. If not, see <http://www.gnu.org/licenses/gpl.txt>.
 */

package io.mindmaps.core.implementation;

<<<<<<< HEAD
=======
import io.mindmaps.constants.ErrorMessage;
>>>>>>> 1990e879
import io.mindmaps.core.MindmapsGraph;
import io.mindmaps.core.MindmapsTransaction;
import io.mindmaps.core.model.EntityType;
import io.mindmaps.factory.MindmapsTestGraphFactory;
import org.junit.Before;
import org.junit.Test;

import java.util.HashSet;
import java.util.Set;
import java.util.UUID;
import java.util.concurrent.ExecutionException;
import java.util.concurrent.ExecutorService;
import java.util.concurrent.Executors;
import java.util.concurrent.Future;

import static org.junit.Assert.assertEquals;
import static org.junit.Assert.assertTrue;

public class MindmapsTinkerGraphTest {
    private MindmapsGraph mindmapsGraph;

    @Before
    public void setup() throws MindmapsValidationException {
        mindmapsGraph = MindmapsTestGraphFactory.newEmptyGraph();
        mindmapsGraph.newTransaction().commit();
    }

    @Test
    public void testFakeTransactionHandling() throws Exception {
        MindmapsTransaction mindmapsTransaction = mindmapsGraph.newTransaction();

        EntityType entityType = mindmapsTransaction.putEntityType("1");
        mindmapsTransaction.commit();
        mindmapsTransaction.close();

        boolean thrown = false;
        try{
            mindmapsTransaction.putEntityType("2");
        } catch (GraphRuntimeException e){
            assertEquals(ErrorMessage.CLOSED.getMessage(mindmapsTransaction.getClass().getName()), e.getMessage());
            thrown = true;
        }
        assertTrue(thrown);

        mindmapsTransaction = mindmapsGraph.newTransaction();
        assertEquals(entityType, mindmapsTransaction.getConcept("1"));
    }

    @Test
    public void testMultithreading(){
        Set<Future> futures = new HashSet<>();
        ExecutorService pool = Executors.newFixedThreadPool(10);

        for(int i = 0; i < 100; i ++){
            futures.add(pool.submit(() -> addEntityType(mindmapsGraph)));
        }

        futures.forEach(future -> {
            try {
                future.get();
            } catch (InterruptedException | ExecutionException e) {
                e.printStackTrace();
            }
        });

        MindmapsTransactionImpl transaction = (MindmapsTransactionImpl) mindmapsGraph.newTransaction();
        assertEquals(108, transaction.getTinkerTraversal().V().toList().size());
    }
    private void addEntityType(MindmapsGraph mindmapsGraph){
        MindmapsTransaction mindmapsTransaction = mindmapsGraph.newTransaction();
        mindmapsTransaction.putEntityType(UUID.randomUUID().toString());
        try {
            mindmapsTransaction.commit();
        } catch (MindmapsValidationException e) {
            e.printStackTrace();
        }
    }
}<|MERGE_RESOLUTION|>--- conflicted
+++ resolved
@@ -18,10 +18,7 @@
 
 package io.mindmaps.core.implementation;
 
-<<<<<<< HEAD
-=======
 import io.mindmaps.constants.ErrorMessage;
->>>>>>> 1990e879
 import io.mindmaps.core.MindmapsGraph;
 import io.mindmaps.core.MindmapsTransaction;
 import io.mindmaps.core.model.EntityType;
@@ -88,7 +85,7 @@
         });
 
         MindmapsTransactionImpl transaction = (MindmapsTransactionImpl) mindmapsGraph.newTransaction();
-        assertEquals(108, transaction.getTinkerTraversal().V().toList().size());
+        assertEquals(108, transaction.getTinkerPopGraph().traversal().V().toList().size());
     }
     private void addEntityType(MindmapsGraph mindmapsGraph){
         MindmapsTransaction mindmapsTransaction = mindmapsGraph.newTransaction();

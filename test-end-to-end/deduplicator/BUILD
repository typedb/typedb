--- conflicted
+++ resolved
@@ -21,11 +21,7 @@
         "//dependencies/maven/artifacts/org/hamcrest:hamcrest-library",
         "//dependencies/maven/artifacts/org/slf4j:slf4j-api"
     ],
-<<<<<<< HEAD
-    data = ["//:distribution-zip-mac"],
-=======
-    data = ["//:assemble-zip"],
->>>>>>> 9c64f133
+    data = ["//:assemble-zip-mac"],
     classpath_resources = ["//test-integration/resources:logback-test"]
 )
 

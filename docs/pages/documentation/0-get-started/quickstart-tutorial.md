---
title: Quickstart Tutorial
keywords: setup, getting started
last_updated: February 2017
tags: [getting-started, graql]
summary: "This document will work through a simple example using the Graql shell to show how to get started with GRAKN.AI."
sidebar: documentation_sidebar
permalink: /documentation/get-started/quickstart-tutorial.html
folder: documentation
comment_issue_id: 17
---

## Summary

This example takes a simple genealogy dataset and briefly reviews its ontology, then illustrates how to query, extend and visualise the knowledge base, before demonstrating reasoning and analytics with Graql.  

## Introduction 

If you have not yet set up GRAKN.AI, please see the [Setup guide](../get-started/setup-guide.html). In this tutorial, we will load a simple ontology and some data from a file, *basic-genealogy.gql* and use the Graql shell and Grakn visualiser to illustrate some key features of GRAKN.AI.
 
## The Graql Shell

The first few steps mirror those in the [Setup Guide](./setup-guide.html), and you can skip to [The Ontology](#the-ontology) if you have already run through that example. Start Grakn and load the example knowledge base:

```bash
./bin/grakn.sh start
./bin/graql.sh -f ./examples/basic-genealogy.gql
```

{% include note.html content="Above, we are invoking the Graql shell and passing the -f flag to indicate the file to load into a knowledge base. This starts the Graql shell in non-interactive mode, loading the specified file and exiting after the load is complete.
If you are interested, please see our documentation about other [flags supported by the Graql shell](https://grakn.ai/pages/documentation/graql/graql-shell.html)." %}

Then start the Graql shell in its interactive (REPL) mode:

```bash
./bin/graql.sh
```

You will see a `>>>` prompt. Type in a query to check that everything is working: 

```graql   
match $x isa person, has identifier $n;
```

You should see a printout of a number of lines of text, each of which includes a name, such as "William Sanford Titus" or "Elizabeth Niesz".

### The Ontology

You can find out much more about the Grakn ontology in our documentation about the [Grakn knowledge model](../the-fundamentals/grakn-knowledge-model.html), which states that

> "The ontology is a formal specification of all the relevant concepts and their meaningful associations in a given application domain. It allows objects and relationships to be categorised into distinct types, and for generic properties about those types to be expressed". 

For the purposes of this guide, you can think of the ontology as a schema that describes items of data and defines how they relate to one another. You need to have a basic understanding of the ontology to be able to make useful queries on the data, so let's review the chunks of it that are important for our initial demonstration:

```graql
insert

# Entities

person sub entity
  plays parent
  plays child
  plays spouse1
  plays spouse2

  has identifier
  has firstname
  has surname
  has middlename
  has picture
  has age
  has birth-date
  has death-date
  has gender;

# Attributes

identifier sub attribute datatype string;
name sub attribute datatype string;
firstname sub name datatype string;
surname sub name datatype string;
middlename sub name datatype string;
picture sub attribute datatype string;
age sub attribute datatype long;
"date" sub attribute datatype string;
birth-date sub "date" datatype string;
death-date sub "date" datatype string;
gender sub attribute datatype string;

# Roles and Relations

marriage sub relationship
  relates spouse1
  relates spouse2
  has picture;

spouse1 sub role;
spouse2 sub role;

parentship sub relationship
  relates parent
  relates child;

parent sub role;
child sub role;
```

There are a number of things we can say about ontology shown above:

* there is one entity, `person`, which represents a person in the family whose genealogy data we are studying. 
<<<<<<< HEAD
* the `person` entity has a number of attributes to describe aspects of them, such as their name, age, dates of birth and death, gender and a URL to a picture of them (if one exists). Those attributes are all expressed as strings, except for the age, which is of datatype long.
* there are two relations that a `person` can participate in: `marriage` and `parentship`
* the person can play different roles in those relations, as a spouse (`spouse1` or `spouse2` - we aren't assigning them by gender to be husband or wife) and as a `parent` or `child` (again, we are not assigning a gender such as mother or father).   
* the `marriage` relation has an attribute, which is a URL to a wedding picture, if one exists. 
=======
* the `person` entity has a number of resources to describe aspects of them, such as their name, age, dates of birth and death, gender and a URL to a picture of them (if one exists). Those resources are all expressed as strings, except for the age, which is of datatype long.
* there are two relationships that a `person` can participate in: `marriage` and `parentship`
* the person can play different roles in those relationships, as a spouse (`spouse1` or `spouse2` - we aren't assigning them by gender to be husband or wife) and as a `parent` or `child` (again, we are not assigning a gender such as mother or father).   
* the `marriage` relationship has a resource, which is a URL to a wedding picture, if one exists. 
>>>>>>> 45605392

### The Data

The data is rather cumbersome, so we will not reproduce it all here. It is part of our [genealogy-knowledge-base](https://github.com/graknlabs/sample-datasets/tree/master/genealogy-graph) project, and you can find out much more about the Niesz family in our [CSV migration](../examples/CSV-migration.html) and [Graql reasoning](../examples/graql-reasoning.html) example documentation. Here is a snippet of some of the data that you added to the graph when you loaded the *basic-genealogy.gql* file:

```
$57472 isa person has firstname "Mary" has identifier "Mary Guthrie" has surname "Guthrie" has gender "female";
$86144 has surname "Dudley" isa person has identifier "Susan Josephine Dudley" has gender "female" has firstname "Susan" has middlename "Josephine";
$118912 has age 74 isa person has firstname "Margaret" has surname "Newman" has gender "female" has identifier "Margaret Newman";
...
$8304 (parent: $57472, child: $41324624) isa parentship;
$24816 (parent: $81976, child: $41096) isa parentship;
$37104 isa parentship (parent: $49344, child: $41127960);
...
$122884216 (spouse2: $57472, spouse1: $41406488) isa marriage;
$40972456 (spouse2: $40964120, spouse1: $8248) isa marriage;
$81940536 (spouse2: $233568, spouse1: $41361488) has picture "http:\/\/1.bp.blogspot.com\/-Ty9Ox8v7LUw\/VKoGzIlsMII\/AAAAAAAAAZw\/UtkUvrujvBQ\/s1600\/johnandmary.jpg" isa marriage;
```

Don't worry about the numbers such as `$57472`. These are variables in Graql, and happen to have randomly assigned numbers to make them unique. Each statement is adding either a `person`, a `parentship` or a `marriage` to the knowledge base.  We will show how to add more data to the graph shortly in the [Extending The Graph](#extending-the-graph) section. First, however, it is time to query the graph in the Graql shell. 

## Querying the Knowledge Base

Having started Grakn engine and the Graql shell in its interactive mode, we are ready to make a number queries. First, we will make a couple of `match` queries.

Find all the people in the knowledge base, and list their `identifier` attributes (a string that represents their full name):

```graql
match $p isa person, has identifier $i;
```

{% include note.html content="In queries, Graql variables start with a `$`, which represent wildcards, and are returned as results in `match` queries. A variable name can contain alphanumeric characters, dashes and underscores." %}

Find all the people who are married:

```graql
match (spouse1: $x, spouse2: $y) isa marriage; $x has identifier $xi; $y has identifier $yi;  
```

List parent-child relationships with the names of each person:

```graql
match (parent: $p, child: $c) isa parentship; $p has identifier $pi; $c has identifier $ci; 
```

Find all the people who are named 'Elizabeth':

```graql
match $x isa person, has identifier $y; $y val contains "Elizabeth";
```

Querying the knowledge base is more fully described in the [Graql documentation](../graql/graql-overview.html).

## Extending the Knowledge Base

Besides making `match` queries, it is also possible to `insert` items [(see further documentation)](../graql/insert-queries.html) and `delete` items [(see further documentation)](../graql/delete-queries.html) through the Graql shell. To illustrate inserting a fictional person:

```graql
insert $g isa person has firstname "Titus" has identifier "Titus Groan" has surname "Groan" has gender "male";
commit
```

{% include note.html content="<b>Don't forget to `commit`!</b> <br /> Nothing you have entered into the Graql shell has yet been committed to the knowledge base, nor has it been validated. To save any changes you make to a graph, you need to type `commit` in the shell. It is a good habit to get into regularly committing what you have entered." %}

To find your inserted `person`:

```graql
match $x isa person has identifier "Titus Groan"; 
```

To delete the `person` again:

```graql
match $x isa person has identifier "Titus Groan"; delete $x;
commit
```

Alternatively, we can use `match...insert` syntax, to insert additional data associated with something already in the knowledge base. Adding some fictional information (middle name, birth date, death date and age at death) for one of our family, Mary Guthrie:

```graql
match $p has identifier "Mary Guthrie"; insert $p has middlename "Mathilda"; $p has birth-date "1902-01-01"; $p has death-date "1952-01-01"; $p has age 50;
commit
```

## Using the Grakn Visualiser

You can open the [Grakn visualiser](../grakn-dashboard/visualiser.html) by navigating to [localhost:4567](http://localhost:4567) in your web browser. The visualiser allows you to make queries or simply browse the knowledge ontology within the knowledge base. The screenshot below shows a basic query (`match $x isa person; offset 0; limit 100;`) typed into the form at the top of the main pane, and visualised by pressing ">":

![Person query](/images/match-$x-isa-person.png)

You can zoom the display in and out, and move the nodes around for better visibility. Please see our [Grakn visualiser](../grakn-dashboard/visualiser.html) documentation for further details.


## Using Inference

We will move on to discuss the use of GRAKN.AI to infer new information about a dataset. In the ontology, so far, we have dealt only with a person, not a man or woman, and the parentship relationships were simply between parent and child roles. We did not directly add information about the nature of the parent and child in each relationship - they could be father and son, father and daughter, mother and son or mother and daughter.

However, the `person` entity does have a gender attribute, and we can use Grakn to infer more information about each relationship by using that property. The ontology accommodates the more specific roles of mother, father, daughter and son:

```graql
insert

person 
  plays son
  plays daughter
  plays mother
  plays father;
	
parentship sub relationship
  relates mother
  relates father
  relates son
  relates daughter;

mother sub parent;
father sub parent;
son sub child;
daughter sub child;
```

{% include note.html content="You don't need to reload the *basic-genealogy.gql* file into Grakn pick up these extra roles. We simply didn't show this part in our earlier discussion of the ontology, to keep things as simple as possible." %}

Included in *basic-genealogy.gql* are a set of Graql rules to instruct Grakn's reasoner on how to label each parentship relationship:

```graql
insert

$genderizeParentships1 isa inference-rule
when
{(parent: $p, child: $c) isa parentship;
$p has gender "male";
$c has gender "male";
}
then
{(father: $p, son: $c) isa parentship;};

$genderizeParentships2 isa inference-rule
when
{(parent: $p, child: $c) isa parentship;
$p has gender "male";
$c has gender "female";
}
then
{(father: $p, daughter: $c) isa parentship;};

$genderizeParentships3 isa inference-rule
when
{(parent: $p, child: $c) isa parentship;
$p has gender "female";
$c has gender "male";
}
then
{(mother: $p, son: $c) isa parentship;};

$genderizeParentships4 isa inference-rule
when
{(parent: $p, child: $c) isa parentship;
$p has gender "female";
$c has gender "female";
}
then
{(mother: $p, daughter: $c) isa parentship;};
```

If you're unfamiliar with the syntax of rules, don't worry too much about it too much just now. It is sufficient to know that, for each `parentship` relationship, Graql checks whether the pattern in the first block (when) can be verified and, if it can, infers the statement in the second block (then) to be true, so inserts a relationship between gendered parents and children.

Let's test it out!

First, try making a match query to find `parentship` relationships between fathers and sons in the Graql shell:

```graql
match (father: $p, son: $c) isa parentship; $p has identifier $n1; $c has identifier $n2;
```

Did you get any results? Probably not, because reasoning is not enabled by default at present, although as Grakn develops, we expect that to change. If you didn't see any results, you need to `exit` the Graql shell and restart it, passing `-n` and `-m` flags to switch on reasoning (see our documentation for more information about [flags supported by the Graql shell](https://grakn.ai/pages/documentation/graql/graql-shell.html)).

```bash
./bin/graql.sh -n -m
```

Try the query again:

```graql
match (father: $p, son: $c) isa parentship; $p has identifier $n1; $c has identifier $n2;
```

There may be a pause, and then you should see a stream of results as Grakn infers the `parentships` between male `parent` and `child` entities. It is, in effect, building new information about the family which was not explicit in the dataset.

You may want to take a look at the results of this query in the Grakn visualiser and, as for the shell, you will need to activate inference before you see any results. 

1.	Browse to the visualiser at [localhost:4567](http://localhost:4567). 
2. Open the Query settings under the cog button, which is on the far right hand side of the horizontal icon menu (at the top of the screen).
3. You will see the "Activate inference" checkbox. Ensure that it is checked.

Now try submitting the query above or a variation of it for mothers and sons, fathers and daughters etc. Or, you can even go one step further and find out fathers who have the same name as their sons:

```graql
match (father: $p, son: $c) isa parentship; $p has firstname $n; $c has firstname $n;
```

![Father-Son Shared Names query](/images/father-son-shared-names.png)

If you want to find out more about the Graql reasoner, we have a [detailed example](../examples/graql-reasoning.html). An additional discussion on the same topic can be found in our ["Family Matters" blog post](https://blog.grakn.ai/family-matters-1bb639396a24#.525ozq2zy).

## Using Analytics

Turning to [Graql analytics](../graql-analytics/analytics-overview.html), we can illustrate some basic queries in the Grakn visualiser.

### Statistics
The mean age at death can be calculated using `compute mean` as follows, entering it into the visualiser's query form:

```graql
compute mean of age in person; # returns 78.23 (rounded to 2 decimal places)
```

Other statistical values can be calculated similarly, e.g. values for `count`:

```graql
compute count in person; # 60
```

A full list of statistics that can be explored is documented in the [Compute Queries](../graql/compute-queries.html) documentation.

### Shortest Path

It is also possible to find the shortest path between two nodes in the knowledge base. The documentation for the Grakn visualiser describes how to use the [query builder tool](../grakn-dashboard/visualiser.html#analytics-queries---shortest-path), and includes a video.

In brief, let's select two people from the genealogy dataset:

```graql
match $x has identifier "Barbara Shafner"; $y has identifier "Jacob J. Niesz";
```

and then search for relationships joining two of them using:

<!-- Ignoring because uses fake IDs -->
```graql-test-ignore
compute path from "id1" to "id2"; # Use the actual values of identifier for each person
# e.g. compute path from "114848" to "348264";
```

You can see below that the two people selected are married.

The path query uses a scalable shortest path algorithm to determine the smallest number of relationships required to get from once concept to the other.

![Shortest path between people](/images/analytics_path_marriage.png)

To narrow the path to specific relationships between specific entities:

<!-- Ignoring because uses fake IDs -->
```graql-test-ignore
compute path from "id1" to "id2" in person, parentship;
```

The above limits the path to blood relationships (parent/child relationships) thus excludes marriage. As a result, the shortest path between the two people is now longer: Barbara Shafner and Jacob J. Niesz are cousins (their mothers, Mary Young and Catherine Young, are sisters, with *their* father being Jacob Young).

![Shortest path between people](/images/analytics_path_parentship.png)

## Data Migration

In this example we loaded data from *basic-genealogy.gql* directly into a knowledge base. However, data isn't often conveniently stored in .gql files and, indeed, the data that we used was originally in CSV format. Our [CSV migration example](../examples/CSV-migration.html) explains in detail the steps we took to migrate the CSV data into Grakn. 

Migrating data in formats such as CSV, SQL, OWL and JSON into Grakn is a key use case. More information about each of these can be found in the [migration documentation](../migration/migration-overview.html).

## Where Next?

This page was a very high-level overview of some of the key use cases for Grakn, and has hardly touched the surface or gone into detail. The rest of our developer documentation and examples are more in-depth and should answer any questions that you may have, but if you need extra information, please [get in touch](https://grakn.ai/community.html).

A good place to start is to explore our additional [example code](../examples/examples-overview.html) and the documentation for:
 
* The [Grakn knowledge model](../the-fundamentals/grakn-knowledge-model.html)
* [Graql](../graql/graql-overview.html), including reasoning
* [Migration](../migration/migration-overview.html)
* [Analytics](../graql-analytics/analytics-overview.html) 
* [Grakn's Java APIs](https://grakn.ai/javadocs.html). 

{% include links.html %}

## Comments
Want to leave a comment? Visit <a href="https://github.com/graknlabs/docs/issues/17" target="_blank">the issues on Github for this page</a> (you'll need a GitHub account). You are also welcome to contribute to our documentation directly via the "Edit me" button at the top of the page.
<|MERGE_RESOLUTION|>--- conflicted
+++ resolved
@@ -108,17 +108,10 @@
 There are a number of things we can say about ontology shown above:
 
 * there is one entity, `person`, which represents a person in the family whose genealogy data we are studying. 
-<<<<<<< HEAD
 * the `person` entity has a number of attributes to describe aspects of them, such as their name, age, dates of birth and death, gender and a URL to a picture of them (if one exists). Those attributes are all expressed as strings, except for the age, which is of datatype long.
-* there are two relations that a `person` can participate in: `marriage` and `parentship`
-* the person can play different roles in those relations, as a spouse (`spouse1` or `spouse2` - we aren't assigning them by gender to be husband or wife) and as a `parent` or `child` (again, we are not assigning a gender such as mother or father).   
-* the `marriage` relation has an attribute, which is a URL to a wedding picture, if one exists. 
-=======
-* the `person` entity has a number of resources to describe aspects of them, such as their name, age, dates of birth and death, gender and a URL to a picture of them (if one exists). Those resources are all expressed as strings, except for the age, which is of datatype long.
 * there are two relationships that a `person` can participate in: `marriage` and `parentship`
 * the person can play different roles in those relationships, as a spouse (`spouse1` or `spouse2` - we aren't assigning them by gender to be husband or wife) and as a `parent` or `child` (again, we are not assigning a gender such as mother or father).   
-* the `marriage` relationship has a resource, which is a URL to a wedding picture, if one exists. 
->>>>>>> 45605392
+* the `marriage` relationship has an attribute, which is a URL to a wedding picture, if one exists. 
 
 ### The Data
 

---
title: Java API Example
keywords: examples
last_updated: May 2017
tags: [getting-started, examples, java]
summary: "Learn how to use the Java API to model a schema"
sidebar: documentation_sidebar
permalink: /documentation/examples/graph-api-example.html
folder: documentation
comment_issue_id: 27
---

This example shows how to use Java in a basic example that can be extended as a template for your own projects. It shows how to get set up, then how to build up an ontology, add data and how to make some queries. The example we will build is very simple: it's based on the genealogy dataset we have used throughout the GRAKN.AI documentation. We have kept it very simple (as close to a Hello World as you can get while still being useful as a template for creating and querying a knowledge base). You can find it in our sample-projects repository on [Github](https://github.com/graknlabs/sample-projects/tree/master/example-graph-api-genealogy).

## Dependencies
All Grakn applications have the following Maven dependency:

```xml
<dependency>
<groupId>ai.grakn</groupId>
<artifactId>grakn-kb</artifactId>
<version>${project.version}</version>
</dependency>
```

This dependency will give you access to the Core API. Your Java application will also require the following dependency when it is running against a Janus backend, which is what is configured for you by default:

```xml
<dependency>
<groupId>ai.grakn</groupId>
<artifactId>janus-factory</artifactId>
<version>${project.version}</version>
</dependency>
```

### Grakn Engine

First, make sure that you have an instance of Grakn engine running, which means that you need to run the following in the terminal:

```bash
cd [your Grakn install directory]
./bin/grakn.sh start
```


## Java API: GraknTx

<<<<<<< HEAD
The Graph API, `GraknGraph`, is a low-level API that encapsulates the [Grakn knowledge model](../the-fundamentals/grakn-knowledge-model.html). It provides Java object constructs for the Grakn ontological elements (entity types, relationship types, etc.) and data instances (entities, relationships, etc.), allowing you to build up a graph programmatically. It is also possible to perform simple concept lookups using the graph API, which I’ll illustrate presently. First, let’s look at building up the graph.
=======
The Java API, `GraknTx`, is a low-level API that encapsulates the [Grakn knowledge model](../the-fundamentals/grakn-knowledge-model.html). It provides Java object constructs for the Grakn ontological elements (entity types, relationship types, etc.) and data instances (entities, relationships, etc.), allowing you to build up a knowledge base programmatically. It is also possible to perform simple concept lookups using the java API, which I’ll illustrate presently. First, let’s look at building up the knowledge base.
>>>>>>> b5d98d80

### Building the Ontology

We will look at the same ontology as is covered in the [Basic Ontology documentation](../building-an-ontology/basic-ontology.html) using Graql, which you may already be familiar with. If you’re not, the ontology is fully specified in Graql [here](../building-an-ontology/basic-ontology.html#the-complete-ontology). 

First we need a [knowledge base](../developing-with-java/java-setup.html#initialising-a-transaction-on-the-graph):

```java
GraknSession session = Grakn.session(uri, keyspace);
GraknTx tx = session.open(GraknTxType.WRITE)
```


Building the ontology is covered in `writeOntology()`. First, the method adds the resource types using putResourceType():

```java
identifier = tx.putResourceType("identifier", ResourceType.DataType.STRING);
name = tx.putResourceType("name", ResourceType.DataType.STRING);
firstname = tx.putResourceType("firstname", ResourceType.DataType.STRING).sup(name);
surname = tx.putResourceType("surname", ResourceType.DataType.STRING).sup(name);
middlename = tx.putResourceType("middlename", ResourceType.DataType.STRING).sup(name);
date = tx.putResourceType("date", ResourceType.DataType.STRING);
birthDate = tx.putResourceType("birth-date", ResourceType.DataType.STRING).sup(date);
deathDate = tx.putResourceType("death-date", ResourceType.DataType.STRING).sup(date);
gender = tx.putResourceType("gender", ResourceType.DataType.STRING);
```

Then it adds roles using `putRole()`:

```java
spouse = tx.putRole("spouse");
spouse1 = tx.putRole("spouse1").sup(spouse);
spouse2 = tx.putRole("spouse2").sup(spouse);
parent = tx.putRole("parent");
child = tx.putRole("child");
```

<<<<<<< HEAD
Then to add the relationship types, `putRelationshipType()`, which is followed by `relates()` to set the roles associated with the relationship and resource() to state that it has a date resource:

```java
marriage = graph.putRelationshipType("marriage");
marriage.relates(spouse).relates(spouse1).relates(spouse2);
marriage.resource(date);
parentship = graph.putRelationshipType("parentship");
=======
Then to add the relationship types, `putRelationType()`, which is followed by `relates()` to set the roles associated with the relationship and resource() to state that it has a date resource:

```java
marriage = tx.putRelationType("marriage");
marriage.relates(spouse).relates(spouse1).relates(spouse2);
marriage.resource(date);
parentship = tx.putRelationType("parentship");
>>>>>>> b5d98d80
parentship.relates(parent).relates(child);
```

Finally, entity types are added using `putEntityType()`, `plays()` and `resource()`:

```java
person = tx.putEntityType("person");
person.plays(spouse1).plays(spouse2).plays(parent).plays(child);
person.resource(gender);
person.resource(birthDate);
person.resource(deathDate);
person.resource(identifier);
person.resource(firstname);
person.resource(middlename);
person.resource(surname);
```

Now to commit the ontology:

```java
tx.commit();
```

### Loading Data
Now that we have created the schema, we can load in some data using the Java API. 

The example project does this in `writeSampleRelation_Marriage()`. First it creates a person entity named homer:

```java
// After committing we need to open a new transaction
tx = session.open(GraknTxType.WRITE)

// Define the resources
Resource<String> firstNameJohn = firstname.putResource("John");
Resource<String> surnameNiesz = surname.putResource("Niesz");
Resource<String> male = gender.putResource("male");
//Now we can create the actual husband entity
Entity johnNiesz = person.addEntity();
//Add the resources
johnNiesz.resource(firstNameJohn);
johnNiesz.resource(surnameNiesz);
johnNiesz.resource(male);
```

We can compare how a Graql statement maps to the Java API. This is the equivalent in Graql:

```graql
insert $x isa person has firstname "John", has surname "Niesz" has gender "male";
```

The code goes on to create another `person` entity, named `maryYoung`, and then marries them:

```java
Entity maryYoung = person.addEntity();

Relationship theMarriage = marriage.addRelationship().addRolePlayer(spouse1, johnNiesz).addRolePlayer(spouse2, maryYoung);
Resource marriageDate = date.putResource(LocalDateTime.of(1880, 8, 12, 0, 0, 0).toString());
theMarriage.resource(marriageDate);
```

## Querying the Knowledge Base Using GraknTx

The `runSampleQueries()` method shows how to run a simple query using the `GraknTx` API. For example, take the query "What are the instances of type person?". In Graql, this is simply:

```graql
match $x isa person;
```

In Java:

```java
for (Thing p: tx.getEntityType("person").instances()) {
    System.out.println(" " + p);
}
```

## Querying the Knowledge Base Using QueryBuilder

It is also possible to interact with the knowledge base using a separate Java API that forms Graql queries. This is via `GraknTx.graql()`, which returns a `QueryBuilder` object, discussed in the documentation. It is useful to use `QueryBuilder` if you want to make queries using Java, without having to construct a string containing the appropriate Graql expression. Taking the same query "What are the instances of type person?":

```java
for (Answer a: tx.graql().match(var("x").isa("person"))) {
    System.out.println(" " + a);
}
```

Which leads us to the common question...

## When to use GraknTx and when to use QueryBuilder?

**Java API**
If you are primarily interested in mutating the knowledge base, as well as doing simple concept lookups the Java API will be sufficient, e.g. for
Manipulation, such as insertions into the knowledge base.


**QueryBuilder — the “Java Graql” API**
This is best for advanced querying where traversals are involved. For example “Who is married to Homer?” is too complex a query for the Java API. Using a `QueryBuilder`:

```java
List<Map<String, Concept>> results = tx.graql().match(
  var("x").has("firstname", "John").isa("person"),
  var("y").has("firstname", var("y_name")).isa("person"),
  var().isa("marriage").
  rel("husband", "x").
  rel("wife", "y")).execute();
for (Map<String, Concept> result : results) {
  System.out.println(" " + result.get("y_name"));
}

tx.close();
```


This example has been created, as much as anything, as a template that you can take to form the basis of your own projects. Feel free to add some more people to the knowledge base, or make some additional queries. If you need some ideas, you’ll find extra examples of using Java Graql in the Graql documentation for match, insert, delete and aggregate queries.

## Where Next?
If you haven't already, please take a look at our [documentation on the Java APIs](../developing-with-java/java-setup.html), and our growing set of [Javadocs](https://grakn.ai/javadocs.html).<|MERGE_RESOLUTION|>--- conflicted
+++ resolved
@@ -45,11 +45,7 @@
 
 ## Java API: GraknTx
 
-<<<<<<< HEAD
-The Graph API, `GraknGraph`, is a low-level API that encapsulates the [Grakn knowledge model](../the-fundamentals/grakn-knowledge-model.html). It provides Java object constructs for the Grakn ontological elements (entity types, relationship types, etc.) and data instances (entities, relationships, etc.), allowing you to build up a graph programmatically. It is also possible to perform simple concept lookups using the graph API, which I’ll illustrate presently. First, let’s look at building up the graph.
-=======
 The Java API, `GraknTx`, is a low-level API that encapsulates the [Grakn knowledge model](../the-fundamentals/grakn-knowledge-model.html). It provides Java object constructs for the Grakn ontological elements (entity types, relationship types, etc.) and data instances (entities, relationships, etc.), allowing you to build up a knowledge base programmatically. It is also possible to perform simple concept lookups using the java API, which I’ll illustrate presently. First, let’s look at building up the knowledge base.
->>>>>>> b5d98d80
 
 ### Building the Ontology
 
@@ -87,23 +83,13 @@
 child = tx.putRole("child");
 ```
 
-<<<<<<< HEAD
 Then to add the relationship types, `putRelationshipType()`, which is followed by `relates()` to set the roles associated with the relationship and resource() to state that it has a date resource:
 
 ```java
-marriage = graph.putRelationshipType("marriage");
+marriage = tx.putRelationshipType("marriage");
 marriage.relates(spouse).relates(spouse1).relates(spouse2);
 marriage.resource(date);
-parentship = graph.putRelationshipType("parentship");
-=======
-Then to add the relationship types, `putRelationType()`, which is followed by `relates()` to set the roles associated with the relationship and resource() to state that it has a date resource:
-
-```java
-marriage = tx.putRelationType("marriage");
-marriage.relates(spouse).relates(spouse1).relates(spouse2);
-marriage.resource(date);
-parentship = tx.putRelationType("parentship");
->>>>>>> b5d98d80
+parentship = tx.putRelationshipType("parentship");
 parentship.relates(parent).relates(child);
 ```
 

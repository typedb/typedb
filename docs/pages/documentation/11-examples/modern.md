--- conflicted
+++ resolved
@@ -82,11 +82,7 @@
 insert knows sub relationship, relates knower, relates known-about, has weight;
 ```
 
-<<<<<<< HEAD
-Note that the  `knows` relation also has an attribute, in the form of an attribute called `weight` (though it's not clear from the TinkerPop example what this represents).
-=======
-Note that the  `knows` relationship also has an attribute, in the form of a resource called `weight` (though it's not clear from the TinkerPop example what this represents).
->>>>>>> 45605392
+Note that the  `knows` relationship also has an attribute, in the form of an attribute called `weight` (though it's not clear from the TinkerPop example what this represents).
 
 We can set up a similar relationship between software and the people that created it:
 

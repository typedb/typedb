---
title: Grakn Deployment Guide
keywords: setup, getting started, download
last_updated: December 15th 2016
tags: [getting-started]
summary: "A guide to setting up a production deployment of GRAKN.AI."
sidebar: documentation_sidebar
permalink: /documentation/deploy-grakn/grakn-deployment-guide.html
folder: documentation
---


## Introduction

This guide offers advice on how to:

* run Grakn in a production environment
* upgrade to the latest version of the distribution.
<<<<<<< HEAD


Grakn releases from our [GitHub repository](https://github.com/graknlabs/grakn) are self-contained packages (tar.gz/zip) containing all the components you need to run Grakn:

* Grakn
* Redis
* Cassandra

You can run all these components separately depending on the redundancy levels you require.
=======
   
   
Grakn releases from our [GitHub repository](https://github.com/graknlabs/grakn) are self-contained packages (tar.gz/zip) containing all the components you need to run Grakn.
>>>>>>> 91be200a

## Setting up Grakn

### Minimum Requirements

Grakn can run on default Java settings (heap of 768MB, 1GB machine) if the knowledge base is small enough. 
Recommended production settings are at least 4GB machine with 3GB heap.

### Standalone Grakn

You can start a standalone instance of Grakn by running `grakn server start`. This will produce a working environment for importing and analysing your data.

By default Grakn stores your data in the extracted directory, under `db/cassandra/` in the folder into which you unzipped the distribution zip.

We recommend changing this to another location to make upgrading Grakn easier and faster in the future. Having changed it, you need to specify the new location in the `conf/cassandra/cassandra.yaml` configuration file:

* `data_file_directories`: eg. /var/lib/cassandra/data
* `commitlog_directory`: eg. /var/lib/cassandra/commitlog
* `saved_caches_directory`: eg. /var/lib/cassandra/saved_caches

<<<<<<< HEAD
### Clustered Database

To add reliability and redundancy on the database layer, you can run Cassandra separately and point Grakn to use the node/cluster.

Running Cassandra requires an entire guide in itself - our brief recommendation is to have, at the minimum, a cluster of 3 nodes with replication factor (RF) 3.

Cassandra version: 2.1.9

Specify an external database cluster in `conf/grakn.properties`: `storage.hostname`: eg. 10.0.10.1,10.0.10.2,10.0.10.3

For further information on running Cassandra, see:

- [Cassandra documentation](http://cassandra.apache.org/doc/latest/operating/index.html)    
- [AWS Cassandra whitepaper](https://d0.awsstatic.com/whitepapers/Cassandra_on_AWS.pdf)

### Distributed

For a fully scalable and distributed setup, you will need to run each component of Grakn in a separate cluster.
This provides the highest level of redundancy and availability; you will want this for high throughput systems and to make the most out of Grakn.

The database layer will need to be configured similarly to the [Clustered database](#clustered-database) setup.

Grakn Engine uses [Redis](https://redis.io/) for distributed task execution.

Redis version: 3.2.9

Once the configuration files are correct, you can start Grakn Engine only with `grakn server start grakn`.
Multiple instances of Grakn Engine can be started that will make use of the shared Cassandra/Redis clusters.
=======
### Distributed

//TODO this section needs rewording entirely
>>>>>>> 91be200a

## Upgrading Grakn

### Standalone

#### Default directory
For the default storage directory, `db/cassandra/`, you need to:

- stop old Grakn (`grakn server stop`)
- extract the latest Grakn package into a new directory
- copy the entire contents of the `db` directory to the new location into the new `db` directory
- start new Grakn (`grakn server start`)

#### External directory
If you have changed the location of data_file_directories in the `conf/cassandra/cassandra.yaml`, you need to:

- stop old Grakn (`grakn server stop`)
- extract the latest Grakn package into a new directory
- amend `data_file_directories`, `commitlog_directory` and `saved_caches_directory` to match your custom directories
- start new Grakn (`grakn server start`)

You will need to amend these variables with every new version of Grakn.

### Distributed

Upgrading Grakn in a distributed setup is very simple:

- stop and remove old Grakn Engine (`grakn server stop grakn`)
- roll out the latest Grakn package with the correct Redis variables in the configuration files
- start new Grakn Engine (`grakn server start grakn`)

You can perform a rolling deployment in this fashion with minimum impact on your services.

{% include links.html %}<|MERGE_RESOLUTION|>--- conflicted
+++ resolved
@@ -16,21 +16,9 @@
 
 * run Grakn in a production environment
 * upgrade to the latest version of the distribution.
-<<<<<<< HEAD
-
-
-Grakn releases from our [GitHub repository](https://github.com/graknlabs/grakn) are self-contained packages (tar.gz/zip) containing all the components you need to run Grakn:
-
-* Grakn
-* Redis
-* Cassandra
-
-You can run all these components separately depending on the redundancy levels you require.
-=======
    
    
 Grakn releases from our [GitHub repository](https://github.com/graknlabs/grakn) are self-contained packages (tar.gz/zip) containing all the components you need to run Grakn.
->>>>>>> 91be200a
 
 ## Setting up Grakn
 
@@ -51,40 +39,9 @@
 * `commitlog_directory`: eg. /var/lib/cassandra/commitlog
 * `saved_caches_directory`: eg. /var/lib/cassandra/saved_caches
 
-<<<<<<< HEAD
-### Clustered Database
-
-To add reliability and redundancy on the database layer, you can run Cassandra separately and point Grakn to use the node/cluster.
-
-Running Cassandra requires an entire guide in itself - our brief recommendation is to have, at the minimum, a cluster of 3 nodes with replication factor (RF) 3.
-
-Cassandra version: 2.1.9
-
-Specify an external database cluster in `conf/grakn.properties`: `storage.hostname`: eg. 10.0.10.1,10.0.10.2,10.0.10.3
-
-For further information on running Cassandra, see:
-
-- [Cassandra documentation](http://cassandra.apache.org/doc/latest/operating/index.html)    
-- [AWS Cassandra whitepaper](https://d0.awsstatic.com/whitepapers/Cassandra_on_AWS.pdf)
-
-### Distributed
-
-For a fully scalable and distributed setup, you will need to run each component of Grakn in a separate cluster.
-This provides the highest level of redundancy and availability; you will want this for high throughput systems and to make the most out of Grakn.
-
-The database layer will need to be configured similarly to the [Clustered database](#clustered-database) setup.
-
-Grakn Engine uses [Redis](https://redis.io/) for distributed task execution.
-
-Redis version: 3.2.9
-
-Once the configuration files are correct, you can start Grakn Engine only with `grakn server start grakn`.
-Multiple instances of Grakn Engine can be started that will make use of the shared Cassandra/Redis clusters.
-=======
 ### Distributed
 
 //TODO this section needs rewording entirely
->>>>>>> 91be200a
 
 ## Upgrading Grakn
 

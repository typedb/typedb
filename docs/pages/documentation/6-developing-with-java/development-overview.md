--- conflicted
+++ resolved
@@ -45,22 +45,7 @@
 </dependency>
 ```    
 
-<<<<<<< HEAD
-When your server is running against a OrientDB backend:
-
-```xml
-<dependency>
-    <groupId>ai.grakn</groupId>
-    <artifactId>orientdb-factory</artifactId>
-    <version>${grakn.version}</version>
-</dependency>
-```    
-    
-
-{% include note.html content="The distribution package comes with a Janus backend configured out of the box. OrientDB support is still in early stages of development. " %}
-=======
-{% include note.html content="The distribution package comes with a Titan backend configured out of the box." %}
->>>>>>> de76080d
+{% include note.html content="The distribution package comes with a Janus backend configured out of the box." %}
 
 
 The JAR files you will need to develop with Grakn can be found inside the `lib` directory of the distribution zip file. All the JARs are provided with no dependencies, so using these requires you to use Maven to acquire dependencies.

---
title: Logic inference - The power of knowledge
keywords: setup, getting started
last_updated: September 2017
summary: In this lesson you will be introduced to logic inference and the uses of Grakn reasoning engine.
tags: [getting-started, graql]
sidebar: academy_sidebar
permalink: ./academy/reasoner-intro.html
folder: academy
toc: false
KB: academy
---

<<<<<<< HEAD
If you have followed the Academy lessons up to this point, you should have loaded all the example dataset into a new knowledge graph, which is now exactly the same as the one that came preloaded with the GRAKN distribution in the VM.

First of all: well done!

But you are not done yet: we now need to start using this knowledge graph and add a pinch of GRAKN magic and turn what is essentially a powerful database into a true knowledge graph ready for development of cognitive systems.
=======
If you have followed the Academy lessons up to this point, you should have loaded all the example dataset into a new knowledge base, which is now exactly the same as the one that came preloaded with the Grakn distribution in the VM.

First of all: well done!

But you are not done yet: we now need to start using this knowledge base and add a pinch of Grakn magic and turn what is essentially a powerful database into a true knowledge base ready for development of cognitive systems.
>>>>>>> 1f1c630d

It is time for some logic inference.

## Back to the query
<<<<<<< HEAD
Since from the beginning of [module 2](./graql-intro.html), you should have learned that the questions you have built your knowledge graph around translate into GRAQL as
=======
Since from the beginning of [module 2](./graql-intro.html), you should have learned that the questions you have built your knowledge base around translate into Graql as
>>>>>>> 1f1c630d

```graql
match
$article isa article has subject "Italian Referendum";
$platform isa oil-platform has distance-from-coast <= 18;
(location: $country, located: $platform) isa located-in;
$country isa country has name "Italy";
(owner: $company, owned: $platform) isa owns;
(issuer: $company, issued: $bond) isa issues;
limit 3; get $bond, $article;
```

And if you run it into the graph visualiser you will notice that you do get the results expected (i.e. the articles about the Italian referendum and the bonds that might be affected by them), but they are not linked together.

In this module, we will use Grakn inference engine to make so that Grakn fixes this. All without actually modifying your data.

## Introduction to logic inference
Let us start this section with a small puzzle:

In a small almost deserted island, there is one small hut on the beach. Alice is currently in the hut, while Bob is somewhere else on the island. There is nobody else.

Who is on the island? Notice that this is not a trick question.

The simple answer is, of course, Alice and Bob.

The problem is that the answer is simple only if you are a human.

Let us try to break the question in smaller steps:

  1. There are two people, Alice and Bob

  1. Alice is currently in a hut

  1. Bob is on the island

  1. The hut is on the island

This is all the information I gave you. What your brain did in answering the question is adding the information that if a person is somewhere that is on the island, then that person is on the island as well.

A computer would not know that, and if you asked the same question to a regular database, you would only get Bob as a response (because we know that Bob is on the island).

Unless you ask explicitly for all the people that are on the island OR somewhere which is on the island (but what happens if Charlie is in the kitchen of the hut then?).

Or unless you have a reasoner engine, like Grakn has.

In the course of this module, you will learn how to augment your knowledge graph with reasoning rules that help you get more useful and smart answer to your questions, like the one above.

That is, you will learn to make your data more intelligent and knowledgable. Which is one of the reason why say that Grakn is the database for the knowledge engineering.

### What have you learned?
This was a very brief introductory lesson, but you should have at this point understood what logic inference is about.

## What next
<<<<<<< HEAD
In the [next lesson](./inference-rules.html), we will learn how to add GRAQL inference rules to your knowledge graph; as you will see, it is a very simple yet powerful process. If you are impatient and what to know everything immediately, you can learn more about GRAKN Reasoner from the [docs](../index.html).
=======
In the [next lesson](./inference-rules.html), we will learn how to add Graql inference rules to your knowledge base; as you will see, it is a very simple yet powerful process. If you are impatient and what to know everything immediately, you can learn more about Grakn Reasoner from the [docs](../index.html).
>>>>>>> 1f1c630d
<|MERGE_RESOLUTION|>--- conflicted
+++ resolved
@@ -11,28 +11,16 @@
 KB: academy
 ---
 
-<<<<<<< HEAD
-If you have followed the Academy lessons up to this point, you should have loaded all the example dataset into a new knowledge graph, which is now exactly the same as the one that came preloaded with the GRAKN distribution in the VM.
+If you have followed the Academy lessons up to this point, you should have loaded all the example dataset into a new knowledge graph, which is now exactly the same as the one that came preloaded with the Grakn distribution in the VM.
 
 First of all: well done!
 
-But you are not done yet: we now need to start using this knowledge graph and add a pinch of GRAKN magic and turn what is essentially a powerful database into a true knowledge graph ready for development of cognitive systems.
-=======
-If you have followed the Academy lessons up to this point, you should have loaded all the example dataset into a new knowledge base, which is now exactly the same as the one that came preloaded with the Grakn distribution in the VM.
-
-First of all: well done!
-
-But you are not done yet: we now need to start using this knowledge base and add a pinch of Grakn magic and turn what is essentially a powerful database into a true knowledge base ready for development of cognitive systems.
->>>>>>> 1f1c630d
+But you are not done yet: we now need to start using this knowledge graph and add a pinch of Grakn magic and turn what is essentially a powerful database into a true knowledge graph ready for development of cognitive systems.
 
 It is time for some logic inference.
 
 ## Back to the query
-<<<<<<< HEAD
-Since from the beginning of [module 2](./graql-intro.html), you should have learned that the questions you have built your knowledge graph around translate into GRAQL as
-=======
-Since from the beginning of [module 2](./graql-intro.html), you should have learned that the questions you have built your knowledge base around translate into Graql as
->>>>>>> 1f1c630d
+Since from the beginning of [module 2](./graql-intro.html), you should have learned that the questions you have built your knowledge graph around translate into Graql as
 
 ```graql
 match
@@ -86,8 +74,4 @@
 This was a very brief introductory lesson, but you should have at this point understood what logic inference is about.
 
 ## What next
-<<<<<<< HEAD
-In the [next lesson](./inference-rules.html), we will learn how to add GRAQL inference rules to your knowledge graph; as you will see, it is a very simple yet powerful process. If you are impatient and what to know everything immediately, you can learn more about GRAKN Reasoner from the [docs](../index.html).
-=======
-In the [next lesson](./inference-rules.html), we will learn how to add Graql inference rules to your knowledge base; as you will see, it is a very simple yet powerful process. If you are impatient and what to know everything immediately, you can learn more about Grakn Reasoner from the [docs](../index.html).
->>>>>>> 1f1c630d
+In the [next lesson](./inference-rules.html), we will learn how to add Graql inference rules to your knowledge graph; as you will see, it is a very simple yet powerful process. If you are impatient and what to know everything immediately, you can learn more about Grakn Reasoner from the [docs](../index.html).
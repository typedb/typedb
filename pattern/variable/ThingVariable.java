/*
 * Copyright (C) 2020 Grakn Labs
 *
 * This program is free software: you can redistribute it and/or modify
 * it under the terms of the GNU Affero General Public License as
 * published by the Free Software Foundation, either version 3 of the
 * License, or (at your option) any later version.
 *
 * This program is distributed in the hope that it will be useful,
 * but WITHOUT ANY WARRANTY; without even the implied warranty of
 * MERCHANTABILITY or FITNESS FOR A PARTICULAR PURPOSE.  See the
 * GNU Affero General Public License for more details.
 *
 * You should have received a copy of the GNU Affero General Public License
 * along with this program.  If not, see <https://www.gnu.org/licenses/>.
 *
 */

package grakn.core.pattern.variable;

import grakn.core.common.exception.GraknException;
import grakn.core.pattern.constraint.Constraint;
import grakn.core.pattern.constraint.thing.HasConstraint;
import grakn.core.pattern.constraint.thing.IIDConstraint;
import grakn.core.pattern.constraint.thing.IsConstraint;
import grakn.core.pattern.constraint.thing.IsaConstraint;
import grakn.core.pattern.constraint.thing.RelationConstraint;
import grakn.core.pattern.constraint.thing.ThingConstraint;
import grakn.core.pattern.constraint.thing.ValueConstraint;
import grakn.core.pattern.equivalence.AlphaEquivalence;
import grakn.core.pattern.equivalence.AlphaEquivalent;
import grakn.core.traversal.Traversal;
import grakn.core.traversal.common.Identifier;
import graql.lang.common.GraqlToken;

import java.time.LocalDateTime;
import java.util.Collection;
import java.util.HashSet;
import java.util.LinkedHashSet;
import java.util.List;
import java.util.Objects;
import java.util.Optional;
import java.util.Set;
import java.util.stream.Collectors;
import java.util.stream.Stream;

import static grakn.common.collection.Collections.set;
import static grakn.core.common.exception.ErrorMessage.Internal.ILLEGAL_STATE;
import static grakn.core.common.exception.ErrorMessage.Pattern.MULTIPLE_THING_CONSTRAINT_IID;
import static grakn.core.common.exception.ErrorMessage.Pattern.MULTIPLE_THING_CONSTRAINT_ISA;
import static graql.lang.common.GraqlToken.Char.COMMA;
import static graql.lang.common.GraqlToken.Char.SPACE;

public class ThingVariable extends Variable implements AlphaEquivalent<ThingVariable> {

    private IIDConstraint iidConstraint;
    private IsaConstraint isaConstraint;
    private final Set<IsConstraint> isConstraints;
    private final Set<RelationConstraint> relationConstraints;
    private final Set<HasConstraint> hasConstraints;
    private final Set<ValueConstraint<?>> valueConstraints;
    private final Set<ThingConstraint> constraints;
    private final Set<Constraint> constraining;

    public ThingVariable(Identifier.Variable identifier) {
        super(identifier);
        this.isConstraints = new HashSet<>();
        this.valueConstraints = new HashSet<>();
        this.relationConstraints = new HashSet<>();
        this.hasConstraints = new HashSet<>();
        this.constraints = new HashSet<>();
        this.constraining = new HashSet<>();
    }

    ThingVariable constrainThing(List<graql.lang.pattern.constraint.ThingConstraint> constraints, VariableRegistry registry) {
        constraints.forEach(constraint -> this.constrain(ThingConstraint.of(this, constraint, registry)));
        return this;
    }

    ThingVariable constrainConcept(List<graql.lang.pattern.constraint.ConceptConstraint> constraints, VariableRegistry registry) {
        constraints.forEach(constraint -> this.constrain(ThingConstraint.of(this, constraint, registry)));
        return this;
    }

    public static ThingVariable of(Identifier.Variable identifier) {
        return new ThingVariable(identifier);
    }

    @Override
    public void addTo(Traversal traversal) {
        // TODO: create vertex properties first, then the vertex itself, then edges
        //       that way, we can make properties to be 'final' objects that are
        //       included in equality and hashCode of vertices
        if (!resolvedTypes().isEmpty()) traversal.types(identifier(), resolvedTypes());
        constraints().forEach(constraint -> constraint.addTo(traversal));
    }

    private void constrain(ThingConstraint constraint) {
        constraints.add(constraint);
        if (constraint.isIID()) {
            if (iidConstraint != null && !iidConstraint.equals(constraint)) {
                throw GraknException.of(MULTIPLE_THING_CONSTRAINT_IID, identifier());
            }
            iidConstraint = constraint.asIID();
        } else if (constraint.isIsa()) {
            if (isaConstraint != null && !isaConstraint.equals(constraint)) {
                throw GraknException.of(MULTIPLE_THING_CONSTRAINT_ISA, identifier());
            }
            isaConstraint = constraint.asIsa();
        } else if (constraint.isIs()) isConstraints.add(constraint.asIs());
        else if (constraint.isRelation()) relationConstraints.add(constraint.asRelation());
        else if (constraint.isHas()) hasConstraints.add(constraint.asHas());
        else if (constraint.isValue()) valueConstraints.add(constraint.asValue());
        else throw GraknException.of(ILLEGAL_STATE);
    }

    @Override
    public void constraining(Constraint constraint) {
        constraining.add(constraint);
    }

    public Optional<IIDConstraint> iid() {
        return Optional.ofNullable(iidConstraint);
    }

    public IIDConstraint iid(byte[] iid) {
<<<<<<< HEAD
        iidConstraint = new IIDConstraint(this, iid);
=======
        IIDConstraint iidConstraint = new IIDConstraint(this, iid);
>>>>>>> c39b7aae
        constrain(iidConstraint);
        return iidConstraint;
    }

    public Optional<IsaConstraint> isa() {
        return Optional.ofNullable(isaConstraint);
    }

    public IsaConstraint isa(TypeVariable type, boolean isExplicit) {
        IsaConstraint isaConstraint = new IsaConstraint(this, type, isExplicit);
        constrain(isaConstraint);
        return isaConstraint;
    }

    public Set<IsConstraint> is() {
        return isConstraints;
    }

    public IsConstraint is(ThingVariable variable) {
        IsConstraint isConstraint = new IsConstraint(this, variable);
        constrain(isConstraint);
        return isConstraint;
    }

    public Set<ValueConstraint<?>> value() {
        return valueConstraints;
    }

    public ValueConstraint.Long valueLong(GraqlToken.Predicate.Equality comparator, long value) {
        ValueConstraint.Long valueLongConstraint = new ValueConstraint.Long(this, comparator, value);
        constrain(valueLongConstraint);
        return valueLongConstraint;
    }

    public ValueConstraint.Double valueDouble(GraqlToken.Predicate.Equality comparator, double value) {
        ValueConstraint.Double valueDoubleConstraint = new ValueConstraint.Double(this, comparator, value);
        constrain(valueDoubleConstraint);
        return valueDoubleConstraint;
    }

    public ValueConstraint.Boolean valueBoolean(GraqlToken.Predicate.Equality comparator, boolean value) {
        ValueConstraint.Boolean valueBooleanConstraint = new ValueConstraint.Boolean(this, comparator, value);
        constrain(valueBooleanConstraint);
        return valueBooleanConstraint;
    }

    public ValueConstraint.String valueString(GraqlToken.Predicate comparator, String value) {
        ValueConstraint.String valueStringConstraint = new ValueConstraint.String(this, comparator, value);
        constrain(valueStringConstraint);
        return valueStringConstraint;
    }

    public ValueConstraint.DateTime valueDateTime(GraqlToken.Predicate.Equality comparator, LocalDateTime value) {
        ValueConstraint.DateTime valueDateTimeConstraint = new ValueConstraint.DateTime(this, comparator, value);
        constrain(valueDateTimeConstraint);
        return valueDateTimeConstraint;
    }

    public ValueConstraint.Variable valueVariable(GraqlToken.Predicate.Equality comparator, ThingVariable variable) {
        ValueConstraint.Variable valueVarConstraint = new ValueConstraint.Variable(this, comparator, variable);
        constrain(valueVarConstraint);
        return valueVarConstraint;
    }

    public Set<RelationConstraint> relation() {
        return relationConstraints;
    }

    // TODO: why is this method never called?
    public RelationConstraint relation(LinkedHashSet<RelationConstraint.RolePlayer> rolePlayers) {
        RelationConstraint relationConstraint = new RelationConstraint(this, rolePlayers);
        constrain(relationConstraint);
        return relationConstraint;
    }

    public Set<HasConstraint> has() {
        return hasConstraints;
    }

    public HasConstraint has(ThingVariable attribute) {
        HasConstraint hasConstraint = new HasConstraint(this, attribute);
        constrain(hasConstraint);
        return hasConstraint;
    }

    @Override
    public Set<ThingConstraint> constraints() {
        return constraints;
    }

    @Override
    public Set<Constraint> constraining() {
        return constraining;
    }

    @Override
    public boolean isThing() {
        return true;
    }

    @Override
    public ThingVariable asThing() {
        return this;
    }

    @Override
    public String toString() {

        StringBuilder syntax = new StringBuilder();

        if (reference().isName()) syntax.append(reference()).append(SPACE);

        syntax.append(Stream.of(relationConstraints, set(isaConstraint), hasConstraints, valueConstraints, isConstraints)
                              .flatMap(Collection::stream).filter(Objects::nonNull).map(ThingConstraint::toString)
                              .collect(Collectors.joining("" + COMMA + SPACE)));

        if (iidConstraint != null) syntax.append(COMMA).append(SPACE).append(iidConstraint);

        return syntax.toString();
    }

    @Override
    public AlphaEquivalence alphaEquals(ThingVariable that) {
        return AlphaEquivalence.valid()
                .validIf(identifier().isNamedReference() == that.identifier().isNamedReference())
                .validIf(this.resolvedTypes().equals(that.resolvedTypes()))
                .validIfAlphaEqual(this.isaConstraint, that.isaConstraint)
                .validIfAlphaEqual(this.relationConstraints, that.relationConstraints)
                .validIfAlphaEqual(this.hasConstraints, that.hasConstraints)
                .validIfAlphaEqual(this.valueConstraints, that.valueConstraints)
                .addMapping(this, that);
    }

}<|MERGE_RESOLUTION|>--- conflicted
+++ resolved
@@ -124,11 +124,7 @@
     }
 
     public IIDConstraint iid(byte[] iid) {
-<<<<<<< HEAD
-        iidConstraint = new IIDConstraint(this, iid);
-=======
         IIDConstraint iidConstraint = new IIDConstraint(this, iid);
->>>>>>> c39b7aae
         constrain(iidConstraint);
         return iidConstraint;
     }

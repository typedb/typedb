/*
 * MindmapsDB - A Distributed Semantic Database
 * Copyright (C) 2016  Mindmaps Research Ltd
 *
 * MindmapsDB is free software: you can redistribute it and/or modify
 * it under the terms of the GNU General Public License as published by
 * the Free Software Foundation, either version 3 of the License, or
 * (at your option) any later version.
 *
 * MindmapsDB is distributed in the hope that it will be useful,
 * but WITHOUT ANY WARRANTY; without even the implied warranty of
 * MERCHANTABILITY or FITNESS FOR A PARTICULAR PURPOSE.  See the
 * GNU General Public License for more details.
 *
 * You should have received a copy of the GNU General Public License
 * along with MindmapsDB. If not, see <http://www.gnu.org/licenses/gpl.txt>.
 */

package io.mindmaps.graql.internal.gremlin;

<<<<<<< HEAD
=======
import io.mindmaps.constants.ErrorMessage;
>>>>>>> 1990e879
import io.mindmaps.core.MindmapsTransaction;
import io.mindmaps.core.implementation.MindmapsTransactionImpl;
import io.mindmaps.graql.Pattern;
import io.mindmaps.graql.Var;
import org.apache.tinkerpop.gremlin.process.traversal.dsl.graph.GraphTraversal;
import org.apache.tinkerpop.gremlin.structure.Vertex;

import java.util.Collection;
import java.util.Map;
import java.util.stream.Stream;

import static java.util.stream.Collectors.toList;

/**
 * A class for building gremlin traversals from patterns.
 * <p>
 * A {@code Query} is constructed from a single {@code Pattern.Conjunction}. The conjunction is transformed into
 * disjunctive normal form and then an {@code InnerQuery} is constructed from each disjunction component. This allows
 * each {@code InnerQuery} to be described by a single gremlin traversal.
 * <p>
 * The {@code Query} returns a list of gremlin traversals, whose results are combined by {@code MatchQueryImpl} to
 * maintain any requested ordering.
 */
public class Query {

    private final MindmapsTransaction transaction;
    private final Collection<ConjunctionQuery> innerQueries;

    /**
     * @param transaction the transaction to execute the query on
     * @param patternConjunction a pattern to find in the graph
     */
    public Query(MindmapsTransaction transaction, Pattern.Conjunction<?> patternConjunction) {
        Collection<Pattern.Conjunction<Var.Admin>> patterns =
                patternConjunction.getDisjunctiveNormalForm().getPatterns();

        if (transaction == null) {
            throw new IllegalStateException(ErrorMessage.NO_TRANSACTION.getMessage());
        }

        this.transaction = transaction;

        innerQueries = patterns.stream().map(pattern -> new ConjunctionQuery(transaction, pattern)).collect(toList());
    }

    /**
     * @return a gremlin traversal to execute to find results
     */
    public GraphTraversal<Vertex, Map<String, Vertex>> getTraversals() {
        GraphTraversal[] collect =
                innerQueries.stream().map(ConjunctionQuery::getTraversal).toArray(GraphTraversal[]::new);

        // Because 'union' accepts an array, we can't use generics...
        //noinspection unchecked
        return ((MindmapsTransactionImpl) transaction).getTinkerTraversal().V().limit(1).union(collect);
    }

    /**
     * @return a stream of concept IDs mentioned in the query
     */
    public Stream<String> getConcepts() {
        return innerQueries.stream().flatMap(ConjunctionQuery::getConcepts);
    }

}<|MERGE_RESOLUTION|>--- conflicted
+++ resolved
@@ -18,10 +18,7 @@
 
 package io.mindmaps.graql.internal.gremlin;
 
-<<<<<<< HEAD
-=======
 import io.mindmaps.constants.ErrorMessage;
->>>>>>> 1990e879
 import io.mindmaps.core.MindmapsTransaction;
 import io.mindmaps.core.implementation.MindmapsTransactionImpl;
 import io.mindmaps.graql.Pattern;
@@ -76,7 +73,7 @@
 
         // Because 'union' accepts an array, we can't use generics...
         //noinspection unchecked
-        return ((MindmapsTransactionImpl) transaction).getTinkerTraversal().V().limit(1).union(collect);
+        return ((MindmapsTransactionImpl) transaction).getTinkerPopGraph().traversal().V().limit(1).union(collect);
     }
 
     /**

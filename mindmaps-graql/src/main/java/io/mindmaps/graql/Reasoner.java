/*
 * MindmapsDB - A Distributed Semantic Database
 * Copyright (C) 2016  Mindmaps Research Ltd
 *
 * MindmapsDB is free software: you can redistribute it and/or modify
 * it under the terms of the GNU General Public License as published by
 * the Free Software Foundation, either version 3 of the License, or
 * (at your option) any later version.
 *
 * MindmapsDB is distributed in the hope that it will be useful,
 * but WITHOUT ANY WARRANTY; without even the implied warranty of
 * MERCHANTABILITY or FITNESS FOR A PARTICULAR PURPOSE.  See the
 * GNU General Public License for more details.
 *
 * You should have received a copy of the GNU General Public License
 * along with MindmapsDB. If not, see <http://www.gnu.org/licenses/gpl.txt>.
 */

package io.mindmaps.graql;

import com.google.common.collect.Lists;
import io.mindmaps.MindmapsGraph;
import io.mindmaps.concept.Concept;
import io.mindmaps.concept.RoleType;
import io.mindmaps.concept.Rule;
import io.mindmaps.concept.Type;
import io.mindmaps.graql.internal.reasoner.query.AtomicMatchQuery;
import io.mindmaps.graql.internal.reasoner.query.AtomicQuery;
import io.mindmaps.graql.internal.reasoner.query.QueryAnswers;
import io.mindmaps.graql.internal.reasoner.query.ReasonerMatchQuery;
import io.mindmaps.graql.internal.reasoner.rule.InferenceRule;
import io.mindmaps.graql.internal.reasoner.predicate.Atomic;
import io.mindmaps.graql.internal.reasoner.query.Query;
import javafx.util.Pair;
import org.slf4j.Logger;
import org.slf4j.LoggerFactory;

import java.util.*;
import java.util.stream.Collectors;

public class Reasoner {

    private final MindmapsGraph graph;
    private final QueryBuilder qb;
    private final Logger LOG = LoggerFactory.getLogger(Reasoner.class);

    private final Map<String, InferenceRule> workingMemory = new HashMap<>();

    public Reasoner(MindmapsGraph graph) {
        this.graph = graph;
        qb = Graql.withGraph(graph);
        linkConceptTypes();
    }

    private boolean checkRuleApplicableToAtom(Atomic parentAtom, InferenceRule child) {
        boolean relRelevant = true;
        Query parent = parentAtom.getParentQuery();
        Atomic childAtom = child.getRuleConclusionAtom();

        if (parentAtom.isRelation()) {
            Map<RoleType, Pair<String, Type>> childRoleVarTypeMap = childAtom.getRoleVarTypeMap();
            //Check for role compatibility
            Map<RoleType, Pair<String, Type>> parentRoleVarTypeMap = parentAtom.getRoleVarTypeMap();
            for (Map.Entry<RoleType, Pair<String, Type>> entry : parentRoleVarTypeMap.entrySet()) {
                RoleType role = entry.getKey();
                Type pType = entry.getValue().getValue();
                if (pType != null) {
                    //vars can be matched by role types
                    if (childRoleVarTypeMap.containsKey(role)) {
                        Type chType = childRoleVarTypeMap.get(role).getValue();
                        //check type compatibility
                        if (chType != null) {
                            relRelevant &= pType.equals(chType) || chType.subTypes().contains(pType);

                            //Check for any constraints on the variables
                            String chVar = childRoleVarTypeMap.get(role).getKey();
                            String pVar = entry.getValue().getKey();
                            String chId = child.getBody().getSubstitution(chVar);
                            String pId = parent.getSubstitution(pVar);
                            if (!chId.isEmpty() && !pId.isEmpty())
                                relRelevant &= chId.equals(pId);
                        }
                    }
                }
            }
        }
        else if (parentAtom.isResource()) {
            String childVal = child.getHead().getValuePredicate(childAtom.getVal());
            String parentVal = parent.getValuePredicate(parentAtom.getVal());
            relRelevant = parentVal.isEmpty() || parentVal.equals(childVal);
        }
        return relRelevant;
    }

    private Set<Rule> getApplicableRules(Atomic atom) {
        Set<Rule> children = new HashSet<>();

        String typeId = atom.getTypeId();
        if (typeId.isEmpty()) return children;
        Type type = graph.getType(typeId);

        Collection<Rule> rulesFromType = type.getRulesOfConclusion();

        rulesFromType.forEach( rule -> {
            InferenceRule child = workingMemory.get(rule.getId());
            boolean ruleRelevant = checkRuleApplicableToAtom(atom, child);
            if (ruleRelevant) children.add(rule);
        });

        return children;
    }

    private void linkConceptTypes(Rule rule) {
        LOG.debug("Linking rule " + rule.getId() + "...");
        MatchQuery qLHS = qb.match(qb.parsePatterns(rule.getLHS()));
        MatchQuery qRHS = qb.match(qb.parsePatterns(rule.getRHS()));

        Set<Type> hypothesisConceptTypes = qLHS.admin().getTypes();
        Set<Type> conclusionConceptTypes = qRHS.admin().getTypes();

        hypothesisConceptTypes.forEach(rule::addHypothesis);
        conclusionConceptTypes.forEach(rule::addConclusion);

        LOG.debug("Rule " + rule.getId() + " linked");
    }

    public Set<Rule> getRules() {
        Set<Rule> rules = new HashSet<>();
        MatchQuery sq = qb.parse("match $x isa inference-rule;");
        List<Map<String, Concept>> results = Lists.newArrayList(sq);
        for (Map<String, Concept> result : results) {
            for (Map.Entry<String, Concept> entry : result.entrySet()) {
                Concept concept = entry.getValue();
                rules.add((Rule) concept);
            }
        }
        return rules;
    }

    /**
     * Link all unlinked rules in the rule base to their matching types
     */
    public void linkConceptTypes() {
        Set<Rule> rules = getRules();
        LOG.debug(rules.size() + " rules initialized...");

        for (Rule rule : rules) {
            workingMemory.putIfAbsent(rule.getId(), new InferenceRule(rule, graph));
            if (rule.getHypothesisTypes().isEmpty() && rule.getConclusionTypes().isEmpty()) {
                linkConceptTypes(rule);
            }
        }
    }

    private void propagateAnswers(Map<AtomicQuery, AtomicQuery> matAnswers){
        matAnswers.keySet().forEach(aq -> {
            if (aq.getParent() == null) aq.propagateAnswers(matAnswers);
        });
    }

    private void recordAnswers(AtomicQuery atomicQuery, Map<AtomicQuery, AtomicQuery> matAnswers) {
        if (matAnswers.keySet().contains(atomicQuery))
            matAnswers.get(atomicQuery).getAnswers().addAll(atomicQuery.getAnswers());
        else
            matAnswers.put(atomicQuery, atomicQuery);
    }

    private QueryAnswers propagateHeadSubstitutions(Query atomicQuery, Query ruleHead, QueryAnswers answers){
        QueryAnswers newAnswers = new QueryAnswers();
        if(answers.isEmpty()) return newAnswers;

        Set<String> queryVars = atomicQuery.getSelectedNames();
        Set<String> headVars = ruleHead.getSelectedNames();
        Set<Atomic> extraSubs = new HashSet<>();
        if(queryVars.size() > headVars.size()){
            extraSubs.addAll(ruleHead.getSubstitutions()
                    .stream().filter(sub -> queryVars.contains(sub.getVarName()))
                    .collect(Collectors.toSet()));
        }

        answers.forEach( map -> {
            Map<String, Concept> newAns = new HashMap<>(map);
            extraSubs.forEach(sub -> newAns.put(sub.getVarName(), graph.getInstance(sub.getVal())) );
            newAnswers.add(newAns);
        });

        return newAnswers;
    }

<<<<<<< HEAD
    private QueryAnswers answer(AtomicQuery atomicQuery, Set<AtomicQuery> subGoals, Map<AtomicQuery, AtomicQuery> matAnswers) {
=======
    private QueryAnswers answer(AtomicQuery atomicQuery, Set<AtomicQuery> subGoals, Map<AtomicQuery,
            QueryAnswers> matAnswers, boolean materialise) {
        Atomic atom = atomicQuery.getAtom();
        atomicQuery.DBlookup();
        if(!materialise) atomicQuery.memoryLookup(matAnswers);

>>>>>>> 4664c2b3
        boolean queryAdmissible = !subGoals.contains(atomicQuery);
        if(queryAdmissible) {
            atomicQuery.DBlookup();
            recordAnswers(atomicQuery, matAnswers);

            Atomic atom = atomicQuery.getAtom();
            Set<Rule> rules = getApplicableRules(atom);
            for (Rule rl : rules) {
                InferenceRule rule = new InferenceRule(rl, graph);
                rule.unify(atom);
                Query ruleBody = rule.getBody();
                AtomicQuery ruleHead = rule.getHead();

                Set<Atomic> atoms = ruleBody.selectAtoms();
                Iterator<Atomic> atIt = atoms.iterator();

                subGoals.add(atomicQuery);
                AtomicQuery childAtomicQuery = new AtomicMatchQuery(atIt.next());
                atomicQuery.establishRelation(childAtomicQuery);
                QueryAnswers subs = answer(childAtomicQuery, subGoals, matAnswers, materialise);
                while(atIt.hasNext()){
                    childAtomicQuery = new AtomicMatchQuery(atIt.next());
                    atomicQuery.establishRelation(childAtomicQuery);
                    QueryAnswers localSubs = answer(childAtomicQuery, subGoals, matAnswers, materialise);
                    subs = subs.join(localSubs);
                }
                QueryAnswers answers = propagateHeadSubstitutions(atomicQuery, ruleHead, subs)
                                            .filterVars(atomicQuery.getSelectedNames());
                QueryAnswers newAnswers = new QueryAnswers();
                if (materialise || atom.isResource())
                    newAnswers.addAll(new AtomicMatchQuery(ruleHead, answers).materialise());
                if (!newAnswers.isEmpty()) answers = newAnswers;

                QueryAnswers filteredAnswers = answers.filterInComplete(atomicQuery.getSelectedNames());
                atomicQuery.getAnswers().addAll(filteredAnswers);
<<<<<<< HEAD
                recordAnswers(atomicQuery, matAnswers);
            }
        }
        else
            atomicQuery.memoryLookup(matAnswers);

=======
                if (!materialise) recordAnswers(atomicQuery, matAnswers);
            }
        }
>>>>>>> 4664c2b3
        return atomicQuery.getAnswers();
    }

    private QueryAnswers resolveAtomicQuery(AtomicQuery atomicQuery, boolean materialise) {
        int dAns;
        int iter = 0;

        if (!atomicQuery.getAtom().isRuleResolvable()){
            atomicQuery.DBlookup();
            return atomicQuery.getAnswers();
        }
        else {
<<<<<<< HEAD
            Map<AtomicQuery, AtomicQuery> matAnswers = new HashMap<>();
            matAnswers.put(atomicQuery, atomicQuery);

=======
            Map<AtomicQuery, QueryAnswers> matAnswers = new HashMap<>();
            matAnswers.put(atomicQuery, atomicQuery.getAnswers());
>>>>>>> 4664c2b3
            do {
                Set<AtomicQuery> subGoals = new HashSet<>();
                dAns = atomicQuery.getAnswers().size();
                answer(atomicQuery, subGoals, matAnswers, materialise);
                propagateAnswers(matAnswers);
                LOG.debug("iter: " + iter++ + " answers: " + atomicQuery.getAnswers().size());
                dAns = atomicQuery.getAnswers().size() - dAns;
            } while (dAns != 0);
            return atomicQuery.getAnswers();
        }
    }

    private QueryAnswers resolveQuery(Query query, boolean materialise) {
        Iterator<Atomic> atIt = query.selectAtoms().iterator();
        AtomicQuery atomicQuery = new AtomicMatchQuery(atIt.next().clone());
        QueryAnswers answers = resolveAtomicQuery(atomicQuery, materialise);
        while(atIt.hasNext()){
            atomicQuery = new AtomicMatchQuery(atIt.next());
            QueryAnswers subAnswers = resolveAtomicQuery(atomicQuery, materialise);
            answers = answers.join(subAnswers);
        }
        return answers.filterVars(query.getSelectedNames());
    }

    /**
     * Resolve a given query using the rule base
     * @param inputQuery the query string to be expanded
     * @return set of answers
     */
    public QueryAnswers resolve(MatchQuery inputQuery, boolean materialise) {
        Query query = new ReasonerMatchQuery(inputQuery, graph);
        return resolveQuery(query, materialise);
    }

    public QueryAnswers  resolve(MatchQuery inputQuery) { return resolve(inputQuery, false);}

    /**
     * Resolve a given query using the rule base
     * @param inputQuery the query string to be expanded
     * @return MatchQuery with answers
     */
    public MatchQuery resolveToQuery(MatchQuery inputQuery, boolean materialise) {
        Query query = new Query(inputQuery, graph);
        if (!query.isRuleResolvable()) return inputQuery;
        QueryAnswers answers = resolveQuery(query, materialise);
        return new ReasonerMatchQuery(inputQuery, graph, answers);
    }

    public MatchQuery resolveToQuery(MatchQuery inputQuery) { return resolveToQuery(inputQuery, false);}
}<|MERGE_RESOLUTION|>--- conflicted
+++ resolved
@@ -187,21 +187,11 @@
         return newAnswers;
     }
 
-<<<<<<< HEAD
-    private QueryAnswers answer(AtomicQuery atomicQuery, Set<AtomicQuery> subGoals, Map<AtomicQuery, AtomicQuery> matAnswers) {
-=======
-    private QueryAnswers answer(AtomicQuery atomicQuery, Set<AtomicQuery> subGoals, Map<AtomicQuery,
-            QueryAnswers> matAnswers, boolean materialise) {
-        Atomic atom = atomicQuery.getAtom();
+    private QueryAnswers answerWM(AtomicQuery atomicQuery, Set<AtomicQuery> subGoals){
+        boolean queryAdmissible = !subGoals.contains(atomicQuery);
         atomicQuery.DBlookup();
-        if(!materialise) atomicQuery.memoryLookup(matAnswers);
-
->>>>>>> 4664c2b3
-        boolean queryAdmissible = !subGoals.contains(atomicQuery);
+
         if(queryAdmissible) {
-            atomicQuery.DBlookup();
-            recordAnswers(atomicQuery, matAnswers);
-
             Atomic atom = atomicQuery.getAtom();
             Set<Rule> rules = getApplicableRules(atom);
             for (Rule rl : rules) {
@@ -216,35 +206,83 @@
                 subGoals.add(atomicQuery);
                 AtomicQuery childAtomicQuery = new AtomicMatchQuery(atIt.next());
                 atomicQuery.establishRelation(childAtomicQuery);
-                QueryAnswers subs = answer(childAtomicQuery, subGoals, matAnswers, materialise);
+                QueryAnswers subs = answerWM(childAtomicQuery, subGoals);
                 while(atIt.hasNext()){
                     childAtomicQuery = new AtomicMatchQuery(atIt.next());
                     atomicQuery.establishRelation(childAtomicQuery);
-                    QueryAnswers localSubs = answer(childAtomicQuery, subGoals, matAnswers, materialise);
+                    QueryAnswers localSubs = answerWM(childAtomicQuery, subGoals);
                     subs = subs.join(localSubs);
                 }
                 QueryAnswers answers = propagateHeadSubstitutions(atomicQuery, ruleHead, subs)
-                                            .filterVars(atomicQuery.getSelectedNames());
+                        .filterVars(atomicQuery.getSelectedNames());
                 QueryAnswers newAnswers = new QueryAnswers();
-                if (materialise || atom.isResource())
+                newAnswers.addAll(new AtomicMatchQuery(ruleHead, answers).materialise());
+                if (!newAnswers.isEmpty()) answers = newAnswers;
+                QueryAnswers filteredAnswers = answers.filterInComplete(atomicQuery.getSelectedNames());
+                atomicQuery.getAnswers().addAll(filteredAnswers);
+            }
+        }
+        return atomicQuery.getAnswers();
+    }
+
+    private QueryAnswers answer(AtomicQuery atomicQuery, Set<AtomicQuery> subGoals, Map<AtomicQuery, AtomicQuery> matAnswers){
+        boolean queryAdmissible = !subGoals.contains(atomicQuery);
+
+        if(queryAdmissible) {
+            atomicQuery.DBlookup();
+            recordAnswers(atomicQuery, matAnswers);
+
+            Atomic atom = atomicQuery.getAtom();
+            Set<Rule> rules = getApplicableRules(atom);
+            for (Rule rl : rules) {
+                InferenceRule rule = new InferenceRule(rl, graph);
+                rule.unify(atom);
+                Query ruleBody = rule.getBody();
+                AtomicQuery ruleHead = rule.getHead();
+
+                Set<Atomic> atoms = ruleBody.selectAtoms();
+                Iterator<Atomic> atIt = atoms.iterator();
+
+                subGoals.add(atomicQuery);
+                Atomic at = atIt.next();
+                AtomicQuery childAtomicQuery = new AtomicMatchQuery(at);
+                atomicQuery.establishRelation(childAtomicQuery);
+                QueryAnswers subs = answer(childAtomicQuery, subGoals, matAnswers);
+                while(atIt.hasNext()){
+                    at = atIt.next();
+                    childAtomicQuery = new AtomicMatchQuery(at);
+                    atomicQuery.establishRelation(childAtomicQuery);
+                    QueryAnswers localSubs = answer(childAtomicQuery, subGoals, matAnswers);
+                    subs = subs.join(localSubs);
+                }
+
+                QueryAnswers answers = propagateHeadSubstitutions(atomicQuery, ruleHead, subs)
+                        .filterVars(atomicQuery.getSelectedNames());
+
+                QueryAnswers newAnswers = new QueryAnswers();
+                if (atom.isResource())
                     newAnswers.addAll(new AtomicMatchQuery(ruleHead, answers).materialise());
                 if (!newAnswers.isEmpty()) answers = newAnswers;
 
                 QueryAnswers filteredAnswers = answers.filterInComplete(atomicQuery.getSelectedNames());
                 atomicQuery.getAnswers().addAll(filteredAnswers);
-<<<<<<< HEAD
                 recordAnswers(atomicQuery, matAnswers);
             }
         }
         else
             atomicQuery.memoryLookup(matAnswers);
 
-=======
-                if (!materialise) recordAnswers(atomicQuery, matAnswers);
-            }
-        }
->>>>>>> 4664c2b3
         return atomicQuery.getAnswers();
+    }
+
+    private void answer(AtomicQuery atomicQuery, Set<AtomicQuery> subGoals, Map<AtomicQuery, AtomicQuery> matAnswers,
+                        boolean materialise){
+        if(!materialise) {
+            answer(atomicQuery, subGoals, matAnswers);
+            propagateAnswers(matAnswers);
+        }
+        else
+            answerWM(atomicQuery, subGoals);
     }
 
     private QueryAnswers resolveAtomicQuery(AtomicQuery atomicQuery, boolean materialise) {
@@ -256,19 +294,12 @@
             return atomicQuery.getAnswers();
         }
         else {
-<<<<<<< HEAD
             Map<AtomicQuery, AtomicQuery> matAnswers = new HashMap<>();
             matAnswers.put(atomicQuery, atomicQuery);
-
-=======
-            Map<AtomicQuery, QueryAnswers> matAnswers = new HashMap<>();
-            matAnswers.put(atomicQuery, atomicQuery.getAnswers());
->>>>>>> 4664c2b3
             do {
                 Set<AtomicQuery> subGoals = new HashSet<>();
                 dAns = atomicQuery.getAnswers().size();
                 answer(atomicQuery, subGoals, matAnswers, materialise);
-                propagateAnswers(matAnswers);
                 LOG.debug("iter: " + iter++ + " answers: " + atomicQuery.getAnswers().size());
                 dAns = atomicQuery.getAnswers().size() - dAns;
             } while (dAns != 0);

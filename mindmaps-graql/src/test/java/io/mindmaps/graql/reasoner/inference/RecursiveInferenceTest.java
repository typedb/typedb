--- conflicted
+++ resolved
@@ -221,18 +221,15 @@
         MatchQuery query = qb.parseMatch(queryString);
         String explicitQuery = "match $y isa b-entity";
 
-        Set<Map<String, Concept>> answers = reasoner.resolve(query);
-
-<<<<<<< HEAD
-=======
+        /*
         String explicitQuery = "match " +
                 "{$x id 'a';$y id 'b'} or {$x id 'a';$y id 'c'} or {$x id 'a';$y id 'd'} or" +
                 "{$x id 'm';$y id 'n'} or {$x id 'm';$y id 'o'} or {$x id 'p';$y id 'm'} or" +
                 "{$x id 'g';$y id 'f'} or {$x id 'h';$y id 'f'} or {$x id 'i';$y id 'f'} or" +
                 "{$x id 'j';$y id 'f'} or {$x id 'f';$y id 'k'}";
-
->>>>>>> f47fac6f
-        assertEquals(answers, Sets.newHashSet(qb.parseMatch(explicitQuery)));
+           */
+
+        assertEquals(reasoner.resolve(query), Sets.newHashSet(qb.parseMatch(explicitQuery)));
         assertQueriesEqual(reasoner.resolveToQuery(query), qb.parseMatch(explicitQuery));
     }
 

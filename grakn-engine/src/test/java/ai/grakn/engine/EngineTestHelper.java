package ai.grakn.engine;

<<<<<<< HEAD
import ai.grakn.GraknConfigKey;
=======
import ai.grakn.engine.data.RedisWrapper;
import ai.grakn.engine.factory.EngineGraknTxFactory;
import ai.grakn.engine.lock.LockProvider;
import ai.grakn.engine.tasks.manager.TaskManager;
import ai.grakn.engine.util.EngineID;
>>>>>>> 4f5edd69
import ai.grakn.test.GraknTestSetup;
import com.codahale.metrics.MetricRegistry;
import redis.clients.jedis.Jedis;
import redis.clients.util.Pool;

import java.io.IOException;
import java.net.ServerSocket;
import java.util.concurrent.ExecutorService;

import static com.codahale.metrics.MetricRegistry.name;

/**
 * <p>
 * This class instantiates an engine server-side component once, statically until the JVM exists.
 * Any state cleanup needs to be done by tests themselves - more code, more work, but more performant
 * test suite. So all unit tests will share the same components and will be written with that in mind.  
 * </p>
 * 
 * @author borislav
 *
 */
public class EngineTestHelper extends GraknCreator {
    
    private static volatile GraknEngineConfig config = null;
    
    public static int findAvailablePort() {
        try (ServerSocket socket = new ServerSocket(0)) {
            return socket.getLocalPort();            
        } catch (IOException e) {
            throw new RuntimeException(e);
        }        
    }
    
    /**
     * Create (once only, statically) the GraknEngineConfig as per configuration file and return it.
     */
    public static synchronized GraknEngineConfig config() {
        if (config != null) {
            return config;
        }
        config = GraknEngineConfig.create();
        config.setConfigProperty(GraknConfigKey.SERVER_PORT, findAvailablePort());
        return config;
    }
    
    private static volatile GraknEngineServer server = null;
    
    /**
     * <p>
     * Creates and initializes all components for running a self-contained, embedded engine server.
     * </p>
     * <p>
     * Make sure it's invoked before any test that needs to access engine components. It's an 
     * idempotent operation - it can be invoked many times without repercussions.
     * </p> 
     */
    public static synchronized void engine() {
        if (server != null) {
            return;
        }
        server = EngineTestHelper.cleanGraknEngineServer(config());
        server.start();
    }

    /**
     * Similarly to {@link EngineTestHelper#engine()} it creates a test engine with the ability to write {@link ai.grakn.GraknTx} to a
     * persistent backend if needed
     */
    public static synchronized void engineWithKBs() {
        GraknTestSetup.startCassandraIfNeeded();
        engine();
    }

    /**
     * Shutdown the engine server.
     */
    public static synchronized void noEngine() {
        if (server == null) {
            return;
        }
        try {
            server.close();
        }
        finally {
            server = null;
        }
    }
    
    public static synchronized GraknEngineServer cleanGraknEngineServer(GraknEngineConfig config) {
        return EngineTestHelper.cleanGraknEngineServer(config,redisWrapper(config));
    }

    public static synchronized GraknEngineServer cleanGraknEngineServer(GraknEngineConfig config, RedisWrapper redisWrapper) {
        EngineGraknTxFactory factory = engineGraknTxFactory(config);
        Pool<Jedis> jedisPool = redisWrapper.getJedisPool();
        LockProvider lockProvider = lockProvider(jedisPool);
        MetricRegistry metricRegistry = metricRegistry();
        EngineID engineID = engineId();
        TaskManager taskManager = taskManager(config, factory, jedisPool, lockProvider, engineID, metricRegistry);
        GraknEngineStatus graknEngineStatus = graknEngineStatus();
        ExecutorService executorService = executorService();
        HttpHandler httpHandler = new HttpHandler(config, sparkService(), factory, metricRegistry, graknEngineStatus, taskManager, executorService);
        return new GraknEngineServer(config, taskManager, factory, lockProvider, graknEngineStatus, redisWrapper, executorService, httpHandler, engineID);
    }

}<|MERGE_RESOLUTION|>--- conflicted
+++ resolved
@@ -1,14 +1,11 @@
 package ai.grakn.engine;
 
-<<<<<<< HEAD
 import ai.grakn.GraknConfigKey;
-=======
 import ai.grakn.engine.data.RedisWrapper;
 import ai.grakn.engine.factory.EngineGraknTxFactory;
 import ai.grakn.engine.lock.LockProvider;
 import ai.grakn.engine.tasks.manager.TaskManager;
 import ai.grakn.engine.util.EngineID;
->>>>>>> 4f5edd69
 import ai.grakn.test.GraknTestSetup;
 import com.codahale.metrics.MetricRegistry;
 import redis.clients.jedis.Jedis;
@@ -17,8 +14,6 @@
 import java.io.IOException;
 import java.net.ServerSocket;
 import java.util.concurrent.ExecutorService;
-
-import static com.codahale.metrics.MetricRegistry.name;
 
 /**
  * <p>
@@ -96,7 +91,7 @@
             server = null;
         }
     }
-    
+
     public static synchronized GraknEngineServer cleanGraknEngineServer(GraknEngineConfig config) {
         return EngineTestHelper.cleanGraknEngineServer(config,redisWrapper(config));
     }

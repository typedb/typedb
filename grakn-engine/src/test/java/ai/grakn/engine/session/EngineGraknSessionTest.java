--- conflicted
+++ resolved
@@ -6,16 +6,11 @@
 import ai.grakn.GraknTxType;
 import ai.grakn.engine.EngineTestHelper;
 import ai.grakn.engine.GraknEngineConfig;
-<<<<<<< HEAD
 import static ai.grakn.engine.GraknEngineConfig.REDIS_HOST;
 import ai.grakn.engine.GraknEngineServer;
-import ai.grakn.engine.factory.EngineGraknGraphFactory;
+import ai.grakn.engine.factory.EngineGraknTxFactory;
 import ai.grakn.engine.util.SimpleURI;
-import ai.grakn.exception.GraphOperationException;
-=======
-import ai.grakn.engine.factory.EngineGraknTxFactory;
 import ai.grakn.exception.GraknTxOperationException;
->>>>>>> c5e9d3e6
 import ai.grakn.test.GraknTestSetup;
 import ai.grakn.util.EmbeddedCassandra;
 import ai.grakn.util.ErrorMessage;
@@ -39,13 +34,9 @@
     @Rule
     public final ExpectedException expectedException = ExpectedException.none();
 
-<<<<<<< HEAD
     private static GraknEngineServer graknEngineServer;
 
-    private static EngineGraknGraphFactory graknFactory = EngineGraknGraphFactory.createAndLoadSystemOntology(EngineTestHelper.config().getProperties());
-=======
-    private static EngineGraknTxFactory graknFactory;
->>>>>>> c5e9d3e6
+    private static EngineGraknTxFactory graknFactory = EngineGraknTxFactory.createAndLoadSystemSchema(EngineTestHelper.config().getProperties());
     
     private String factoryUri = "localhost:" + EngineTestHelper.config().getProperty(GraknEngineConfig.SERVER_PORT_NUMBER);
 
@@ -56,14 +47,9 @@
 
     @BeforeClass
     public static void beforeClass() {
-<<<<<<< HEAD
         graknEngineServer = new GraknEngineServer(EngineTestHelper.config());
         graknEngineServer.start();
-        graknFactory = EngineGraknGraphFactory.createAndLoadSystemOntology(EngineTestHelper.config().getProperties());
-=======
-        EngineTestHelper.engineWithKBs();
         graknFactory = EngineGraknTxFactory.createAndLoadSystemSchema(EngineTestHelper.config().getProperties());
->>>>>>> c5e9d3e6
     }
 
     @AfterClass

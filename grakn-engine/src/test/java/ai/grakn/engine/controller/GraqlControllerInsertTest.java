--- conflicted
+++ resolved
@@ -84,11 +84,8 @@
     @Before
     public void setupMock(){
         when(mockFactory.tx(eq(keyspace), any())).thenReturn(tx);
-<<<<<<< HEAD
+        when(tx.keyspace()).thenReturn(keyspace);
         when(printer.graqlString(any())).thenReturn(Json.object().toString());
-=======
-        when(tx.keyspace()).thenReturn(keyspace);
->>>>>>> 3861bc2c
 
         // Describe expected response to a typical query
         Query<Object> query = tx.graql().parser().parseQuery("insert $x isa person;");

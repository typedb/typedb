--- conflicted
+++ resolved
@@ -212,19 +212,11 @@
     private String getKeyspaces(Request request, Response response) {
         try (GraknTx graph = factory.getGraph(SystemKeyspace.SYSTEM_GRAPH_NAME, GraknTxType.WRITE)) {
 
-<<<<<<< HEAD
-            AttributeType<String> keyspaceName = graph.getOntologyConcept(SystemKeyspace.KEYSPACE_RESOURCE);
+            AttributeType<String> keyspaceName = graph.getSchemaConcept(SystemKeyspace.KEYSPACE_RESOURCE);
             Json result = Json.array();
 
-            graph.<EntityType>getOntologyConcept(SystemKeyspace.KEYSPACE_ENTITY).instances().forEach(keyspace -> {
+            graph.<EntityType>getSchemaConcept(SystemKeyspace.KEYSPACE_ENTITY).instances().forEach(keyspace -> {
                 Collection<Attribute<?>> names = keyspace.attributes(keyspaceName).collect(Collectors.toSet());
-=======
-            ResourceType<String> keyspaceName = graph.getSchemaConcept(SystemKeyspace.KEYSPACE_RESOURCE);
-            Json result = Json.array();
-
-            graph.<EntityType>getSchemaConcept(SystemKeyspace.KEYSPACE_ENTITY).instances().forEach(keyspace -> {
-                Collection<Resource<?>> names = keyspace.resources(keyspaceName).collect(Collectors.toSet());
->>>>>>> 45605392
                 if (names.size() != 1) {
                     throw GraknServerException.internalError(ErrorMessage.INVALID_SYSTEM_KEYSPACE.getMessage(" keyspace " + keyspace.getId() + " has no unique name."));
                 }

/*
 * Grakn - A Distributed Semantic Database
 * Copyright (C) 2016  Grakn Labs Limited
 *
 * Grakn is free software: you can redistribute it and/or modify
 * it under the terms of the GNU General Public License as published by
 * the Free Software Foundation, either version 3 of the License, or
 * (at your option) any later version.
 *
 * Grakn is distributed in the hope that it will be useful,
 * but WITHOUT ANY WARRANTY; without even the implied warranty of
 * MERCHANTABILITY or FITNESS FOR A PARTICULAR PURPOSE.  See the
 * GNU General Public License for more details.
 *
 * You should have received a copy of the GNU General Public License
 * along with Grakn. If not, see <http://www.gnu.org/licenses/gpl.txt>.
 */

package ai.grakn.engine.controller;

import ai.grakn.engine.GraknEngineConfig;
import ai.grakn.engine.postprocessing.PostProcessingTask;
import ai.grakn.engine.postprocessing.UpdatingInstanceCountTask;
import ai.grakn.engine.tasks.TaskManager;
import ai.grakn.engine.tasks.TaskSchedule;
import ai.grakn.engine.tasks.TaskState;
import ai.grakn.util.REST;
import io.swagger.annotations.ApiImplicitParam;
import io.swagger.annotations.ApiImplicitParams;
import io.swagger.annotations.ApiOperation;
import mjson.Json;
import org.slf4j.Logger;
import org.slf4j.LoggerFactory;
import spark.Request;
import spark.Response;
import spark.Service;

import javax.ws.rs.DELETE;
import javax.ws.rs.GET;
import javax.ws.rs.Path;
import java.time.Duration;
<<<<<<< HEAD
import java.util.Optional;
=======
>>>>>>> cf2546d5

import static ai.grakn.engine.GraknEngineConfig.DEFAULT_KEYSPACE_PROPERTY;
import static ai.grakn.util.REST.Request.COMMIT_LOG_COUNTING;
import static ai.grakn.util.REST.Request.COMMIT_LOG_FIXING;
import static ai.grakn.util.REST.Request.KEYSPACE;
import static ai.grakn.util.REST.Request.KEYSPACE_PARAM;

/**
 * A controller which core submits commit logs to so we can post-process jobs for cleanup.
 *
 * @author Filipe Teixeira
 */
//TODO Implement delete
public class CommitLogController {
    private final Logger LOG = LoggerFactory.getLogger(CommitLogController.class);

    private final TaskManager manager;

    public CommitLogController(Service spark, TaskManager manager){
        this.manager = manager;

        spark.post(REST.WebPath.COMMIT_LOG_URI, this::submitConcepts);
        spark.delete(REST.WebPath.COMMIT_LOG_URI, this::deleteConcepts);
    }


    @DELETE
    @Path("/commit_log")
    @ApiOperation(value = "Delete all the post processing jobs for a specific keyspace")
    @ApiImplicitParam(name = "keyspace", value = "The key space of an opened graph", required = true, dataType = "string", paramType = "path")
    private String deleteConcepts(Request req, Response res){
        return "Delete not implemented";
    }


    @GET
    @Path("/commit_log")
    @ApiOperation(value = "Submits post processing jobs for a specific keyspace")
    @ApiImplicitParams({
        @ApiImplicitParam(name = "keyspace", value = "The key space of an opened graph", required = true, dataType = "string", paramType = "path"),
        @ApiImplicitParam(name = COMMIT_LOG_FIXING, value = "A Json Array of IDs representing concepts to be post processed", required = true, dataType = "string", paramType = "body"),
        @ApiImplicitParam(name = COMMIT_LOG_COUNTING, value = "A Json Array types with new and removed instances", required = true, dataType = "string", paramType = "body")
    })
    private String submitConcepts(Request req, Response res) {
        String keyspace = Optional.ofNullable(req.queryParams(KEYSPACE_PARAM))
                .orElse(GraknEngineConfig.getInstance().getProperty(DEFAULT_KEYSPACE_PROPERTY));

        LOG.info("Commit log received for graph [" + keyspace + "]");

        // Instances to post process
        Json postProcessingConfiguration = Json.object();
        postProcessingConfiguration.set(KEYSPACE, keyspace);
        postProcessingConfiguration.set(COMMIT_LOG_FIXING, Json.read(req.body()).at(COMMIT_LOG_FIXING));

        // TODO Make interval configurable
        TaskState postProcessingTask = TaskState.of(
                PostProcessingTask.class, this.getClass().getName(),
                TaskSchedule.recurring(Duration.ofMinutes(5)), postProcessingConfiguration);

        //Instances to count
        Json countingConfiguration = Json.object();
        countingConfiguration.set(KEYSPACE, keyspace);
        countingConfiguration.set(COMMIT_LOG_COUNTING, Json.read(req.body()).at(COMMIT_LOG_COUNTING));

        TaskState countingTask = TaskState.of(
                UpdatingInstanceCountTask.class, this.getClass().getName(), TaskSchedule.now(), countingConfiguration);

<<<<<<< HEAD
=======
        TaskState task = TaskState.of(
                UpdatingInstanceCountTask.class, this.getClass().getName(), TaskSchedule.recurring(Duration.ofSeconds(20)), configuration);
>>>>>>> cf2546d5

        // Send two tasks to the pipeline
        manager.addTask(postProcessingTask);
        manager.addTask(countingTask);

        return "PP Task [ " + postProcessingTask.getId().getValue() + " ] and Counting task [" + countingTask.getId().getValue() + "] created for graph [" + keyspace + "]";
    }
}<|MERGE_RESOLUTION|>--- conflicted
+++ resolved
@@ -39,10 +39,8 @@
 import javax.ws.rs.GET;
 import javax.ws.rs.Path;
 import java.time.Duration;
-<<<<<<< HEAD
 import java.util.Optional;
-=======
->>>>>>> cf2546d5
+import java.time.Duration;
 
 import static ai.grakn.engine.GraknEngineConfig.DEFAULT_KEYSPACE_PROPERTY;
 import static ai.grakn.util.REST.Request.COMMIT_LOG_COUNTING;
@@ -108,13 +106,8 @@
         countingConfiguration.set(COMMIT_LOG_COUNTING, Json.read(req.body()).at(COMMIT_LOG_COUNTING));
 
         TaskState countingTask = TaskState.of(
-                UpdatingInstanceCountTask.class, this.getClass().getName(), TaskSchedule.now(), countingConfiguration);
+                UpdatingInstanceCountTask.class, this.getClass().getName(), TaskSchedule.recurring(Duration.ofSeconds(20)), countingConfiguration);
 
-<<<<<<< HEAD
-=======
-        TaskState task = TaskState.of(
-                UpdatingInstanceCountTask.class, this.getClass().getName(), TaskSchedule.recurring(Duration.ofSeconds(20)), configuration);
->>>>>>> cf2546d5
 
         // Send two tasks to the pipeline
         manager.addTask(postProcessingTask);

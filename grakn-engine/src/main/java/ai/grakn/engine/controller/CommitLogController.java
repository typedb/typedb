--- conflicted
+++ resolved
@@ -111,13 +111,9 @@
         //TODO: Get rid of this update
         PostProcessingTask.lastPPTaskCreated.set(System.currentTimeMillis());
 
-<<<<<<< HEAD
         // Send two tasks to the pipeline
-        manager.addTask(postProcessingTask);
-        manager.addTask(countingTask);
-=======
-        manager.addHighPriorityTask(task);
->>>>>>> e0f21487
+        manager.addLowPriorityTask(postProcessingTask);
+        manager.addHighPriorityTask(countingTask);
 
         return "PP Task [ " + postProcessingTask.getId().getValue() + " ] and Counting task [" + countingTask.getId().getValue() + "] created for graph [" + keyspace + "]";
     }

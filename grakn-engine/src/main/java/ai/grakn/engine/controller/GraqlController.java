/*
 * Grakn - A Distributed Semantic Database
 * Copyright (C) 2016  Grakn Labs Limited
 *
 * Grakn is free software: you can redistribute it and/or modify
 * it under the terms of the GNU General Public License as published by
 * the Free Software Foundation, either version 3 of the License, or
 * (at your option) any later version.
 *
 * Grakn is distributed in the hope that it will be useful,
 * but WITHOUT ANY WARRANTY; without even the implied warranty of
 * MERCHANTABILITY or FITNESS FOR A PARTICULAR PURPOSE.  See the
 * GNU General Public License for more details.
 *
 * You should have received a copy of the GNU General Public License
 * along with Grakn. If not, see <http://www.gnu.org/licenses/gpl.txt>.
 */

package ai.grakn.engine.controller;

import ai.grakn.GraknTx;
import ai.grakn.GraknTxType;
import ai.grakn.Keyspace;
import ai.grakn.engine.factory.EngineGraknTxFactory;
<<<<<<< HEAD
import ai.grakn.engine.printer.JacksonPrinter;
=======
import ai.grakn.engine.postprocessing.PostProcessingTask;
import ai.grakn.engine.postprocessing.PostProcessor;
import ai.grakn.engine.tasks.manager.TaskManager;
import ai.grakn.exception.GraknServerException;
>>>>>>> aee2488a
import ai.grakn.exception.GraknTxOperationException;
import ai.grakn.exception.GraqlQueryException;
import ai.grakn.exception.GraqlSyntaxException;
import ai.grakn.exception.InvalidKBException;
import ai.grakn.exception.TemporaryWriteException;
import ai.grakn.graql.Query;
import ai.grakn.graql.QueryBuilder;
import ai.grakn.graql.QueryParser;
import ai.grakn.util.REST;
import com.codahale.metrics.MetricRegistry;
import com.codahale.metrics.Timer;
import com.github.rholder.retry.RetryException;
import com.github.rholder.retry.Retryer;
import com.github.rholder.retry.RetryerBuilder;
import com.github.rholder.retry.StopStrategies;
import com.github.rholder.retry.WaitStrategies;
import io.swagger.annotations.ApiImplicitParam;
import io.swagger.annotations.ApiImplicitParams;
import io.swagger.annotations.ApiOperation;
import mjson.Json;
import org.apache.http.entity.ContentType;
import org.slf4j.Logger;
import org.slf4j.LoggerFactory;
import spark.Request;
import spark.Response;
import spark.Service;

import javax.ws.rs.POST;
import javax.ws.rs.Path;
import java.util.List;
import java.util.Optional;
import java.util.concurrent.Callable;
import java.util.concurrent.ExecutionException;
import java.util.concurrent.TimeUnit;
import java.util.stream.Collectors;
import java.util.stream.Stream;

import static ai.grakn.engine.controller.util.Requests.mandatoryBody;
import static ai.grakn.engine.controller.util.Requests.mandatoryPathParameter;
import static ai.grakn.engine.controller.util.Requests.queryParameter;
import static ai.grakn.util.REST.Request.Graql.ALLOW_MULTIPLE_QUERIES;
import static ai.grakn.util.REST.Request.Graql.DEFINE_ALL_VARS;
<<<<<<< HEAD
import static ai.grakn.util.REST.Request.Graql.EXECUTE_WITH_INFERENCE;
=======
import static ai.grakn.util.REST.Request.Graql.INFER;
import static ai.grakn.util.REST.Request.Graql.LIMIT_EMBEDDED;
import static ai.grakn.util.REST.Request.Graql.MULTI;
import static ai.grakn.util.REST.Request.Graql.TX_TYPE;
>>>>>>> aee2488a
import static ai.grakn.util.REST.Request.KEYSPACE_PARAM;
import static ai.grakn.util.REST.Response.ContentType.APPLICATION_JSON;
import static com.codahale.metrics.MetricRegistry.name;
import static java.lang.Boolean.parseBoolean;
import static org.apache.http.HttpStatus.SC_OK;


/**
 * <p>
 * Endpoints used to query the graph using Graql and build a HAL, Graql or Json response.
 * </p>
 *
 * @author Marco Scoppetta, alexandraorth
 */
public class GraqlController {
    private static final Logger LOG = LoggerFactory.getLogger(GraqlController.class);
    private static final JacksonPrinter printer = JacksonPrinter.create();
    private static final int MAX_RETRY = 10;
    private final EngineGraknTxFactory factory;
<<<<<<< HEAD
    private final Timer executeGraql;
=======
    private final Service spark;
    private final TaskManager taskManager;
    private final PostProcessor postProcessor;
    private final Timer executeGraqlGetTimer;
    private final Timer executeGraqlPostTimer;
    private final Timer singleExecutionTimer;
>>>>>>> aee2488a

    public GraqlController(
            EngineGraknTxFactory factory, Service spark, TaskManager taskManager,
            PostProcessor postProcessor, MetricRegistry metricRegistry
    ) {
        this.factory = factory;
<<<<<<< HEAD
        this.executeGraql = metricRegistry.timer(name(GraqlController.class, "execute-graql"));
=======
        this.spark = spark;
        this.taskManager = taskManager;
        this.postProcessor = postProcessor;
        this.executeGraqlGetTimer = metricRegistry.timer(name(GraqlController.class, "execute-graql-get"));
        this.executeGraqlPostTimer = metricRegistry.timer(name(GraqlController.class, "execute-graql-post"));
        this.singleExecutionTimer = metricRegistry.timer(name(GraqlController.class, "single", "execution"));
>>>>>>> aee2488a

        spark.post(REST.WebPath.KEYSPACE_GRAQL, this::executeGraql);

        spark.exception(GraqlQueryException.class, (e, req, res) -> handleError(400, e, res));
        spark.exception(GraqlSyntaxException.class, (e, req, res) -> handleError(400, e, res));

        // Handle invalid type castings and invalid insertions
        spark.exception(GraknTxOperationException.class, (e, req, res) -> handleError(422, e, res));
        spark.exception(InvalidKBException.class, (e, req, res) -> handleError(422, e, res));
    }

    @POST
    @Path("/kb/{keyspace}/graql")
    @ApiOperation(value = "Execute an arbitrary Graql query")
    @ApiImplicitParams({
            @ApiImplicitParam(value = "Query to execute", dataType = "string", required = true, paramType = "body"),
            @ApiImplicitParam(name = EXECUTE_WITH_INFERENCE, value = "Enable inference", dataType = "boolean", paramType = "query"),
            @ApiImplicitParam(
                    name = DEFINE_ALL_VARS,
                    value = "Define all variables in response", dataType = "boolean", paramType = "query"
            ),
<<<<<<< HEAD
            @ApiImplicitParam(name = ALLOW_MULTIPLE_QUERIES, dataType = "boolean", paramType = "query")
=======
            @ApiImplicitParam(name = MULTI, dataType = "boolean", paramType = "query"),
            @ApiImplicitParam(name = TX_TYPE, dataType = "string", paramType = "query")
>>>>>>> aee2488a
    })
    private String executeGraql(Request request, Response response) throws RetryException, ExecutionException {
        response.type(APPLICATION_JSON);
        Keyspace keyspace = Keyspace.of(mandatoryPathParameter(request, KEYSPACE_PARAM));
        String queryString = mandatoryBody(request);

<<<<<<< HEAD
        //Run the query with reasoning on or off
        Optional<Boolean> infer = queryParameter(request, EXECUTE_WITH_INFERENCE).map(Boolean::parseBoolean);

        //Allow multiple queries to be executed
        boolean multiQuery = parseBoolean(queryParameter(request, ALLOW_MULTIPLE_QUERIES).orElse("false"));

        //Define all anonymous variables in the query
=======
        GraknTxType txType = Requests.queryParameter(request, TX_TYPE)
                .map(String::toUpperCase).map(GraknTxType::valueOf).orElse(GraknTxType.WRITE);

>>>>>>> aee2488a
        Optional<Boolean> defineAllVars = queryParameter(request, DEFINE_ALL_VARS).map(Boolean::parseBoolean);

        //Execute the query and get the results
        LOG.trace(String.format("Executing graql statements: {%s}", queryString));

        return executeFunctionWithRetrying(() -> {
<<<<<<< HEAD
            try (GraknTx tx = factory.tx(keyspace, WRITE); Timer.Context context = executeGraql.time()) {
                QueryBuilder builder = tx.graql();
=======
            try (GraknTx graph = factory.tx(keyspace, txType); Timer.Context context = executeGraqlPostTimer.time()) {
                QueryBuilder builder = graph.graql();
>>>>>>> aee2488a

                infer.ifPresent(builder::infer);

            QueryParser parser = builder.parser();
            defineAllVars.ifPresent(parser::defineAllVars);


            response.status(SC_OK);

            return executeQuery(tx, queryString, multiQuery, parser);}
        });
    }

    private String executeFunctionWithRetrying(Callable<String> callable) throws RetryException, ExecutionException {
        try {
            Retryer<String> retryer = RetryerBuilder.<String>newBuilder()
                .retryIfExceptionOfType(TemporaryWriteException.class)
                .withWaitStrategy(WaitStrategies.exponentialWait(100, 5, TimeUnit.MINUTES))
                .withStopStrategy(StopStrategies.stopAfterAttempt(MAX_RETRY))
                .build();

            return retryer.call(callable);
        } catch (ExecutionException e) {
            Throwable cause = e.getCause();
            if(cause instanceof RuntimeException) {
                throw (RuntimeException) cause;
            } else {
                throw e;
            }
        }
    }


    /**
     * Handle any {@link Exception} that are thrown by the server. Configures and returns
     * the correct JSON response with the given status.
     *
     * @param exception exception thrown by the server
     * @param response  response to the client
     */
    private static void handleError(int status, Exception exception, Response response) {
        LOG.error("REST error", exception);
        response.status(status);
        response.body(Json.object("exception", exception.getMessage()).toString());
        response.type(ContentType.APPLICATION_JSON.getMimeType());
    }

    /**
     * Execute a query and return a response in the format specified by the request.
     *
     * @param tx    open transaction to current graph
     * @param queryString read query to be executed
     * @param multi       execute multiple statements
     * @param parser
     */
    private String executeQuery(GraknTx tx, String queryString, boolean multi, QueryParser parser) {
        String formatted;
        boolean commitQuery = true;
        if (multi) {
            Stream<Query<?>> query = parser.parseList(queryString);
            List<?> collectedResults = query.map(this::executeAndMonitor).collect(Collectors.toList());
            formatted = printer.graqlString(collectedResults);
        } else {
            Query<?> query = parser.parseQuery(queryString);
            formatted = printer.graqlString(executeAndMonitor(query));
            commitQuery = !query.isReadOnly();
        }
<<<<<<< HEAD
        if (commitQuery) tx.commit();
        return formatted;
=======
        if (commitQuery) commitAndSubmitPPTask(graph, postProcessor, taskManager);
        return acceptType.equals(APPLICATION_TEXT) ? formatted : Json.read(formatted);
>>>>>>> aee2488a
    }

    private static void commitAndSubmitPPTask(
            GraknTx graph, PostProcessor postProcessor, TaskManager taskSubmitter
    ) {
        Optional<String> result = graph.admin().commitSubmitNoLogs();
        if(result.isPresent()){ // Submit more tasks if commit resulted in created commit logs
            String logs = result.get();
            taskSubmitter.addTask(
                    PostProcessingTask.createTask(GraqlController.class),
                    PostProcessingTask.createConfig(graph.keyspace(), logs)
            );

            postProcessor.updateCounts(graph.keyspace(), Json.read(logs));
        }
    }

    private Object executeAndMonitor(Query<?> query) {
        return query.execute();
    }

}<|MERGE_RESOLUTION|>--- conflicted
+++ resolved
@@ -21,15 +21,12 @@
 import ai.grakn.GraknTx;
 import ai.grakn.GraknTxType;
 import ai.grakn.Keyspace;
+import ai.grakn.engine.controller.util.Requests;
 import ai.grakn.engine.factory.EngineGraknTxFactory;
-<<<<<<< HEAD
-import ai.grakn.engine.printer.JacksonPrinter;
-=======
 import ai.grakn.engine.postprocessing.PostProcessingTask;
 import ai.grakn.engine.postprocessing.PostProcessor;
+import ai.grakn.engine.printer.JacksonPrinter;
 import ai.grakn.engine.tasks.manager.TaskManager;
-import ai.grakn.exception.GraknServerException;
->>>>>>> aee2488a
 import ai.grakn.exception.GraknTxOperationException;
 import ai.grakn.exception.GraqlQueryException;
 import ai.grakn.exception.GraqlSyntaxException;
@@ -72,14 +69,8 @@
 import static ai.grakn.engine.controller.util.Requests.queryParameter;
 import static ai.grakn.util.REST.Request.Graql.ALLOW_MULTIPLE_QUERIES;
 import static ai.grakn.util.REST.Request.Graql.DEFINE_ALL_VARS;
-<<<<<<< HEAD
 import static ai.grakn.util.REST.Request.Graql.EXECUTE_WITH_INFERENCE;
-=======
-import static ai.grakn.util.REST.Request.Graql.INFER;
-import static ai.grakn.util.REST.Request.Graql.LIMIT_EMBEDDED;
-import static ai.grakn.util.REST.Request.Graql.MULTI;
 import static ai.grakn.util.REST.Request.Graql.TX_TYPE;
->>>>>>> aee2488a
 import static ai.grakn.util.REST.Request.KEYSPACE_PARAM;
 import static ai.grakn.util.REST.Response.ContentType.APPLICATION_JSON;
 import static com.codahale.metrics.MetricRegistry.name;
@@ -99,32 +90,18 @@
     private static final JacksonPrinter printer = JacksonPrinter.create();
     private static final int MAX_RETRY = 10;
     private final EngineGraknTxFactory factory;
-<<<<<<< HEAD
-    private final Timer executeGraql;
-=======
-    private final Service spark;
     private final TaskManager taskManager;
     private final PostProcessor postProcessor;
-    private final Timer executeGraqlGetTimer;
-    private final Timer executeGraqlPostTimer;
-    private final Timer singleExecutionTimer;
->>>>>>> aee2488a
+    private final Timer executeGraql;
 
     public GraqlController(
             EngineGraknTxFactory factory, Service spark, TaskManager taskManager,
             PostProcessor postProcessor, MetricRegistry metricRegistry
     ) {
         this.factory = factory;
-<<<<<<< HEAD
-        this.executeGraql = metricRegistry.timer(name(GraqlController.class, "execute-graql"));
-=======
-        this.spark = spark;
         this.taskManager = taskManager;
         this.postProcessor = postProcessor;
-        this.executeGraqlGetTimer = metricRegistry.timer(name(GraqlController.class, "execute-graql-get"));
-        this.executeGraqlPostTimer = metricRegistry.timer(name(GraqlController.class, "execute-graql-post"));
-        this.singleExecutionTimer = metricRegistry.timer(name(GraqlController.class, "single", "execution"));
->>>>>>> aee2488a
+        this.executeGraql = metricRegistry.timer(name(GraqlController.class, "execute-graql"));
 
         spark.post(REST.WebPath.KEYSPACE_GRAQL, this::executeGraql);
 
@@ -146,19 +123,14 @@
                     name = DEFINE_ALL_VARS,
                     value = "Define all variables in response", dataType = "boolean", paramType = "query"
             ),
-<<<<<<< HEAD
-            @ApiImplicitParam(name = ALLOW_MULTIPLE_QUERIES, dataType = "boolean", paramType = "query")
-=======
-            @ApiImplicitParam(name = MULTI, dataType = "boolean", paramType = "query"),
+            @ApiImplicitParam(name = ALLOW_MULTIPLE_QUERIES, dataType = "boolean", paramType = "query"),
             @ApiImplicitParam(name = TX_TYPE, dataType = "string", paramType = "query")
->>>>>>> aee2488a
     })
     private String executeGraql(Request request, Response response) throws RetryException, ExecutionException {
         response.type(APPLICATION_JSON);
         Keyspace keyspace = Keyspace.of(mandatoryPathParameter(request, KEYSPACE_PARAM));
         String queryString = mandatoryBody(request);
 
-<<<<<<< HEAD
         //Run the query with reasoning on or off
         Optional<Boolean> infer = queryParameter(request, EXECUTE_WITH_INFERENCE).map(Boolean::parseBoolean);
 
@@ -166,24 +138,19 @@
         boolean multiQuery = parseBoolean(queryParameter(request, ALLOW_MULTIPLE_QUERIES).orElse("false"));
 
         //Define all anonymous variables in the query
-=======
+        Optional<Boolean> defineAllVars = queryParameter(request, DEFINE_ALL_VARS).map(Boolean::parseBoolean);
+
+        //Check the transaction type to use
         GraknTxType txType = Requests.queryParameter(request, TX_TYPE)
                 .map(String::toUpperCase).map(GraknTxType::valueOf).orElse(GraknTxType.WRITE);
 
->>>>>>> aee2488a
-        Optional<Boolean> defineAllVars = queryParameter(request, DEFINE_ALL_VARS).map(Boolean::parseBoolean);
 
         //Execute the query and get the results
         LOG.trace(String.format("Executing graql statements: {%s}", queryString));
 
         return executeFunctionWithRetrying(() -> {
-<<<<<<< HEAD
-            try (GraknTx tx = factory.tx(keyspace, WRITE); Timer.Context context = executeGraql.time()) {
+            try (GraknTx tx = factory.tx(keyspace, txType); Timer.Context context = executeGraql.time()) {
                 QueryBuilder builder = tx.graql();
-=======
-            try (GraknTx graph = factory.tx(keyspace, txType); Timer.Context context = executeGraqlPostTimer.time()) {
-                QueryBuilder builder = graph.graql();
->>>>>>> aee2488a
 
                 infer.ifPresent(builder::infer);
 
@@ -251,13 +218,8 @@
             formatted = printer.graqlString(executeAndMonitor(query));
             commitQuery = !query.isReadOnly();
         }
-<<<<<<< HEAD
-        if (commitQuery) tx.commit();
+        if (commitQuery) commitAndSubmitPPTask(tx, postProcessor, taskManager);
         return formatted;
-=======
-        if (commitQuery) commitAndSubmitPPTask(graph, postProcessor, taskManager);
-        return acceptType.equals(APPLICATION_TEXT) ? formatted : Json.read(formatted);
->>>>>>> aee2488a
     }
 
     private static void commitAndSubmitPPTask(

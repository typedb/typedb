--- conflicted
+++ resolved
@@ -127,15 +127,10 @@
         //Define all anonymous variables in the query
         Optional<Boolean> defineAllVars = queryParameter(request, DEFINE_ALL_VARS).map(Boolean::parseBoolean);
 
-<<<<<<< HEAD
         //Execute the query and get the results
+        LOG.trace(String.format("Executing graql statements: {%s}", queryString));
         try (GraknTx tx = factory.tx(keyspace, WRITE); Timer.Context context = executeGraql.time()) {
             QueryBuilder builder = tx.graql();
-=======
-        LOG.trace(String.format("Executing graql statements: {%s}", queryString));
-        try (GraknTx graph = factory.tx(keyspace, WRITE); Timer.Context context = executeGraqlPostTimer.time()) {
-            QueryBuilder builder = graph.graql();
->>>>>>> 0a8035ad
 
             infer.ifPresent(builder::infer);
 

/*
 * Grakn - A Distributed Semantic Database
 * Copyright (C) 2016  Grakn Labs Limited
 *
 * Grakn is free software: you can redistribute it and/or modify
 * it under the terms of the GNU General Public License as published by
 * the Free Software Foundation, either version 3 of the License, or
 * (at your option) any later version.
 *
 * Grakn is distributed in the hope that it will be useful,
 * but WITHOUT ANY WARRANTY; without even the implied warranty of
 * MERCHANTABILITY or FITNESS FOR A PARTICULAR PURPOSE.  See the
 * GNU General Public License for more details.
 *
 * You should have received a copy of the GNU General Public License
 * along with Grakn. If not, see <http://www.gnu.org/licenses/gpl.txt>.
 */

package ai.grakn.engine;

import ai.grakn.GraknConfigKey;
import ai.grakn.GraknSystemProperty;
import ai.grakn.util.GraknVersion;
import com.google.common.base.StandardSystemProperty;
import org.apache.commons.io.FileUtils;
import org.slf4j.Logger;
import org.slf4j.LoggerFactory;

import java.io.File;
import java.io.FileInputStream;
import java.io.FileOutputStream;
import java.io.IOException;
import java.nio.file.Path;
import java.nio.file.Paths;
import java.util.Optional;
import java.util.Properties;


/**
 * Singleton class used to read config file and make all the settings available to the Grakn Engine classes.
 *
 * @author Marco Scoppetta
 */
public class GraknEngineConfig {

<<<<<<< HEAD
    public static final String GRAKN_VERSION_KEY = "grakn.version";

    public static final String DEFAULT_CONFIG_FILE = "../conf/main/grakn.properties";

    public static final String WEBSERVER_THREADS = "webserver.threads";

    public static final String SERVER_HOST_NAME = "server.host";
    public static final String SERVER_PORT_NUMBER = "server.port";

    public static final String LOADER_REPEAT_COMMITS = "loader.repeat-commits";

    public static final String REDIS_HOST = "queue.host";
    public static final String REDIS_SENTINEL_HOST = "redis.sentinel.host";
    public static final String REDIS_SENTINEL_MASTER = "redis.sentinel.master";
    public static final String REDIS_POOL_SIZE = "redis.pool-size";

    public static final String QUEUE_CONSUMERS = "queue.consumers";

    public static final String STATIC_FILES_PATH = "server.static-file-dir";

    // Delay for the post processing task in milliseconds
    public static final String POST_PROCESSING_TASK_DELAY = "tasks.postprocessing.delay";
    public static final String TASKS_RETRY_DELAY = "tasks.retry.delay";
=======
    /**
     * The path to the config file currently in use. Default: ../conf/main/grakn.properties
     */
    private static final Path DEFAULT_CONFIG_FILE = Paths.get("..", "conf", "main", "grakn.properties");
>>>>>>> 466c89f0

    public static final int WEBSOCKET_TIMEOUT = 3600000;

    public static final Path PROJECT_PATH = getProjectPath();
    public static final Path CONFIG_FILE_PATH = getConfigFilePath(PROJECT_PATH);

    private static final Logger LOG = LoggerFactory.getLogger(GraknEngineConfig.class);

    private final Properties prop = new Properties();

    protected static final String GRAKN_ASCII = loadGraknAsciiFile(PROJECT_PATH, Paths.get("grakn", "grakn-ascii.txt"));

    public static GraknEngineConfig create() {
        return GraknEngineConfig.read(CONFIG_FILE_PATH.toFile());
    }

    public static GraknEngineConfig read(File path) {
        return new GraknEngineConfig(path);
    }

    private GraknEngineConfig(File path) {
        setConfigProperty(GraknConfigKey.VERSION, GraknVersion.VERSION);
        try (FileInputStream inputStream = new FileInputStream(path)) {
            prop.load(inputStream);
        } catch (IOException e) {
            LOG.error("Could not load engine properties from {}", path, e);
        }
        LOG.info("Project directory in use: {}", PROJECT_PATH);
        LOG.info("Configuration file in use: {}", CONFIG_FILE_PATH);
    }

    public void write(File path) throws IOException {
        try(FileOutputStream os = new FileOutputStream(path)) {
            prop.store(os, null);
        }
    }

    public <T> void setConfigProperty(GraknConfigKey<T> key, T value) {
        prop.setProperty(key.name(), key.valueToString(value));
    }

    /**
     * Check if the JVM argument "-Dgrakn.conf" (which represents the path to the config file to use) is set.
     * If it is not set, it sets it to the default one.
     */
    private static Path getConfigFilePath(Path projectPath) {
        String pathString = GraknSystemProperty.CONFIGURATION_FILE.value();
        Path path;
        if (pathString == null) {
            path = DEFAULT_CONFIG_FILE;
        } else {
            path = Paths.get(pathString);
        }
        return projectPath.resolve(path);
    }

    /**
     * @param pathKey A config key for a path
     * @return The requested string as a full path. If it is specified as a relative path,
     * this method will return the path prepended with the project path.
     */
    public Path getPath(GraknConfigKey<Path> pathKey) {
        return PROJECT_PATH.resolve(getProperty(pathKey));
    }

    /**
     * @return The project path. If it is not specified as a JVM parameter it will be set equal to
     * user.dir folder.
     */
    private static Path getProjectPath() {
        if (GraknSystemProperty.CURRENT_DIRECTORY.value() == null) {
            GraknSystemProperty.CURRENT_DIRECTORY.set(StandardSystemProperty.USER_DIR.value());
        }
        return Paths.get(GraknSystemProperty.CURRENT_DIRECTORY.value());
    }

    public Properties getProperties() {
        return prop;
    }

    public <T> T getProperty(GraknConfigKey<T> key) {
        return key.parse(Optional.ofNullable(prop.getProperty(key.name())), CONFIG_FILE_PATH);
    }

    public String uri() {
        return getProperty(GraknConfigKey.SERVER_HOST_NAME) + ":" + getProperty(GraknConfigKey.SERVER_PORT);
    }

    private static String loadGraknAsciiFile(Path projectPath, Path graknAsciiPath) {
        Path asciiPath = projectPath.resolve(graknAsciiPath);
        try {
            File asciiFile = asciiPath.toFile();
            return FileUtils.readFileToString(asciiFile);
        } catch (IOException e) {
            // couldn't find Grakn ASCII art. Let's just fail gracefully
            LOG.warn("Oops, unable to find Grakn ASCII art. Will just display nothing then.");
            return "";
        }
    }
}<|MERGE_RESOLUTION|>--- conflicted
+++ resolved
@@ -43,36 +43,10 @@
  */
 public class GraknEngineConfig {
 
-<<<<<<< HEAD
-    public static final String GRAKN_VERSION_KEY = "grakn.version";
-
-    public static final String DEFAULT_CONFIG_FILE = "../conf/main/grakn.properties";
-
-    public static final String WEBSERVER_THREADS = "webserver.threads";
-
-    public static final String SERVER_HOST_NAME = "server.host";
-    public static final String SERVER_PORT_NUMBER = "server.port";
-
-    public static final String LOADER_REPEAT_COMMITS = "loader.repeat-commits";
-
-    public static final String REDIS_HOST = "queue.host";
-    public static final String REDIS_SENTINEL_HOST = "redis.sentinel.host";
-    public static final String REDIS_SENTINEL_MASTER = "redis.sentinel.master";
-    public static final String REDIS_POOL_SIZE = "redis.pool-size";
-
-    public static final String QUEUE_CONSUMERS = "queue.consumers";
-
-    public static final String STATIC_FILES_PATH = "server.static-file-dir";
-
-    // Delay for the post processing task in milliseconds
-    public static final String POST_PROCESSING_TASK_DELAY = "tasks.postprocessing.delay";
-    public static final String TASKS_RETRY_DELAY = "tasks.retry.delay";
-=======
     /**
      * The path to the config file currently in use. Default: ../conf/main/grakn.properties
      */
     private static final Path DEFAULT_CONFIG_FILE = Paths.get("..", "conf", "main", "grakn.properties");
->>>>>>> 466c89f0
 
     public static final int WEBSOCKET_TIMEOUT = 3600000;
 

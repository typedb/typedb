/*
 * Grakn - A Distributed Semantic Database
 * Copyright (C) 2016  Grakn Labs Limited
 *
 * Grakn is free software: you can redistribute it and/or modify
 * it under the terms of the GNU General Public License as published by
 * the Free Software Foundation, either version 3 of the License, or
 * (at your option) any later version.
 *
 * Grakn is distributed in the hope that it will be useful,
 * but WITHOUT ANY WARRANTY; without even the implied warranty of
 * MERCHANTABILITY or FITNESS FOR A PARTICULAR PURPOSE.  See the
 * GNU General Public License for more details.
 *
 * You should have received a copy of the GNU General Public License
 * along with Grakn. If not, see <http://www.gnu.org/licenses/gpl.txt>.
 */

package ai.grakn.engine;

import ai.grakn.GraknTx;
import ai.grakn.GraknTxType;
import ai.grakn.concept.Attribute;
import ai.grakn.concept.AttributeType;
import ai.grakn.concept.EntityType;
import ai.grakn.concept.Label;
import ai.grakn.concept.Thing;
import ai.grakn.engine.factory.EngineGraknGraphFactory;
import ai.grakn.exception.GraknBackendException;
import ai.grakn.exception.GraphOperationException;
import ai.grakn.exception.InvalidGraphException;
import ai.grakn.graph.admin.GraknAdmin;
import ai.grakn.util.GraknVersion;
import com.google.common.base.Stopwatch;
import java.util.concurrent.ConcurrentHashMap;
import org.slf4j.Logger;
import org.slf4j.LoggerFactory;

/**
 * <p>
 * Manages the system keyspace.
 * </p>
 * 
 * <p>
 * Used to populate the system ontology the first time the system keyspace
 * is created.
 * </p>
 * 
 * <p>
 * Used to populate the system keyspace with all newly create keyspaces as a
 * user opens them. We have no way to determining whether a keyspace with a
 * given name already exists or not. We maintain the list in our Grakn system
 * keyspace. An element is added to that list when there is an attempt to create
 * a graph from a factory bound to the keyspace name. The list is simply the
 * instances of the system entity type 'keyspace'. Nothing is ever removed from
 * that list. The set of known keyspaces is maintained in a static map so we
 * don't connect to the system keyspace every time a factory produces a new
 * graph. That means that we can't have several different factories (e.g. Janus
 * and in-memory Tinkerpop) at the same time sharing keyspace names. We can't
 * identify the factory builder by engineUrl and config because we don't know
 * what's inside the config, which is residing remotely at the engine!
 * </p>
 * 
 * @author borislav, fppt
 *
 */
public class SystemKeyspace {
    // This will eventually be configurable and obtained the same way the factory is obtained
    // from engine. For now, we just make sure Engine and Core use the same system keyspace name.
    // If there is a more natural home for this constant, feel free to put it there! (Boris)
    public static final String SYSTEM_GRAPH_NAME = "graknSystem";
    private static final String SYSTEM_VERSION = "system-version";
    public static final Label KEYSPACE_ENTITY = Label.of("keyspace");
    public static final Label KEYSPACE_RESOURCE = Label.of("keyspace-name");

    private static final Logger LOG = LoggerFactory.getLogger(SystemKeyspace.class);
    private final ConcurrentHashMap<String, Boolean> openSpaces;
    private final EngineGraknGraphFactory factory;

    public SystemKeyspace(EngineGraknGraphFactory factory){
        this(factory, true);
    }

    public SystemKeyspace(EngineGraknGraphFactory factory, boolean loadSystemOntology){
        this.factory = factory;
        this.openSpaces = new ConcurrentHashMap<>();
        if (loadSystemOntology) {
            loadSystemOntology();
        }
    }

    /**
     * Notify that we just opened a keyspace with the same engineUrl & config.
     */
     public boolean ensureKeyspaceInitialised(String keyspace) {
         if(openSpaces.containsKey(keyspace)){
             return true;
         }

<<<<<<< HEAD
        try (GraknGraph graph = factory.getGraph(SYSTEM_GRAPH_NAME, GraknTxType.WRITE)) {
            AttributeType<String> keyspaceName = graph.getOntologyConcept(KEYSPACE_RESOURCE);
=======
        try (GraknTx graph = factory.getGraph(SYSTEM_GRAPH_NAME, GraknTxType.WRITE)) {
            ResourceType<String> keyspaceName = graph.getOntologyConcept(KEYSPACE_RESOURCE);
>>>>>>> b5d98d80
            if (keyspaceName == null) {
                throw GraknBackendException.initializationException(keyspace);
            }
            Attribute<String> attribute = keyspaceName.putResource(keyspace);
            if (attribute.owner() == null) {
                graph.<EntityType>getOntologyConcept(KEYSPACE_ENTITY).addEntity().resource(attribute);
            }
            graph.admin().commitNoLogs();
        } catch (InvalidGraphException e) {
            throw new RuntimeException("Could not add keyspace [" + keyspace + "] to system graph", e);
        }

        return true;
    }

    /**
     * Checks if the keyspace exists in the system. The persisted graph is checked each time because the graph
     * may have been deleted in another JVM.
     *
     * @param keyspace The keyspace which might be in the system
     * @return true if the keyspace is in the system
     */
    public boolean containsKeyspace(String keyspace){
        try (GraknTx graph = factory.getGraph(SYSTEM_GRAPH_NAME, GraknTxType.READ)) {
            return graph.getResourceType(KEYSPACE_RESOURCE.getValue()).getResource(keyspace) != null;
        }
    }

    /**
     * This is called when a graph is deleted via {@link GraknAdmin#delete()}.
     * This removes the keyspace of the deleted graph from the system graph
     *
     * @param keyspace the keyspace to be removed from the system graph
     */
    public boolean deleteKeyspace(String keyspace){
        if(keyspace.equals(SYSTEM_GRAPH_NAME)){
           return false;
        }

<<<<<<< HEAD
        try (GraknGraph graph = factory.getGraph(SYSTEM_GRAPH_NAME, GraknTxType.WRITE)) {
            AttributeType<String> keyspaceName = graph.getOntologyConcept(KEYSPACE_RESOURCE);
            Attribute<String> attribute = keyspaceName.getResource(keyspace);
=======
        try (GraknTx graph = factory.getGraph(SYSTEM_GRAPH_NAME, GraknTxType.WRITE)) {
            ResourceType<String> keyspaceName = graph.getOntologyConcept(KEYSPACE_RESOURCE);
            Resource<String> resource = keyspaceName.getResource(keyspace);
>>>>>>> b5d98d80

            if(attribute == null) return false;
            Thing thing = attribute.owner();
            if(thing != null) thing.delete();
            attribute.delete();

            openSpaces.remove(keyspace);

            graph.admin().commitNoLogs();
        }

        return true;
    }

    /**
     * Load the system ontology into a newly created system keyspace. Because the ontology
     * only consists of types, the inserts are idempotent and it is safe to load it
     * multiple times.
     */
    public void loadSystemOntology() {
        Stopwatch timer = Stopwatch.createStarted();
        try (GraknTx graph = factory.getGraph(SYSTEM_GRAPH_NAME, GraknTxType.WRITE)) {
            if (graph.getOntologyConcept(KEYSPACE_ENTITY) != null) {
                checkVersion(graph);
                return;
            }
            LOG.info("No other version found, loading ontology for version {}", GraknVersion.VERSION);
            loadSystemOntology(graph);
            graph.getResourceType(SYSTEM_VERSION).putResource(GraknVersion.VERSION);
            graph.admin().commitNoLogs();
            LOG.info("Loaded system ontology to system keyspace. Took: {}", timer.stop());
        } catch (Exception e) {
            LOG.error("Error while loading system ontology in {}. The error was: {}", timer.stop(), e.getMessage(), e);
            throw e;
        }
    }

    /**
     * Helper method which checks the version persisted in the system keyspace with the version of the running grakn
     * instance
     *
     * @throws ai.grakn.exception.GraphOperationException when the versions do not match
     */
<<<<<<< HEAD
    private void checkVersion(GraknGraph graph){
        Attribute existingVersion = graph.getResourceType(SYSTEM_VERSION).instances().iterator().next();
=======
    private void checkVersion(GraknTx graph){
        Resource existingVersion = graph.getResourceType(SYSTEM_VERSION).instances().iterator().next();
>>>>>>> b5d98d80
        if(!GraknVersion.VERSION.equals(existingVersion.getValue())) {
            throw GraphOperationException.versionMistmatch(existingVersion);
        } else {
            LOG.info("Found version {}", existingVersion.getValue());
        }
    }

    /**
     * Loads the system ontology inside the provided grakn graph.
     *
     * @param graph The graph to contain the system ontology
     */
    private void loadSystemOntology(GraknTx graph){
        //Keyspace data
        AttributeType<String> keyspaceName = graph.putResourceType("keyspace-name", AttributeType.DataType.STRING);
        graph.putEntityType("keyspace").key(keyspaceName);

        //User Data
        AttributeType<String> userName = graph.putResourceType("user-name", AttributeType.DataType.STRING);
        AttributeType<String> userPassword = graph.putResourceType("user-password", AttributeType.DataType.STRING);
        AttributeType<String> userPasswordSalt = graph.putResourceType("user-password-salt", AttributeType.DataType.STRING);
        AttributeType<String> userFirstName = graph.putResourceType("user-first-name", AttributeType.DataType.STRING);
        AttributeType<String> userLastName = graph.putResourceType("user-last-name", AttributeType.DataType.STRING);
        AttributeType<String> userEmail = graph.putResourceType("user-email", AttributeType.DataType.STRING);
        AttributeType<Boolean> userIsAdmin = graph.putResourceType("user-is-admin", AttributeType.DataType.BOOLEAN);

        graph.putEntityType("user").key(userName).
                resource(userPassword).
                resource(userPasswordSalt).
                resource(userFirstName).
                resource(userLastName).
                resource(userEmail).
                resource(userIsAdmin);

        //System Version
        graph.putResourceType("system-version", AttributeType.DataType.STRING);
    }
}<|MERGE_RESOLUTION|>--- conflicted
+++ resolved
@@ -97,13 +97,8 @@
              return true;
          }
 
-<<<<<<< HEAD
-        try (GraknGraph graph = factory.getGraph(SYSTEM_GRAPH_NAME, GraknTxType.WRITE)) {
+        try (GraknTx graph = factory.getGraph(SYSTEM_GRAPH_NAME, GraknTxType.WRITE)) {
             AttributeType<String> keyspaceName = graph.getOntologyConcept(KEYSPACE_RESOURCE);
-=======
-        try (GraknTx graph = factory.getGraph(SYSTEM_GRAPH_NAME, GraknTxType.WRITE)) {
-            ResourceType<String> keyspaceName = graph.getOntologyConcept(KEYSPACE_RESOURCE);
->>>>>>> b5d98d80
             if (keyspaceName == null) {
                 throw GraknBackendException.initializationException(keyspace);
             }
@@ -143,15 +138,9 @@
            return false;
         }
 
-<<<<<<< HEAD
-        try (GraknGraph graph = factory.getGraph(SYSTEM_GRAPH_NAME, GraknTxType.WRITE)) {
+        try (GraknTx graph = factory.getGraph(SYSTEM_GRAPH_NAME, GraknTxType.WRITE)) {
             AttributeType<String> keyspaceName = graph.getOntologyConcept(KEYSPACE_RESOURCE);
             Attribute<String> attribute = keyspaceName.getResource(keyspace);
-=======
-        try (GraknTx graph = factory.getGraph(SYSTEM_GRAPH_NAME, GraknTxType.WRITE)) {
-            ResourceType<String> keyspaceName = graph.getOntologyConcept(KEYSPACE_RESOURCE);
-            Resource<String> resource = keyspaceName.getResource(keyspace);
->>>>>>> b5d98d80
 
             if(attribute == null) return false;
             Thing thing = attribute.owner();
@@ -195,13 +184,8 @@
      *
      * @throws ai.grakn.exception.GraphOperationException when the versions do not match
      */
-<<<<<<< HEAD
-    private void checkVersion(GraknGraph graph){
+    private void checkVersion(GraknTx graph){
         Attribute existingVersion = graph.getResourceType(SYSTEM_VERSION).instances().iterator().next();
-=======
-    private void checkVersion(GraknTx graph){
-        Resource existingVersion = graph.getResourceType(SYSTEM_VERSION).instances().iterator().next();
->>>>>>> b5d98d80
         if(!GraknVersion.VERSION.equals(existingVersion.getValue())) {
             throw GraphOperationException.versionMistmatch(existingVersion);
         } else {

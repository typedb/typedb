--- conflicted
+++ resolved
@@ -29,10 +29,6 @@
 import static com.codahale.metrics.MetricRegistry.name;
 import edu.umd.cs.findbugs.annotations.SuppressFBWarnings;
 import java.time.Duration;
-<<<<<<< HEAD
-=======
-import java.util.Collections;
->>>>>>> c5e9d3e6
 import java.util.Date;
 import java.util.Timer;
 import java.util.concurrent.ExecutorService;
@@ -173,14 +169,9 @@
     }
 
     private Worker getWorker(RedisTaskManager redisTaskManager, EngineID engineId,
-<<<<<<< HEAD
-            GraknEngineConfig engineConfig, EngineGraknGraphFactory factory) {
+            GraknEngineConfig engineConfig, EngineGraknTxFactory factory) {
         Worker worker = new BlockingWorker(config, QUEUE_NAME, JOB_FACTORY, jedisPool,
                 executor, metricRegistry);
-=======
-            GraknEngineConfig engineConfig, EngineGraknTxFactory factory) {
-        Worker worker = new WorkerPoolImpl(config, Collections.singletonList(QUEUE_NAME), JOB_FACTORY, jedisPool);
->>>>>>> c5e9d3e6
         // We need this since the job can only be instantiated with the
         // task coming from the queue
         worker.getWorkerEventEmitter().addListener(

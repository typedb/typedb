/*
 * Grakn - A Distributed Semantic Database
 * Copyright (C) 2016  Grakn Labs Limited
 *
 * Grakn is free software: you can redistribute it and/or modify
 * it under the terms of the GNU General Public License as published by
 * the Free Software Foundation, either version 3 of the License, or
 * (at your option) any later version.
 *
 * Grakn is distributed in the hope that it will be useful,
 * but WITHOUT ANY WARRANTY; without even the implied warranty of
 * MERCHANTABILITY or FITNESS FOR A PARTICULAR PURPOSE.  See the
 * GNU General Public License for more details.
 *
 * You should have received a copy of the GNU General Public License
 * along with Grakn. If not, see <http://www.gnu.org/licenses/gpl.txt>.
 */

package ai.grakn.engine.tasks;

import ai.grakn.engine.TaskId;

/**
 * <p>
 *     The base TaskManager interface.
 * </p>
 *
 * <p>
 *     Provides common methods for scheduling tasks for execution and stopping task execution.
 * </p>
 *
 * @author Denis Lobanov, alexandraorth
 */
public interface TaskManager {

    /**
     * Schedule a {@link BackgroundTask} for execution.
     * @param taskState Task to execute
     */
    void addTask(TaskState taskState, TaskConfiguration configuration);

    /**
     * Stop a Scheduled, Paused or Running task. Task's .stop() method will be called to perform any cleanup and the
     * task is killed afterwards.
     * @param id ID of task to stop.
     */
    void stopTask(TaskId id);

    /**
     * Return the StateStorage instance that is used by this class.
     * @return A StateStorage instance.
     */
    TaskStateStorage storage();

    // TODO: Add 'pause' and 'restart' methods

<<<<<<< HEAD
    default TaskStateStorage chooseStorage(GraknEngineConfig properties, ZookeeperConnection zookeeper){
        if(properties.getPropertyAsBool(USE_ZOOKEEPER_STORAGE, true)){
            return new TaskStateZookeeperStore(zookeeper);
        } else {
            return new TaskStateGraphStore();
        }
    }
=======
    void close();
>>>>>>> 325376bb
}<|MERGE_RESOLUTION|>--- conflicted
+++ resolved
@@ -54,15 +54,5 @@
 
     // TODO: Add 'pause' and 'restart' methods
 
-<<<<<<< HEAD
-    default TaskStateStorage chooseStorage(GraknEngineConfig properties, ZookeeperConnection zookeeper){
-        if(properties.getPropertyAsBool(USE_ZOOKEEPER_STORAGE, true)){
-            return new TaskStateZookeeperStore(zookeeper);
-        } else {
-            return new TaskStateGraphStore();
-        }
-    }
-=======
     void close();
->>>>>>> 325376bb
 }
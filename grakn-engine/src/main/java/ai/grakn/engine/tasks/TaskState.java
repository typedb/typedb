/*
 * Grakn - A Distributed Semantic Database
 * Copyright (C) 2016  Grakn Labs Limited
 *
 * Grakn is free software: you can redistribute it and/or modify
 * it under the terms of the GNU General Public License as published by
 * the Free Software Foundation, either version 3 of the License, or
 * (at your option) any later version.
 *
 * Grakn is distributed in the hope that it will be useful,
 * but WITHOUT ANY WARRANTY; without even the implied warranty of
 * MERCHANTABILITY or FITNESS FOR A PARTICULAR PURPOSE.  See the
 * GNU General Public License for more details.
 *
 * You should have received a copy of the GNU General Public License
 * along with Grakn. If not, see <http://www.gnu.org/licenses/gpl.txt>.
 */

package ai.grakn.engine.tasks;

import ai.grakn.engine.TaskStatus;
import ai.grakn.engine.util.EngineID;
import mjson.Json;

import javax.annotation.Nullable;
import java.io.Serializable;
import java.time.Instant;

<<<<<<< HEAD
=======
import static ai.grakn.engine.TaskStatus.CREATED;
import static ai.grakn.engine.TaskStatus.COMPLETED;
import static ai.grakn.engine.TaskStatus.FAILED;
import static ai.grakn.engine.TaskStatus.RUNNING;
import static ai.grakn.engine.TaskStatus.SCHEDULED;
import static ai.grakn.engine.TaskStatus.STOPPED;
import static java.time.Instant.now;
import static java.util.Objects.requireNonNull;
import static org.apache.commons.lang.exception.ExceptionUtils.getFullStackTrace;

>>>>>>> acae30f9
/**
 * Internal task state model used to keep track of scheduled tasks.
 *
 * @author Denis Lobanov
 */
public class TaskState implements Serializable {

    /**
     * Id of this task.
     */
    private final String taskId;
    /**
     * Task status, @see TaskStatus.
     */
    private TaskStatus status;
    /**
     * Time when task status was last updated.
     */
    private Instant statusChangeTime;
    /**
     * Name of Class implementing the BackgroundTask interface that should be executed when task is run.
     */
    private final String taskClassName;
    /**
     * String identifying who created this task.
     */
    private final String creator;
    /**
     * String identifying which engine instance is executing this task, set when task is scheduled.
     */
    private EngineID engineID;
    /**
     * Schedule for when this task should execute
     */
    private final TaskSchedule schedule;
    /**
     * Used to store any executing failures for the given task.
     */
    private String stackTrace;
    private String exception;
    /**
     * Used to store a task checkpoint allowing it to resume from the same point of execution as at the time of the checkpoint.
     */
    private String taskCheckpoint;
    /**
     * Configuration passed to the task on startup, can contain data/location of data for task to process, etc.
     */
    private Json configuration;

    public static TaskState of(Class<?> taskClass, String creator, TaskSchedule schedule, Json configuration) {
        return new TaskState(taskClass, creator, schedule, configuration, TaskId.generate());
    }

    public static TaskState of(
            Class<?> taskClass, String creator, TaskSchedule schedule, Json configuration, TaskId id) {
        return new TaskState(taskClass, creator, schedule, configuration, id);
    }

<<<<<<< HEAD
    private TaskState(Class<?> taskClass, String creator, TaskSchedule schedule, Json configuration, TaskId id) {
        this.status = TaskStatus.CREATED;
        this.statusChangeTime = Instant.now();
        this.taskClassName = taskClass != null ? taskClass.getName() : null;
        this.creator = creator;
        this.schedule = schedule;
=======
    private TaskState(Class<?> taskClass, String creator, TaskSchedule schedule, @Nullable Json configuration, TaskId id) {
        this.status = CREATED;
        this.statusChangeTime = now();
        this.taskClassName = taskClass.getName();
        this.creator = requireNonNull(creator);
        this.schedule = requireNonNull(schedule);
>>>>>>> acae30f9
        this.configuration = configuration;
        this.taskId = id.getValue();
    }

    private TaskState(TaskState taskState) {
        this.taskId = taskState.taskId;
        this.status = taskState.status;
        this.statusChangeTime = taskState.statusChangeTime;
        this.taskClassName = taskState.taskClassName;
        this.creator = taskState.creator;
        this.engineID = taskState.engineID;
        this.schedule = taskState.schedule;
        this.stackTrace = taskState.stackTrace;
        this.exception = taskState.exception;
        this.taskCheckpoint = taskState.taskCheckpoint;
        this.configuration = taskState.configuration;
    }

    public TaskId getId() {
        return TaskId.of(taskId);
    }

    public TaskState markRunning(EngineID engineID){
        this.status = RUNNING;
        this.engineID = engineID;
        this.statusChangeTime = now();
        return this;
    }

    public TaskState markCompleted(){
        this.status = COMPLETED;
        this.engineID = null;
        this.statusChangeTime = now();
        return this;
    }

    public TaskState markScheduled(){
        this.status = SCHEDULED;
        this.statusChangeTime = now();
        return this;
    }

    public TaskState markStopped(){
        this.status = STOPPED;
        this.engineID = null;
        this.statusChangeTime = now();
        return this;
    }

    public TaskState markFailed(Throwable exception){
        this.status = FAILED;
        this.engineID = null;
        this.exception = exception.getClass().getName();
        this.stackTrace = getFullStackTrace(exception);
        this.statusChangeTime = now();
        return this;
    }

    public TaskStatus status() {
        return status;
    }

    public Instant statusChangeTime() {
        return statusChangeTime;
    }

    public Class<? extends BackgroundTask> taskClass() {
        try {
            return (Class<? extends BackgroundTask>) Class.forName(taskClassName);
        } catch (ClassNotFoundException e) {
            throw new RuntimeException(e);
        }
    }

    public String creator() {
        return creator;
    }

    public EngineID engineID() {
        return engineID;
    }

    public TaskSchedule schedule() {
        return schedule;
    }

    public String stackTrace() {
        return stackTrace;
    }

    public String exception() {
        return exception;
    }

    public TaskState checkpoint(String taskCheckpoint) {
        this.taskCheckpoint = taskCheckpoint;
        return this;
    }

    public String checkpoint() {
        return taskCheckpoint;
    }

    public TaskState clearConfiguration() {
        this.configuration = null;
        return this;
    }

    public @Nullable Json configuration() {
        return configuration;
    }

    public TaskState copy() {
        return new TaskState(this);
    }

    @Override
    public String toString() {
        return "TaskState(" + taskClass().getSimpleName() + ", \"" + getId() + "\").status(" + status() + ")";
    }
}
<|MERGE_RESOLUTION|>--- conflicted
+++ resolved
@@ -26,8 +26,6 @@
 import java.io.Serializable;
 import java.time.Instant;
 
-<<<<<<< HEAD
-=======
 import static ai.grakn.engine.TaskStatus.CREATED;
 import static ai.grakn.engine.TaskStatus.COMPLETED;
 import static ai.grakn.engine.TaskStatus.FAILED;
@@ -38,7 +36,6 @@
 import static java.util.Objects.requireNonNull;
 import static org.apache.commons.lang.exception.ExceptionUtils.getFullStackTrace;
 
->>>>>>> acae30f9
 /**
  * Internal task state model used to keep track of scheduled tasks.
  *
@@ -97,21 +94,12 @@
         return new TaskState(taskClass, creator, schedule, configuration, id);
     }
 
-<<<<<<< HEAD
     private TaskState(Class<?> taskClass, String creator, TaskSchedule schedule, Json configuration, TaskId id) {
-        this.status = TaskStatus.CREATED;
-        this.statusChangeTime = Instant.now();
+        this.status = CREATED;
+        this.statusChangeTime = now();
         this.taskClassName = taskClass != null ? taskClass.getName() : null;
         this.creator = creator;
         this.schedule = schedule;
-=======
-    private TaskState(Class<?> taskClass, String creator, TaskSchedule schedule, @Nullable Json configuration, TaskId id) {
-        this.status = CREATED;
-        this.statusChangeTime = now();
-        this.taskClassName = taskClass.getName();
-        this.creator = requireNonNull(creator);
-        this.schedule = requireNonNull(schedule);
->>>>>>> acae30f9
         this.configuration = configuration;
         this.taskId = id.getValue();
     }

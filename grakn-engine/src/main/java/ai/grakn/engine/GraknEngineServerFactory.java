/*
 * Grakn - A Distributed Semantic Database
 * Copyright (C) 2016-2018 Grakn Labs Limited
 *
 * Grakn is free software: you can redistribute it and/or modify
 * it under the terms of the GNU Affero General Public License as published by
 * the Free Software Foundation, either version 3 of the License, or
 * (at your option) any later version.
 *
 * Grakn is distributed in the hope that it will be useful,
 * but WITHOUT ANY WARRANTY; without even the implied warranty of
 * MERCHANTABILITY or FITNESS FOR A PARTICULAR PURPOSE.  See the
 * GNU General Public License for more details.
 *
 * You should have received a copy of the GNU General Public License
 * along with Grakn. If not, see <http://www.gnu.org/licenses/gpl.txt>.
 */

package ai.grakn.engine;

import ai.grakn.GraknConfigKey;
import ai.grakn.engine.controller.HttpController;
import ai.grakn.engine.data.QueueSanityCheck;
import ai.grakn.engine.data.RedisSanityCheck;
import ai.grakn.engine.data.RedisWrapper;
import ai.grakn.engine.factory.EngineGraknTxFactory;
import ai.grakn.engine.lock.JedisLockProvider;
import ai.grakn.engine.lock.LockProvider;
import ai.grakn.engine.rpc.GrpcGraknService;
import ai.grakn.engine.rpc.GrpcOpenRequestExecutorImpl;
import ai.grakn.engine.rpc.GrpcServer;
import ai.grakn.engine.task.BackgroundTaskRunner;
import ai.grakn.engine.task.postprocessing.CountPostProcessor;
import ai.grakn.engine.task.postprocessing.CountStorage;
import ai.grakn.engine.task.postprocessing.IndexPostProcessor;
import ai.grakn.engine.task.postprocessing.IndexStorage;
import ai.grakn.engine.task.postprocessing.PostProcessingTask;
import ai.grakn.engine.task.postprocessing.PostProcessor;
import ai.grakn.engine.task.postprocessing.redisstorage.RedisCountStorage;
import ai.grakn.engine.task.postprocessing.redisstorage.RedisIndexStorage;
import ai.grakn.engine.util.EngineID;
import ai.grakn.grpc.GrpcOpenRequestExecutor;
import com.codahale.metrics.MetricRegistry;
import io.grpc.Server;
import io.grpc.ServerBuilder;
import spark.Service;

import java.util.Collection;
import java.util.Collections;

/**
 * This is a factory class which contains methods for instantiating a {@link GraknEngineServer} in different ways.
 *
 * @author Michele Orsi
 */
public class GraknEngineServerFactory {
    /**
     * Create a {@link GraknEngineServer} configured for Grakn Core. Grakn Queue (which is needed for post-processing and distributed locks) is implemented with Redis as the backend store
     *
     * @return a {@link GraknEngineServer} instance configured for Grakn Core
     */
    public static GraknEngineServer createGraknEngineServer() {
        // grakn engine configuration
        EngineID engineId = EngineID.me();
        GraknConfig config = GraknConfig.create();
        GraknEngineStatus status = new GraknEngineStatus();

        MetricRegistry metricRegistry = new MetricRegistry();
<<<<<<< HEAD

        // redis
        RedisWrapper redisWrapper = RedisWrapper.create(config);

        // distributed locks
=======
        Runtime runtime = Runtime.getRuntime();
        Collection<HttpController> httpCollaborators = Collections.emptyList();
        QueueSanityCheck queueSanityCheck = new RedisSanityCheck(redisWrapper);
        IndexStorage indexStorage =  RedisIndexStorage.create(redisWrapper.getJedisPool(), metricRegistry);
        CountStorage countStorage = RedisCountStorage.create(redisWrapper.getJedisPool(), metricRegistry);
>>>>>>> 4095d038
        LockProvider lockProvider = new JedisLockProvider(redisWrapper.getJedisPool());

        // tx-factory
        EngineGraknTxFactory engineGraknTxFactory = EngineGraknTxFactory.create(lockProvider, config);

<<<<<<< HEAD
        // post-processing
        IndexStorage indexStorage =  RedisIndexStorage.create(redisWrapper.getJedisPool(), metricRegistry);
        CountStorage countStorage = RedisCountStorage.create(redisWrapper.getJedisPool(), metricRegistry);
        IndexPostProcessor indexPostProcessor = IndexPostProcessor.create(lockProvider, indexStorage);
        CountPostProcessor countPostProcessor = CountPostProcessor.create(config, engineGraknTxFactory, lockProvider, metricRegistry, countStorage);
        PostProcessor postProcessor = PostProcessor.create(indexPostProcessor, countPostProcessor);

        // http services: spark, http controller, and gRPC server
        Service sparkHttp = Service.ignite();
        Collection<HttpController> httpControllers = Collections.emptyList();
        GrpcServer grpcServer = configureGrpcServer(config, engineGraknTxFactory, postProcessor);

        return createGraknEngineServer(engineId, config, status, sparkHttp, httpControllers, grpcServer, engineGraknTxFactory, metricRegistry, redisWrapper, lockProvider, postProcessor);
=======
        return createGraknEngineServer(engineID, service, status, metricRegistry, config, queueSanityCheck, indexStorage,
                countStorage, lockProvider, runtime, httpCollaborators, engineGraknTxFactory, grpcServer);
>>>>>>> 4095d038
    }

    /**
     * Allows the creation of a {@link GraknEngineServer} instance with various configurations
     * @return a {@link GraknEngineServer} instance
     */

    public static GraknEngineServer createGraknEngineServer(
<<<<<<< HEAD
            EngineID engineId, GraknConfig config, GraknEngineStatus graknEngineStatus,
            Service sparkHttp, Collection<HttpController> httpControllers, GrpcServer grpcServer,
            EngineGraknTxFactory engineGraknTxFactory,
            MetricRegistry metricRegistry,
            RedisWrapper redisWrapper, LockProvider lockProvider, PostProcessor postProcessor) {

        HttpHandler httpHandler = new HttpHandler(config, sparkHttp, engineGraknTxFactory, metricRegistry, graknEngineStatus, postProcessor, grpcServer, httpControllers);

        BackgroundTaskRunner taskRunner = configureBackgroundTaskRunner(config, engineGraknTxFactory, postProcessor.index());

        GraknEngineServer graknEngineServer = new GraknEngineServer(config, engineGraknTxFactory, lockProvider, graknEngineStatus, redisWrapper, httpHandler, engineId, taskRunner);

=======
            EngineID engineID, Service sparkService, GraknEngineStatus graknEngineStatus, MetricRegistry metricRegistry, GraknConfig graknEngineConfig,
            QueueSanityCheck queueSanityCheck, IndexStorage indexStorage, CountStorage countStorage, LockProvider lockProvider,
            Runtime runtime, Collection<HttpController> collaborators, EngineGraknTxFactory factory, GrpcServer grpcServer) {

        IndexPostProcessor indexPostProcessor = IndexPostProcessor.create(lockProvider, indexStorage);
        CountPostProcessor countPostProcessor = CountPostProcessor.create(graknEngineConfig, factory, lockProvider, metricRegistry, countStorage);
        PostProcessor postProcessor = PostProcessor.create(indexPostProcessor, countPostProcessor);
        HttpHandler httpHandler = new HttpHandler(graknEngineConfig, sparkService, factory, metricRegistry, graknEngineStatus, postProcessor, grpcServer, collaborators);

        BackgroundTaskRunner taskRunner = configureBackgroundTaskRunner(graknEngineConfig, factory, indexPostProcessor);

        GraknEngineServer graknEngineServer = new GraknEngineServer(engineID, graknEngineConfig, graknEngineStatus, factory, lockProvider, queueSanityCheck, httpHandler, taskRunner);
>>>>>>> 4095d038
        Thread thread = new Thread(graknEngineServer::close, "GraknEngineServer-shutdown");
        Runtime.getRuntime().addShutdownHook(thread);

        return graknEngineServer;
    }

    private static BackgroundTaskRunner configureBackgroundTaskRunner(GraknConfig graknEngineConfig, EngineGraknTxFactory factory, IndexPostProcessor postProcessor) {
        PostProcessingTask postProcessingTask = new PostProcessingTask(factory, postProcessor, graknEngineConfig);
        BackgroundTaskRunner taskRunner = new BackgroundTaskRunner(graknEngineConfig);
        taskRunner.register(postProcessingTask);
        return taskRunner;
    }

    private static GrpcServer configureGrpcServer(GraknConfig config, EngineGraknTxFactory engineGraknTxFactory, PostProcessor postProcessor){
        int grpcPort = config.getProperty(GraknConfigKey.GRPC_PORT);
        GrpcOpenRequestExecutor requestExecutor = new GrpcOpenRequestExecutorImpl(engineGraknTxFactory);
        Server grpcServer = ServerBuilder.forPort(grpcPort).addService(new GrpcGraknService(requestExecutor, postProcessor)).build();
        return GrpcServer.create(grpcServer);
    }

}<|MERGE_RESOLUTION|>--- conflicted
+++ resolved
@@ -66,25 +66,17 @@
         GraknEngineStatus status = new GraknEngineStatus();
 
         MetricRegistry metricRegistry = new MetricRegistry();
-<<<<<<< HEAD
 
         // redis
         RedisWrapper redisWrapper = RedisWrapper.create(config);
 
         // distributed locks
-=======
-        Runtime runtime = Runtime.getRuntime();
-        Collection<HttpController> httpCollaborators = Collections.emptyList();
         QueueSanityCheck queueSanityCheck = new RedisSanityCheck(redisWrapper);
-        IndexStorage indexStorage =  RedisIndexStorage.create(redisWrapper.getJedisPool(), metricRegistry);
-        CountStorage countStorage = RedisCountStorage.create(redisWrapper.getJedisPool(), metricRegistry);
->>>>>>> 4095d038
         LockProvider lockProvider = new JedisLockProvider(redisWrapper.getJedisPool());
 
         // tx-factory
         EngineGraknTxFactory engineGraknTxFactory = EngineGraknTxFactory.create(lockProvider, config);
 
-<<<<<<< HEAD
         // post-processing
         IndexStorage indexStorage =  RedisIndexStorage.create(redisWrapper.getJedisPool(), metricRegistry);
         CountStorage countStorage = RedisCountStorage.create(redisWrapper.getJedisPool(), metricRegistry);
@@ -97,11 +89,7 @@
         Collection<HttpController> httpControllers = Collections.emptyList();
         GrpcServer grpcServer = configureGrpcServer(config, engineGraknTxFactory, postProcessor);
 
-        return createGraknEngineServer(engineId, config, status, sparkHttp, httpControllers, grpcServer, engineGraknTxFactory, metricRegistry, redisWrapper, lockProvider, postProcessor);
-=======
-        return createGraknEngineServer(engineID, service, status, metricRegistry, config, queueSanityCheck, indexStorage,
-                countStorage, lockProvider, runtime, httpCollaborators, engineGraknTxFactory, grpcServer);
->>>>>>> 4095d038
+        return createGraknEngineServer(engineId, config, status, sparkHttp, httpControllers, grpcServer, engineGraknTxFactory, metricRegistry, queueSanityCheck, lockProvider, postProcessor);
     }
 
     /**
@@ -110,33 +98,18 @@
      */
 
     public static GraknEngineServer createGraknEngineServer(
-<<<<<<< HEAD
             EngineID engineId, GraknConfig config, GraknEngineStatus graknEngineStatus,
             Service sparkHttp, Collection<HttpController> httpControllers, GrpcServer grpcServer,
             EngineGraknTxFactory engineGraknTxFactory,
             MetricRegistry metricRegistry,
-            RedisWrapper redisWrapper, LockProvider lockProvider, PostProcessor postProcessor) {
+            QueueSanityCheck queueSanityCheck, LockProvider lockProvider, PostProcessor postProcessor) {
 
         HttpHandler httpHandler = new HttpHandler(config, sparkHttp, engineGraknTxFactory, metricRegistry, graknEngineStatus, postProcessor, grpcServer, httpControllers);
 
         BackgroundTaskRunner taskRunner = configureBackgroundTaskRunner(config, engineGraknTxFactory, postProcessor.index());
 
-        GraknEngineServer graknEngineServer = new GraknEngineServer(config, engineGraknTxFactory, lockProvider, graknEngineStatus, redisWrapper, httpHandler, engineId, taskRunner);
+        GraknEngineServer graknEngineServer = new GraknEngineServer(engineId, config, graknEngineStatus, engineGraknTxFactory, lockProvider, queueSanityCheck, httpHandler, taskRunner);
 
-=======
-            EngineID engineID, Service sparkService, GraknEngineStatus graknEngineStatus, MetricRegistry metricRegistry, GraknConfig graknEngineConfig,
-            QueueSanityCheck queueSanityCheck, IndexStorage indexStorage, CountStorage countStorage, LockProvider lockProvider,
-            Runtime runtime, Collection<HttpController> collaborators, EngineGraknTxFactory factory, GrpcServer grpcServer) {
-
-        IndexPostProcessor indexPostProcessor = IndexPostProcessor.create(lockProvider, indexStorage);
-        CountPostProcessor countPostProcessor = CountPostProcessor.create(graknEngineConfig, factory, lockProvider, metricRegistry, countStorage);
-        PostProcessor postProcessor = PostProcessor.create(indexPostProcessor, countPostProcessor);
-        HttpHandler httpHandler = new HttpHandler(graknEngineConfig, sparkService, factory, metricRegistry, graknEngineStatus, postProcessor, grpcServer, collaborators);
-
-        BackgroundTaskRunner taskRunner = configureBackgroundTaskRunner(graknEngineConfig, factory, indexPostProcessor);
-
-        GraknEngineServer graknEngineServer = new GraknEngineServer(engineID, graknEngineConfig, graknEngineStatus, factory, lockProvider, queueSanityCheck, httpHandler, taskRunner);
->>>>>>> 4095d038
         Thread thread = new Thread(graknEngineServer::close, "GraknEngineServer-shutdown");
         Runtime.getRuntime().addShutdownHook(thread);
 

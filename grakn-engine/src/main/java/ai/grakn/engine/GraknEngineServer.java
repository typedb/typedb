--- conflicted
+++ resolved
@@ -116,11 +116,7 @@
 
     public static void main(String[] args) {
         // start cassandra (TODO: start redis)
-<<<<<<< HEAD
 //        (new ProcessSupervision()).startCassandraIfNotExists();
-=======
-        ProcessSupervision.startCassandraIfNotExists();
->>>>>>> 7f41c5a9
 
         GraknEngineConfig prop = GraknEngineConfig.create();
         
@@ -143,8 +139,6 @@
     public void close() {
         stopHTTP();
         stopTaskManager();
-<<<<<<< HEAD
-//        (new ProcessSupervision()).stopCassandraIfRunning();
     }
 
     private void lockAndInitializeSystemOntology() {
@@ -167,9 +161,6 @@
         } finally {
             lock.unlock();
         }
-=======
-        ProcessSupervision.stopCassandraIfRunning();
->>>>>>> 7f41c5a9
     }
 
     /**

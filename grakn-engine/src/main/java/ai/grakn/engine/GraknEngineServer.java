--- conflicted
+++ resolved
@@ -53,10 +53,7 @@
 import java.util.Optional;
 import java.util.Set;
 import java.util.concurrent.TimeUnit;
-<<<<<<< HEAD
-=======
 import java.util.concurrent.locks.Lock;
->>>>>>> fe8a6dad
 import javax.annotation.Nullable;
 import mjson.Json;
 import static org.apache.commons.lang.exception.ExceptionUtils.getFullStackTrace;
@@ -91,10 +88,10 @@
     private final TaskManager taskManager;
     private final EngineGraknGraphFactory factory;
     private final MetricRegistry metricRegistry;
+    private final LockProvider lockProvider;
 
     public GraknEngineServer(GraknEngineConfig prop) {
         this.prop = prop;
-<<<<<<< HEAD
         // Metrics
         this.metricRegistry = new MetricRegistry();
         // Redis connection pool
@@ -102,25 +99,12 @@
         // Lock provider
         String taskManagerClassName = prop.getProperty(GraknEngineConfig.TASK_MANAGER_IMPLEMENTATION);
         boolean inMemoryQueue = !taskManagerClassName.contains("RedisTaskManager");
-        LockProvider lockProvider = inMemoryQueue ? new ProcessWideLockProvider()
+        this.lockProvider = inMemoryQueue ? new ProcessWideLockProvider()
                 : new RedissonLockProvider(redisWrapper.getRedissonClient());
         // Graph
         this.factory = EngineGraknGraphFactory.create(prop.getProperties());
         // Task manager
         this.taskManager = startTaskManager(inMemoryQueue, redisWrapper.getJedisPool(), lockProvider);
-=======
-        int redisPort = Integer.parseInt(prop.tryProperty(REDIS_SERVER_PORT).orElse("6379"));
-        String redisUrl = prop.tryProperty(REDIS_SERVER_URL).orElse("localhost");
-        this.jedisPool = instantiateRedis(prop, redisUrl, redisPort);
-        this.redisCountStorage = RedisCountStorage.create(jedisPool);
-        String taskManagerClassName = prop.getProperty(GraknEngineConfig.TASK_MANAGER_IMPLEMENTATION);
-        this.inMemoryQueue = !taskManagerClassName.contains("RedisTaskManager");
-        this.lockProvider = this.inMemoryQueue ? new ProcessWideLockProvider()
-                : instantiateRedissonLockProvider(redisPort, redisUrl);
-        this.factory = EngineGraknGraphFactory.create(prop.getProperties());
-        this.metricRegistry = new MetricRegistry();
-        this.taskManager = startTaskManager(inMemoryQueue, redisCountStorage, jedisPool, lockProvider);
->>>>>>> fe8a6dad
     }
 
     public static void main(String[] args) {
@@ -134,16 +118,11 @@
     }
 
     public void start() {
-<<<<<<< HEAD
-        long startNanoTime = System.nanoTime();
-=======
-        lockAndInitializeSystemOntology();
->>>>>>> fe8a6dad
-        startHTTP();
         logStartMessage(
                 prop.getProperty(GraknEngineConfig.SERVER_HOST_NAME),
                 prop.getProperty(GraknEngineConfig.SERVER_PORT_NUMBER));
-        logEngineSummary(System.nanoTime() - startNanoTime);
+        lockAndInitializeSystemOntology();
+        startHTTP();
     }
 
     @Override
@@ -356,7 +335,6 @@
         response.type(ContentType.APPLICATION_JSON.getMimeType());
     }
 
-<<<<<<< HEAD
     private RedisWrapper instantiateRedis(GraknEngineConfig prop) {
         List<String> redisUrl = GraknEngineConfig.parseCSValue(prop.tryProperty(REDIS_HOST).orElse("localhost:6379"));
         List<String> sentinelUrl = GraknEngineConfig.parseCSValue(prop.tryProperty(REDIS_SENTINEL_HOST).orElse(""));
@@ -368,27 +346,6 @@
             builder.setMasterName(prop.tryProperty(REDIS_SENTINEL_MASTER).orElse("graknmaster"));
         }
         return builder.build();
-=======
-    private Pool<Jedis> instantiateRedis(GraknEngineConfig prop, String redisUrl, int redisPort) {
-        JedisPoolConfig poolConfig = new JedisPoolConfig();
-        // TODO Make this configurable in property file
-        poolConfig.setMaxTotal(128);
-        Optional<String> sentinelMaster = prop.tryProperty(REDIS_SENTINEL_MASTER);
-        // If sentinel is configured use a sentinel pool
-        // TODO Sentinel not fully supported yet
-        return sentinelMaster
-                .<Pool<Jedis>>map(s -> new JedisSentinelPool(s, ImmutableSet.of(String.format("%s:%s", redisUrl, redisPort)), poolConfig))
-                .orElseGet(() -> new JedisPool(poolConfig, redisUrl, redisPort));
-    }
-
-    private RedissonLockProvider instantiateRedissonLockProvider(int redisPort, String redisUrl) {
-        LOG.info("Connecting redisCountStorage client to {}:{}", redisUrl, redisPort);
-        Config redissonConfig = new Config();
-        redissonConfig.useSingleServer()
-                .setAddress(String.format("%s:%d", redisUrl, redisPort))
-                .setConnectionPoolSize(5);
-        return new RedissonLockProvider(Redisson.create(redissonConfig));
->>>>>>> fe8a6dad
     }
 
     private void logStartMessage(String host, String port) {
@@ -397,9 +354,4 @@
         LOG.info("\n" + String.format(GraknEngineConfig.GRAKN_ASCII, address));
         LOG.info("\n==================================================");
     }
-
-    private void logEngineSummary(long startNanoTime) {
-        LOG.info("Started in: {}s", TimeUnit.NANOSECONDS.toSeconds(startNanoTime));
-        LOG.info("Engine id: {}", engineId);
-    }
 }
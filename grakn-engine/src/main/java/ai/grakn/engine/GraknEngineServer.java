--- conflicted
+++ resolved
@@ -34,6 +34,7 @@
 import java.util.concurrent.locks.Lock;
 
 import static ai.grakn.util.ErrorMessage.VERSION_MISMATCH;
+import static org.apache.commons.lang.exception.ExceptionUtils.getFullStackTrace;
 
 /**
  * Main class in charge to start a web server and all the REST controllers.
@@ -102,16 +103,11 @@
     @Override
     public void close() {
         synchronized (this) {
-<<<<<<< HEAD
             try {
-                taskManager.close();
                 httpHandler.stopHTTP();
-            } catch (Exception e){
+            } catch (InterruptedException e){
                 LOG.error(getFullStackTrace(e));
             }
-=======
-            httpHandler.stopHTTP();
->>>>>>> 94dc5932
             redisWrapper.close();
             backgroundTaskRunner.close();
         }

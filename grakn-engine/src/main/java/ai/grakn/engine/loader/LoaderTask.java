--- conflicted
+++ resolved
@@ -108,11 +108,7 @@
             inserts.forEach(q -> q.withGraph(graph).execute());
 
             // commit the transaction
-<<<<<<< HEAD
-            //TODO This commit method submits through the REST API and we should probably remove this
-=======
             //TODO This commit uses the rest API, it shouldn't
->>>>>>> fcdbdbd7
             graph.commit();
         } catch (GraknValidationException e) {
             //If it's a validation exception there is no point in re-trying

--- conflicted
+++ resolved
@@ -134,12 +134,9 @@
             case REST.RemoteShell.ACTION_DISPLAY:
                 setDisplayOptions(json);
                 break;
-<<<<<<< HEAD
-=======
             case REST.RemoteShell.ACTION_PING:
                 // Ignore
                 break;
->>>>>>> 3149f909
             default:
                 throw new RuntimeException("Unrecognized message: " + json);
         }

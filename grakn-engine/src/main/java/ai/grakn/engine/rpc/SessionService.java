/*
 * GRAKN.AI - THE KNOWLEDGE GRAPH
 * Copyright (C) 2018 Grakn Labs Ltd
 *
 * This program is free software: you can redistribute it and/or modify
 * it under the terms of the GNU Affero General Public License as
 * published by the Free Software Foundation, either version 3 of the
 * License, or (at your option) any later version.
 *
 * This program is distributed in the hope that it will be useful,
 * but WITHOUT ANY WARRANTY; without even the implied warranty of
 * MERCHANTABILITY or FITNESS FOR A PARTICULAR PURPOSE.  See the
 * GNU Affero General Public License for more details.
 *
 * You should have received a copy of the GNU Affero General Public License
 * along with this program.  If not, see <https://www.gnu.org/licenses/>.
 */

package ai.grakn.engine.rpc;

import ai.grakn.GraknTxType;
import ai.grakn.Keyspace;
import ai.grakn.concept.Attribute;
import ai.grakn.concept.AttributeType;
import ai.grakn.concept.Concept;
import ai.grakn.concept.ConceptId;
import ai.grakn.concept.EntityType;
import ai.grakn.concept.Label;
import ai.grakn.concept.RelationshipType;
import ai.grakn.concept.Role;
import ai.grakn.concept.Rule;
import ai.grakn.engine.ServerRPC;
<<<<<<< HEAD
import ai.grakn.engine.benchmark.GrpcMessageConversion;
import ai.grakn.engine.task.postprocessing.PostProcessor;
=======
import ai.grakn.engine.attribute.deduplicator.AttributeDeduplicatorDaemon;
>>>>>>> 6473d489
import ai.grakn.graql.Graql;
import ai.grakn.graql.Pattern;
import ai.grakn.graql.Query;
import ai.grakn.kb.internal.EmbeddedGraknTx;
import ai.grakn.rpc.proto.SessionProto;
import ai.grakn.rpc.proto.SessionProto.Transaction;
import ai.grakn.rpc.proto.SessionServiceGrpc;
import brave.ScopedSpan;
import brave.Span;
import brave.Tracer;
import brave.Tracing;
import brave.propagation.TraceContext;
import com.google.common.util.concurrent.ThreadFactoryBuilder;
import io.grpc.Status;
import io.grpc.stub.StreamObserver;
import org.slf4j.Logger;
import org.slf4j.LoggerFactory;

import javax.annotation.Nullable;
import java.util.Collection;
import java.util.Iterator;
import java.util.Map;
import java.util.concurrent.ConcurrentHashMap;
import java.util.concurrent.ExecutionException;
import java.util.concurrent.ExecutorService;
import java.util.concurrent.Executors;
import java.util.concurrent.ThreadFactory;
import java.util.concurrent.atomic.AtomicBoolean;
import java.util.concurrent.atomic.AtomicInteger;
import java.util.stream.Stream;


/**
 *  Grakn RPC Session Service
 */
public class SessionService extends SessionServiceGrpc.SessionServiceImplBase {
    private final OpenRequest requestOpener;
    private AttributeDeduplicatorDaemon attributeDeduplicatorDaemon;

    public SessionService(OpenRequest requestOpener, AttributeDeduplicatorDaemon attributeDeduplicatorDaemon) {
        this.requestOpener = requestOpener;
        this.attributeDeduplicatorDaemon = attributeDeduplicatorDaemon;
    }

    public StreamObserver<Transaction.Req> transaction(StreamObserver<Transaction.Res> responseSender) {
        return TransactionListener.create(responseSender, requestOpener, attributeDeduplicatorDaemon);
    }


    /**
     * A {@link StreamObserver} that implements the transaction-handling behaviour for {@link ServerRPC}.
     * Receives a stream of {@link Transaction.Req}s and returning a stream of {@link Transaction.Res}s.
     */
    static class TransactionListener implements StreamObserver<Transaction.Req> {
        final Logger LOG = LoggerFactory.getLogger(TransactionListener.class);
        private final StreamObserver<Transaction.Res> responseSender;
        private final AtomicBoolean terminated = new AtomicBoolean(false);
        private final ExecutorService threadExecutor;
        private final OpenRequest requestOpener;
        private AttributeDeduplicatorDaemon attributeDeduplicatorDaemon;
        private final Iterators iterators = Iterators.create();


        private TraceContext receivedTraceContext;

        @Nullable
        private EmbeddedGraknTx<?> tx = null;

        private TransactionListener(StreamObserver<Transaction.Res> responseSender, ExecutorService threadExecutor, OpenRequest requestOpener, AttributeDeduplicatorDaemon attributeDeduplicatorDaemon) {
            this.responseSender = responseSender;
            this.threadExecutor = threadExecutor;
            this.requestOpener = requestOpener;
            this.attributeDeduplicatorDaemon = attributeDeduplicatorDaemon;
        }

        public static TransactionListener create(StreamObserver<Transaction.Res> responseSender, OpenRequest requestOpener, AttributeDeduplicatorDaemon attributeDeduplicatorDaemon) {
            ThreadFactory threadFactory = new ThreadFactoryBuilder().setNameFormat("transaction-listener-%s").build();
            ExecutorService threadExecutor = Executors.newSingleThreadExecutor(threadFactory);
            return new TransactionListener(responseSender, threadExecutor, requestOpener, attributeDeduplicatorDaemon);
        }

        private static <T> T nonNull(@Nullable T item) {
            if (item == null) {
                throw ResponseBuilder.exception(Status.FAILED_PRECONDITION);
            } else {
                return item;
            }
        }



        @Override
        public void onNext(Transaction.Req request) {

            // NOTE
            // this is the gRPC thread

            try {
                if (request.getMetadataOrDefault("traceIdLow", "").length() > 0) {
                    String traceIdHigh = request.getMetadataOrThrow("traceIdHigh");
                    String traceIdLow = request.getMetadataOrThrow("traceIdLow");
                    String spanId = request.getMetadataOrThrow("spanId");
                    String parentId = request.getMetadataOrDefault("parentId", "");

                    receivedTraceContext = GrpcMessageConversion.stringsToContext(traceIdHigh, traceIdLow, spanId, parentId);
                    // hop context across thread boundaries
                    // do this here in case we want to insert another span starting here, in this thread
                    // to the handleRequest() invocation (measure queue time)
                    // NOTE that doing this will flush the span started here, I think!
                    Span queueSpan = Tracing.currentTracer()
                            .newChild(receivedTraceContext)
                            .name("Server receive queue")
                            .start();
                    queueSpan.tag("childNumber", "0");

                    submit(() -> handleRequest(request, queueSpan, receivedTraceContext));
                } else {
                    submit(() -> handleRequest(request));
                }
            } catch (RuntimeException e) {
                close(e);
            }
        }

        @Override
        public void onError(Throwable t) {
            close(t);
        }

        @Override
        public void onCompleted() {
            close(null);
        }

        private void handleRequest(Transaction.Req request, Span queueSpan, TraceContext context) {
            queueSpan.finish(); // queue time has finished!
            // hop the span context across thread boundaries
            Tracer tracer = Tracing.currentTracer();
            ScopedSpan s = tracer.startScopedSpanWithParent("Server handle request", context);
            s.tag("childNumber", "1");
            handleRequest(request);
        }

        private void handleRequest(Transaction.Req request) {
            switch (request.getReqCase()) {
                case OPEN_REQ:
                    open(request.getOpenReq());
                    break;
                case COMMIT_REQ:
                    commit();
                    break;
                case QUERY_REQ:
                    query(request.getQueryReq());
                    break;
                case ITERATE_REQ:
                    next(request.getIterateReq());
                    break;
                case GETSCHEMACONCEPT_REQ:
                    getSchemaConcept(request.getGetSchemaConceptReq());
                    break;
                case GETCONCEPT_REQ:
                    getConcept(request.getGetConceptReq());
                    break;
                case GETATTRIBUTES_REQ:
                    getAttributes(request.getGetAttributesReq());
                    break;
                case PUTENTITYTYPE_REQ:
                    putEntityType(request.getPutEntityTypeReq());
                    break;
                case PUTATTRIBUTETYPE_REQ:
                    putAttributeType(request.getPutAttributeTypeReq());
                    break;
                case PUTRELATIONTYPE_REQ:
                    putRelationshipType(request.getPutRelationTypeReq());
                    break;
                case PUTROLE_REQ:
                    putRole(request.getPutRoleReq());
                    break;
                case PUTRULE_REQ:
                    putRule(request.getPutRuleReq());
                    break;
                case CONCEPTMETHOD_REQ:
                    conceptMethod(request.getConceptMethodReq());
                    break;
                default:
                case REQ_NOT_SET:
                    throw ResponseBuilder.exception(Status.INVALID_ARGUMENT);
            }
        }

        public void close(@Nullable Throwable error) {
            submit(() -> {
                if (tx != null) {
                    tx.close();
                }
            });

            if (!terminated.getAndSet(true)) {
                if (error != null) {
                    LOG.error("Runtime Exception in RPC TransactionListener: ", error);
                    responseSender.onError(ResponseBuilder.exception(error));
                } else {
                    responseSender.onCompleted();
                }
            }

            threadExecutor.shutdown();
        }

        private void submit(Runnable runnable) {
            try {
                threadExecutor.submit(runnable).get();
            } catch (ExecutionException e) {
                Throwable cause = e.getCause();
                assert cause instanceof RuntimeException : "No checked exceptions are thrown, because it's a `Runnable`";
                throw (RuntimeException) cause;
            } catch (InterruptedException e) {
                Thread.currentThread().interrupt();
            }
        }

        private void open(Transaction.Open.Req request) {
            if (tx != null) {
                throw ResponseBuilder.exception(Status.FAILED_PRECONDITION);
            }

            ServerOpenRequest.Arguments args = new ServerOpenRequest.Arguments(
                    Keyspace.of(request.getKeyspace()),
                    GraknTxType.of(request.getType().getNumber())
            );

            tx = requestOpener.open(args);
            Transaction.Res response = ResponseBuilder.Transaction.open();
            onNextResponse(response);
//            responseSender.onNext(response);
        }

        private void commit() {
<<<<<<< HEAD
            tx().commitAndGetLogs().ifPresent(postProcessor::submit);
            Transaction.Res response = ResponseBuilder.Transaction.commit();
            onNextResponse(response);
//            responseSender.onNext(response);
        }

        private void query(Transaction.Query.Req request) {
=======
            tx().commitAndGetLogs().ifPresent(commitLog ->
                    commitLog.attributes().forEach((attributeIndex, conceptIds) ->
                            conceptIds.forEach(id -> attributeDeduplicatorDaemon.markForDeduplication(commitLog.keyspace(), attributeIndex, id))
                    ));
            responseSender.onNext(ResponseBuilder.Transaction.commit());
        }
        private void query(SessionProto.Transaction.Query.Req request) {
>>>>>>> 6473d489
            Query<?> query = tx().graql()
                    .infer(request.getInfer().equals(Transaction.Query.INFER.TRUE))
                    .parse(request.getQuery());

            Stream<Transaction.Res> responseStream = query.stream().map(ResponseBuilder.Transaction.Iter::query);
            Transaction.Res response = ResponseBuilder.Transaction.queryIterator(iterators.add(responseStream.iterator()));
            onNextResponse(response);
//            responseSender.onNext(response);
        }

        private void getSchemaConcept(Transaction.GetSchemaConcept.Req request) {
            Concept concept = tx().getSchemaConcept(Label.of(request.getLabel()));
            Transaction.Res response = ResponseBuilder.Transaction.getSchemaConcept(concept);
            onNextResponse(response);
//            responseSender.onNext(response);
        }

        private void getConcept(Transaction.GetConcept.Req request) {
            Concept concept = tx().getConcept(ConceptId.of(request.getId()));
            Transaction.Res response = ResponseBuilder.Transaction.getConcept(concept);
            onNextResponse(response);
//            responseSender.onNext(response);
        }

        private void getAttributes(Transaction.GetAttributes.Req request) {
            Object value = request.getValue().getAllFields().values().iterator().next();
            Collection<Attribute<Object>> attributes = tx().getAttributesByValue(value);

            Iterator<Transaction.Res> iterator = attributes.stream().map(ResponseBuilder.Transaction.Iter::getAttributes).iterator();
            int iteratorId = iterators.add(iterator);

            Transaction.Res response = ResponseBuilder.Transaction.getAttributesIterator(iteratorId);
            onNextResponse(response);
//            responseSender.onNext(response);
        }

        private void putEntityType(Transaction.PutEntityType.Req request) {
            EntityType entityType = tx().putEntityType(Label.of(request.getLabel()));
            Transaction.Res response = ResponseBuilder.Transaction.putEntityType(entityType);
            onNextResponse(response);
//            responseSender.onNext(response);
        }

        private void putAttributeType(Transaction.PutAttributeType.Req request) {
            Label label = Label.of(request.getLabel());
            AttributeType.DataType<?> dataType = ResponseBuilder.Concept.DATA_TYPE(request.getDataType());

            AttributeType<?> attributeType = tx().putAttributeType(label, dataType);
            Transaction.Res response = ResponseBuilder.Transaction.putAttributeType(attributeType);
            onNextResponse(response);
//            responseSender.onNext(response);
        }

        private void putRelationshipType(Transaction.PutRelationType.Req request) {
            RelationshipType relationshipType = tx().putRelationshipType(Label.of(request.getLabel()));
            Transaction.Res response = ResponseBuilder.Transaction.putRelationshipType(relationshipType);
            onNextResponse(response);
//            responseSender.onNext(response);
        }

        private void putRole(Transaction.PutRole.Req request) {
            Role role = tx().putRole(Label.of(request.getLabel()));
            Transaction.Res response = ResponseBuilder.Transaction.putRole(role);
            onNextResponse(response);
//            responseSender.onNext(response);
        }

        private void putRule(Transaction.PutRule.Req request) {
            Label label = Label.of(request.getLabel());
            Pattern when = Graql.parser().parsePattern(request.getWhen());
            Pattern then = Graql.parser().parsePattern(request.getThen());

            Rule rule = tx().putRule(label, when, then);
            Transaction.Res response = ResponseBuilder.Transaction.putRule(rule);
            onNextResponse(response);
//            responseSender.onNext(response);
        }

        private EmbeddedGraknTx<?> tx() {
            return nonNull(tx);
        }

        private void conceptMethod(Transaction.ConceptMethod.Req request) {
            Concept concept = nonNull(tx().getConcept(ConceptId.of(request.getId())));
            Transaction.Res response = ConceptMethod.run(concept, request.getMethod(), iterators, tx());
            onNextResponse(response);
//            responseSender.onNext(response);
        }

        private void next(Transaction.Iter.Req iterate) {
            int iteratorId = iterate.getId();
            Transaction.Res response = iterators.next(iteratorId);
            if (response == null) throw ResponseBuilder.exception(Status.FAILED_PRECONDITION);
            onNextResponse(response);
//            responseSender.onNext(response);
        }

        private void onNextResponse(Transaction.Res response) {
            Tracer tracer = Tracing.currentTracer();
            if (tracer != null && tracer.currentSpan() != null) {
//                // DON'T pack the current tracing context back into response
//                // instead, back the originally received trace context!
//
//                Transaction.Res.Builder builder = response.toBuilder();
//
//                // span ID
//                String spanIdStr = toLowerHex(receivedTraceContext.spanId());
//                builder.putMetadata("spanId", spanIdStr);
//
//                // parent ID
//                Long parentId = receivedTraceContext.parentId();
//                if (parentId == null) {
//                    builder.putMetadata("parentId", "");
//                } else {
//                    builder.putMetadata("parentId", toLowerHex(parentId));
//                }
//
//                // Trace ID
//                String traceIdLow = toLowerHex(receivedTraceContext.traceId());
//                String traceIdHigh = toLowerHex(receivedTraceContext.traceIdHigh());
//                builder.putMetadata("traceIdLow", traceIdLow);
//                builder.putMetadata("traceIdHigh", traceIdHigh);
//                response = builder.build(); // update the request
//
                tracer.currentSpan().finish();
            }
            responseSender.onNext(response);
        }

    }

    /**
     * Contains a mutable map of iterators of {@link Transaction.Res}s for gRPC. These iterators are used for returning
     * lazy, streaming responses such as for Graql query results.
     */
    public static class Iterators {
        private final AtomicInteger iteratorIdCounter = new AtomicInteger(1);
        private final Map<Integer, Iterator<Transaction.Res>> iterators = new ConcurrentHashMap<>();

        public static Iterators create() {
            return new Iterators();
        }

        public int add(Iterator<Transaction.Res> iterator) {
            int iteratorId = iteratorIdCounter.getAndIncrement();
            iterators.put(iteratorId, iterator);
            return iteratorId;
        }

        public Transaction.Res next(int iteratorId) {
            Iterator<Transaction.Res> iterator = iterators.get(iteratorId);
            if (iterator == null) return null;

            Transaction.Res response;
            if (iterator.hasNext()) {
                response = iterator.next();
            } else {
                response = SessionProto.Transaction.Res.newBuilder()
                        .setIterateRes(SessionProto.Transaction.Iter.Res.newBuilder()
                                .setDone(true)).build();
                stop(iteratorId);
            }

            return response;
        }

        public void stop(int iteratorId) {
            iterators.remove(iteratorId);
        }
    }
}<|MERGE_RESOLUTION|>--- conflicted
+++ resolved
@@ -30,12 +30,8 @@
 import ai.grakn.concept.Role;
 import ai.grakn.concept.Rule;
 import ai.grakn.engine.ServerRPC;
-<<<<<<< HEAD
+import ai.grakn.engine.attribute.deduplicator.AttributeDeduplicatorDaemon;
 import ai.grakn.engine.benchmark.GrpcMessageConversion;
-import ai.grakn.engine.task.postprocessing.PostProcessor;
-=======
-import ai.grakn.engine.attribute.deduplicator.AttributeDeduplicatorDaemon;
->>>>>>> 6473d489
 import ai.grakn.graql.Graql;
 import ai.grakn.graql.Pattern;
 import ai.grakn.graql.Query;
@@ -274,23 +270,13 @@
         }
 
         private void commit() {
-<<<<<<< HEAD
-            tx().commitAndGetLogs().ifPresent(postProcessor::submit);
-            Transaction.Res response = ResponseBuilder.Transaction.commit();
-            onNextResponse(response);
-//            responseSender.onNext(response);
-        }
-
-        private void query(Transaction.Query.Req request) {
-=======
             tx().commitAndGetLogs().ifPresent(commitLog ->
                     commitLog.attributes().forEach((attributeIndex, conceptIds) ->
                             conceptIds.forEach(id -> attributeDeduplicatorDaemon.markForDeduplication(commitLog.keyspace(), attributeIndex, id))
                     ));
-            responseSender.onNext(ResponseBuilder.Transaction.commit());
+            onNextResponse(ResponseBuilder.Transaction.commit());
         }
         private void query(SessionProto.Transaction.Query.Req request) {
->>>>>>> 6473d489
             Query<?> query = tx().graql()
                     .infer(request.getInfer().equals(Transaction.Query.INFER.TRUE))
                     .parse(request.getQuery());

/*
 * Grakn - A Distributed Semantic Database
 * Copyright (C) 2016-2018 Grakn Labs Limited
 *
 * Grakn is free software: you can redistribute it and/or modify
 * it under the terms of the GNU Affero General Public License as published by
 * the Free Software Foundation, either version 3 of the License, or
 * (at your option) any later version.
 *
 * Grakn is distributed in the hope that it will be useful,
 * but WITHOUT ANY WARRANTY; without even the implied warranty of
 * MERCHANTABILITY or FITNESS FOR A PARTICULAR PURPOSE.  See the
 * GNU General Public License for more details.
 *
 * You should have received a copy of the GNU General Public License
 * along with Grakn. If not, see <http://www.gnu.org/licenses/gpl.txt>.
 */

package ai.grakn.engine.rpc;

import ai.grakn.concept.Concept;
import ai.grakn.engine.task.postprocessing.PostProcessor;
import ai.grakn.graql.QueryBuilder;
import ai.grakn.grpc.ConceptMethod;
import ai.grakn.grpc.GrpcConceptConverter;
import ai.grakn.grpc.GrpcOpenRequestExecutor;
import ai.grakn.grpc.GrpcUtil;
<<<<<<< HEAD
import ai.grakn.rpc.generated.GrpcConcept;
import ai.grakn.rpc.generated.GrpcConcept.ConceptResponse;
=======
import ai.grakn.kb.internal.EmbeddedGraknTx;
>>>>>>> a0eb18ea
import ai.grakn.rpc.generated.GrpcGrakn;
import ai.grakn.rpc.generated.GrpcGrakn.ExecQuery;
import ai.grakn.rpc.generated.GrpcGrakn.IteratorId;
import ai.grakn.rpc.generated.GrpcGrakn.Open;
import ai.grakn.rpc.generated.GrpcGrakn.QueryResult;
import ai.grakn.rpc.generated.GrpcGrakn.RunConceptMethod;
import ai.grakn.rpc.generated.GrpcGrakn.TxRequest;
import ai.grakn.rpc.generated.GrpcGrakn.TxResponse;
import com.google.common.util.concurrent.ThreadFactoryBuilder;
import io.grpc.Status;
import io.grpc.StatusRuntimeException;
import io.grpc.stub.StreamObserver;

import javax.annotation.Nullable;
import java.util.Iterator;
import java.util.Map;
import java.util.concurrent.ConcurrentHashMap;
import java.util.concurrent.ExecutionException;
import java.util.concurrent.ExecutorService;
import java.util.concurrent.Executors;
import java.util.concurrent.ThreadFactory;
import java.util.concurrent.atomic.AtomicBoolean;
import java.util.concurrent.atomic.AtomicInteger;

/**
 * A {@link StreamObserver} that implements the transaction-handling behaviour for {@link GrpcServer}.
 * <p>
 * <p>
 * Receives a stream of {@link TxRequest}s and returning a stream of {@link TxResponse}s.
 * </p>
 *
 * @author Felix Chapman
 */
class TxObserver implements StreamObserver<TxRequest>, AutoCloseable {

    private final StreamObserver<TxResponse> responseObserver;
    private final AtomicBoolean terminated = new AtomicBoolean(false);
    private final ExecutorService threadExecutor;
    private final GrpcOpenRequestExecutor requestExecutor;
    private final PostProcessor postProcessor;
    private final AtomicInteger iteratorIdCounter = new AtomicInteger();
    private final Map<IteratorId, Iterator<QueryResult>> iterators = new ConcurrentHashMap<>();

    @Nullable
    private EmbeddedGraknTx<?> tx = null;

    private TxObserver(StreamObserver<TxResponse> responseObserver, ExecutorService threadExecutor, GrpcOpenRequestExecutor requestExecutor, PostProcessor postProcessor) {
        this.responseObserver = responseObserver;
        this.threadExecutor = threadExecutor;
        this.requestExecutor = requestExecutor;
        this.postProcessor = postProcessor;
    }

    public static TxObserver create(StreamObserver<TxResponse> responseObserver, GrpcOpenRequestExecutor requestExecutor, PostProcessor postProcessor) {
        ThreadFactory threadFactory = new ThreadFactoryBuilder().setNameFormat("tx-observer-%s").build();
        ExecutorService threadExecutor = Executors.newSingleThreadExecutor(threadFactory);
        return new TxObserver(responseObserver, threadExecutor, requestExecutor, postProcessor);
    }

    @Override
    public void onNext(TxRequest request) {
        try {
            submit(() -> {
                GrpcGraknService.runAndConvertGraknExceptions(() -> handleRequest(request));
            });
        } catch (StatusRuntimeException e) {
            if (!terminated.getAndSet(true)) {
                responseObserver.onError(e);
            }
        }
    }

    private void handleRequest(TxRequest request) {
        switch (request.getRequestCase()) {
            case OPEN:
                open(request.getOpen());
                break;
            case COMMIT:
                commit();
                break;
            case EXECQUERY:
                execQuery(request.getExecQuery());
                break;
            case NEXT:
                next(request.getNext());
                break;
            case STOP:
                stop(request.getStop());
                break;
            case RUNCONCEPTMETHOD:
                runConceptMethod(request.getRunConceptMethod());
                break;
            case GETCONCEPT:
                getConcept(request.getGetConcept());
                break;
            default:
            case REQUEST_NOT_SET:
                throw GrpcGraknService.error(Status.INVALID_ARGUMENT);
        }
    }

    @Override
    public void onError(Throwable t) {
        close();
    }

    @Override
    public void onCompleted() {
        close();
    }

    @Override
    public void close() {
        submit(() -> {
            if (tx != null) {
                tx.close();
            }

            if (!terminated.getAndSet(true)) {
                responseObserver.onCompleted();
            }
        });

        threadExecutor.shutdown();
    }

    private void submit(Runnable runnable) {
        try {
            threadExecutor.submit(runnable).get();
        } catch (ExecutionException e) {
            Throwable cause = e.getCause();
            assert cause instanceof RuntimeException : "No checked exceptions are thrown, because it's a `Runnable`";
            throw (RuntimeException) cause;
        } catch (InterruptedException e) {
            Thread.currentThread().interrupt();
        }
    }

    private void open(Open request) {
        if (tx != null) {
            throw GrpcGraknService.error(Status.FAILED_PRECONDITION);
        }
        tx = requestExecutor.execute(request);
        responseObserver.onNext(GrpcUtil.doneResponse());
    }

    private void commit() {
        tx().commitSubmitNoLogs().ifPresent(postProcessor::submit);
        responseObserver.onNext(GrpcUtil.doneResponse());
    }

    private void execQuery(ExecQuery request) {
        String queryString = request.getQuery().getValue();

        QueryBuilder graql = tx().graql();

        if (request.hasInfer()) {
            graql = graql.infer(request.getInfer().getValue());
        }

        Iterator<QueryResult> iterator = graql.parse(queryString).results(GrpcConverter.get()).iterator();
        IteratorId iteratorId =
                IteratorId.newBuilder().setId(iteratorIdCounter.getAndIncrement()).build();

        iterators.put(iteratorId, iterator);

        responseObserver.onNext(TxResponse.newBuilder().setIteratorId(iteratorId).build());
    }

    private void next(GrpcGrakn.Next next) {
        IteratorId iteratorId = next.getIteratorId();

        Iterator<QueryResult> iterator = nonNull(iterators.get(iteratorId));

        TxResponse response;

        if (iterator.hasNext()) {
            QueryResult queryResult = iterator.next();
            response = TxResponse.newBuilder().setQueryResult(queryResult).build();
        } else {
            response = GrpcUtil.doneResponse();
            iterators.remove(iteratorId);
        }

        responseObserver.onNext(response);
    }

    private void stop(GrpcGrakn.Stop stop) {
        nonNull(iterators.remove(stop.getIteratorId()));
        responseObserver.onNext(GrpcUtil.doneResponse());
    }

    private void runConceptMethod(RunConceptMethod runConceptMethod) {
        Concept concept = nonNull(tx().getConcept(GrpcUtil.getConceptId(runConceptMethod)));

        GrpcConceptConverter converter = grpcConcept -> tx().getConcept(GrpcUtil.convert(grpcConcept.getId()));

        ConceptMethod<?> conceptMethod = ConceptMethod.fromGrpc(converter, runConceptMethod.getConceptMethod());

        TxResponse response = conceptMethod.run(concept);

        responseObserver.onNext(response);
    }

<<<<<<< HEAD
    private void getConcept(GrpcConcept.ConceptId conceptId) {
        Concept concept = tx().getConcept(GrpcUtil.convert(conceptId));

        ConceptResponse.Builder conceptResponse = ConceptResponse.newBuilder();
        if (concept != null) conceptResponse.setConcept(GrpcUtil.convert(concept));

        TxResponse response = TxResponse.newBuilder().setConceptResponse(conceptResponse).build();

        responseObserver.onNext(response);
    }

    private GraknTx tx() {
=======
    private EmbeddedGraknTx<?> tx() {
>>>>>>> a0eb18ea
        return nonNull(tx);
    }

    private static <T> T nonNull(@Nullable T item) {
        if (item == null) {
            throw GrpcGraknService.error(Status.FAILED_PRECONDITION);
        } else {
            return item;
        }
    }

}<|MERGE_RESOLUTION|>--- conflicted
+++ resolved
@@ -25,12 +25,9 @@
 import ai.grakn.grpc.GrpcConceptConverter;
 import ai.grakn.grpc.GrpcOpenRequestExecutor;
 import ai.grakn.grpc.GrpcUtil;
-<<<<<<< HEAD
+import ai.grakn.kb.internal.EmbeddedGraknTx;
 import ai.grakn.rpc.generated.GrpcConcept;
 import ai.grakn.rpc.generated.GrpcConcept.ConceptResponse;
-=======
-import ai.grakn.kb.internal.EmbeddedGraknTx;
->>>>>>> a0eb18ea
 import ai.grakn.rpc.generated.GrpcGrakn;
 import ai.grakn.rpc.generated.GrpcGrakn.ExecQuery;
 import ai.grakn.rpc.generated.GrpcGrakn.IteratorId;
@@ -235,7 +232,6 @@
         responseObserver.onNext(response);
     }
 
-<<<<<<< HEAD
     private void getConcept(GrpcConcept.ConceptId conceptId) {
         Concept concept = tx().getConcept(GrpcUtil.convert(conceptId));
 
@@ -247,10 +243,7 @@
         responseObserver.onNext(response);
     }
 
-    private GraknTx tx() {
-=======
     private EmbeddedGraknTx<?> tx() {
->>>>>>> a0eb18ea
         return nonNull(tx);
     }
 

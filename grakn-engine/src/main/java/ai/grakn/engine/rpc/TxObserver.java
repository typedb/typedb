/*
 * Grakn - A Distributed Semantic Database
 * Copyright (C) 2016-2018 Grakn Labs Limited
 *
 * Grakn is free software: you can redistribute it and/or modify
 * it under the terms of the GNU Affero General Public License as published by
 * the Free Software Foundation, either version 3 of the License, or
 * (at your option) any later version.
 *
 * Grakn is distributed in the hope that it will be useful,
 * but WITHOUT ANY WARRANTY; without even the implied warranty of
 * MERCHANTABILITY or FITNESS FOR A PARTICULAR PURPOSE.  See the
 * GNU General Public License for more details.
 *
 * You should have received a copy of the GNU General Public License
 * along with Grakn. If not, see <http://www.gnu.org/licenses/gpl.txt>.
 */

package ai.grakn.engine.rpc;

import ai.grakn.GraknTx;
import ai.grakn.GraknTxType;
import ai.grakn.Keyspace;
import ai.grakn.engine.factory.EngineGraknTxFactory;
import ai.grakn.exception.GraknException;
import ai.grakn.graql.QueryBuilder;
import ai.grakn.grpc.GrpcUtil;
import ai.grakn.rpc.generated.GraknOuterClass.ExecQuery;
import ai.grakn.rpc.generated.GraknOuterClass.Open;
import ai.grakn.rpc.generated.GraknOuterClass.QueryResult;
import ai.grakn.rpc.generated.GraknOuterClass.TxRequest;
import ai.grakn.rpc.generated.GraknOuterClass.TxResponse;
import com.google.common.util.concurrent.ThreadFactoryBuilder;
import io.grpc.Status;
import io.grpc.StatusRuntimeException;
import io.grpc.stub.StreamObserver;

import javax.annotation.Nullable;
import java.util.Iterator;
import java.util.concurrent.ExecutionException;
import java.util.concurrent.ExecutorService;
import java.util.concurrent.Executors;
import java.util.concurrent.ThreadFactory;
import java.util.concurrent.atomic.AtomicBoolean;

import static ai.grakn.grpc.GrpcUtil.doneResponse;

/**
 * A {@link StreamObserver} that implements the transaction-handling behaviour for {@link GrpcServer}.
 * <p>
 * <p>
 * Receives a stream of {@link TxRequest}s and returning a stream of {@link TxResponse}s.
 * </p>
 *
 * @author Felix Chapman
 */
class TxObserver implements StreamObserver<TxRequest>, AutoCloseable {

    private final StreamObserver<TxResponse> responseObserver;
    private final EngineGraknTxFactory txFactory;
    private final AtomicBoolean terminated = new AtomicBoolean(false);
    private final ExecutorService executor;

    private @Nullable GraknTx tx = null;
    private @Nullable Iterator<QueryResult> queryResults = null;

    private TxObserver(
            EngineGraknTxFactory txFactory, StreamObserver<TxResponse> responseObserver, ExecutorService executor) {
        this.responseObserver = responseObserver;
        this.txFactory = txFactory;
        this.executor = executor;
    }

    public static TxObserver create(EngineGraknTxFactory txFactory, StreamObserver<TxResponse> responseObserver) {
        ThreadFactory threadFactory = new ThreadFactoryBuilder().setNameFormat("tx-observer-%s").build();
        ExecutorService executor = Executors.newSingleThreadExecutor(threadFactory);
        return new TxObserver(txFactory, responseObserver, executor);
    }

    @Override
    public void onNext(TxRequest request) {
        submit(() -> {
            try {
                switch (request.getRequestCase()) {
                    case OPEN:
                        open(request.getOpen());
                        break;
                    case COMMIT:
                        commit();
                        break;
                    case EXECQUERY:
                        execQuery(request.getExecQuery());
                        break;
                    case NEXT:
                        next();
                        break;
                    case STOP:
                        stop();
                        break;
                    default:
                    case REQUEST_NOT_SET:
                        throw error(Status.INVALID_ARGUMENT);
                }
            } catch (GraknException e) {
                throw error(Status.UNKNOWN.withDescription(e.getMessage()));
            }
        });
    }

    @Override
    public void onError(Throwable t) {
        close();
    }

    @Override
    public void onCompleted() {
        close();
    }

    @Override
    public void close() {
        submit(() -> {
            if (tx != null) {
                tx.close();
            }

            if (!terminated.getAndSet(true)) {
                responseObserver.onCompleted();
            }
        });

        executor.shutdown();
    }

    private void submit(Runnable runnable) {
        try {
            executor.submit(runnable).get();
        } catch (ExecutionException e) {
            Throwable cause = e.getCause();
            assert cause instanceof RuntimeException : "No checked exceptions are thrown, because it's a `Runnable`";
            throw (RuntimeException) cause;
        } catch (InterruptedException e) {
            Thread.currentThread().interrupt();
        }
    }

    private void open(Open request) {
        if (tx != null) {
            throw error(Status.FAILED_PRECONDITION);
        }

        Keyspace keyspace = GrpcUtil.getKeyspace(request);
        GraknTxType txType = GrpcUtil.getTxType(request);
        tx = txFactory.tx(keyspace, txType);

<<<<<<< HEAD
        responseObserver.onNext(doneResponse());
=======
        responseObserver.onNext(GrpcUtil.doneResponse());
>>>>>>> 95350665
    }

    private void commit() {
        if (tx == null) {
            throw error(Status.FAILED_PRECONDITION);
        }

        tx.commit();

        responseObserver.onNext(GrpcUtil.doneResponse());
    }

    private void execQuery(ExecQuery request) {
        if (tx == null || queryResults != null) {
            throw error(Status.FAILED_PRECONDITION);
        }

        String queryString = request.getQuery().getValue();

        QueryBuilder graql = tx.graql();

        if (request.hasInfer()) {
            graql = graql.infer(request.getInfer().getValue());
        }

        queryResults = graql.parse(queryString).results(GrpcConverter.get()).iterator();

        sendNextResult();
    }

    private void next() {
        if (queryResults == null) {
            throw error(Status.FAILED_PRECONDITION);
        }

        sendNextResult();
    }

    private void stop() {
        if (queryResults == null) {
            throw error(Status.FAILED_PRECONDITION);
        }

        queryResults = null;

        responseObserver.onNext(GrpcUtil.doneResponse());
    }

    private void sendNextResult() {
        assert queryResults != null : "Method is only called when queryResults is non-null";

        TxResponse response;

        if (queryResults.hasNext()) {
            QueryResult queryResult = queryResults.next();
            response = TxResponse.newBuilder().setQueryResult(queryResult).build();
        } else {
            response = GrpcUtil.doneResponse();
            queryResults = null;
        }

        responseObserver.onNext(response);
    }

    private StatusRuntimeException error(Status status) {
        StatusRuntimeException exception = new StatusRuntimeException(status);
        if (!terminated.getAndSet(true)) {
            responseObserver.onError(exception);
        }
        return exception;
    }

}<|MERGE_RESOLUTION|>--- conflicted
+++ resolved
@@ -153,11 +153,7 @@
         GraknTxType txType = GrpcUtil.getTxType(request);
         tx = txFactory.tx(keyspace, txType);
 
-<<<<<<< HEAD
-        responseObserver.onNext(doneResponse());
-=======
         responseObserver.onNext(GrpcUtil.doneResponse());
->>>>>>> 95350665
     }
 
     private void commit() {

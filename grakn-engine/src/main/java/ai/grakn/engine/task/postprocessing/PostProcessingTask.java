--- conflicted
+++ resolved
@@ -65,18 +65,12 @@
     public void run() {
         UUID executionId = UUID.randomUUID();
         LOG.info("starting post-processing task with ID '" + executionId + "' ... ");
-<<<<<<< HEAD
-        SystemKeyspace systemKeyspace = factory.systemKeyspace();
-        if (systemKeyspace != null) {
-            Set<Keyspace> keyspaces = systemKeyspace.keyspaces();
+        GraknKeyspaceStore keyspaceStore = factory.keyspaceStore();
+        if (keyspaceStore != null) {
+            Set<Keyspace> keyspaces = keyspaceStore.keyspaces();
             LOG.info("post-processing '" + executionId + "': attempting to process the following keyspaces: [" +
                     keyspaces.stream().map(Keyspace::getValue).collect(Collectors.joining(", ")) + "]");
             keyspaces.forEach(keyspace -> runPostProcessing(executionId, keyspace));
-=======
-        GraknKeyspaceStore keyspaceStore = factory.keyspaceStore();
-        if (keyspaceStore != null) {
-            keyspaceStore.keyspaces().forEach(keyspace -> runPostProcessing(executionId, keyspace));
->>>>>>> 1cff760a
             LOG.info("post-processing task with ID " + executionId + "finished.");
         } else {
             LOG.info("post-processing " + executionId + ": waiting for system keyspace to be ready.");

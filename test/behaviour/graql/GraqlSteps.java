/*
 * Copyright (C) 2020 Grakn Labs
 *
 * This program is free software: you can redistribute it and/or modify
 * it under the terms of the GNU Affero General Public License as
 * published by the Free Software Foundation, either version 3 of the
 * License, or (at your option) any later version.
 *
 * This program is distributed in the hope that it will be useful,
 * but WITHOUT ANY WARRANTY; without even the implied warranty of
 * MERCHANTABILITY or FITNESS FOR A PARTICULAR PURPOSE.  See the
 * GNU Affero General Public License for more details.
 *
 * You should have received a copy of the GNU Affero General Public License
 * along with this program.  If not, see <https://www.gnu.org/licenses/>.
 *
 */

package grakn.core.test.behaviour.graql;

import com.google.common.collect.Iterators;
import grakn.core.concept.answer.Answer;
import grakn.core.concept.answer.AnswerGroup;
import grakn.core.concept.answer.ConceptMap;
import grakn.core.concept.answer.Explanation;
import grakn.core.concept.answer.Numeric;
import grakn.core.graql.reasoner.explanation.RuleExplanation;
import grakn.core.kb.concept.api.Attribute;
import grakn.core.kb.concept.api.Concept;
import grakn.core.kb.concept.api.Rule;
import grakn.core.kb.server.Session;
import grakn.core.kb.server.Transaction;
import grakn.core.test.behaviour.connection.ConnectionSteps;
import graql.lang.Graql;
import graql.lang.pattern.Conjunction;
import graql.lang.query.GraqlDefine;
import graql.lang.query.GraqlGet;
import graql.lang.query.GraqlInsert;
import graql.lang.query.GraqlQuery;
import graql.lang.query.GraqlUndefine;
import graql.lang.statement.Variable;
import io.cucumber.java.After;
import io.cucumber.java.en.Given;
import io.cucumber.java.en.Then;
import io.cucumber.java.en.When;

import java.util.ArrayList;
import java.util.Arrays;
import java.util.HashMap;
import java.util.List;
import java.util.Map;
import java.util.Objects;
import java.util.Optional;
import java.util.Set;
import java.util.regex.Matcher;
import java.util.regex.Pattern;
import java.util.stream.Collectors;
import java.util.stream.IntStream;

import static org.junit.Assert.assertArrayEquals;
import static org.junit.Assert.assertEquals;
import static org.junit.Assert.assertFalse;
import static org.junit.Assert.assertNotNull;
import static org.junit.Assert.assertNull;
import static org.junit.Assert.assertTrue;

public class GraqlSteps {

    private static Session session = null;
    private static Transaction tx = null;

    private static List<ConceptMap> answers;
    private static List<Numeric> numericAnswers;
    private static List<AnswerGroup<ConceptMap>> answerGroups;
    private static List<AnswerGroup<Numeric>> numericAnswerGroups;
    HashMap<String, UniquenessCheck> identifierChecks = new HashMap<>();
    HashMap<String, String> groupIdentifiers = new HashMap<>();
    private Map<String, Map<String, String>> rules;

    @After
    public void close_transaction() {
        tx.close();
    }

    @Given("transaction is initialised")
    public void transaction_is_initialised() {
        session = Iterators.getOnlyElement(ConnectionSteps.sessions.iterator());
        tx = session.transaction(Transaction.Type.WRITE);
        assertTrue(tx.isOpen());
    }

    @Given("the integrity is validated")
    public void integrity_is_validated(){

        // TODO

    }

    @Given("graql define")
    public void graql_define(String defineQueryStatements) {
        GraqlDefine graqlQuery = Graql.parse(String.join("\n", defineQueryStatements)).asDefine();
        tx.execute(graqlQuery);
        tx.commit();
        tx = session.transaction(Transaction.Type.WRITE);
    }

    @Given("graql define without commit")
    public void graql_define_without_commit(String defineQueryStatements) {
        GraqlDefine graqlQuery = Graql.parse(String.join("\n", defineQueryStatements)).asDefine();
        tx.execute(graqlQuery);
    }

    @Given("graql define throws")
    public void graql_define_throws(String defineQueryStatements) {
        boolean threw = false;
        try {
            GraqlDefine graqlQuery = Graql.parse(String.join("\n", defineQueryStatements)).asDefine();
            tx.execute(graqlQuery);
            tx.commit();
        } catch (RuntimeException e) {
            threw = true;
        } finally {
            tx.close();
            tx = session.transaction(Transaction.Type.WRITE);
        }

        assertTrue(threw);
    }

    @Given("graql undefine")
    public void graql_undefine(String undefineQueryStatements) {
        GraqlUndefine graqlQuery = Graql.parse(String.join("\n", undefineQueryStatements)).asUndefine();
        tx.execute(graqlQuery);
        tx.commit();
        tx = session.transaction(Transaction.Type.WRITE);
    }

    @Given("graql undefine throws")
    public void graql_undefine_throws(String undefineQueryStatements) {
        boolean threw = false;
        try {
            GraqlUndefine graqlQuery = Graql.parse(String.join("\n", undefineQueryStatements)).asUndefine();
            tx.execute(graqlQuery);
            tx.commit();
        } catch (RuntimeException e) {
            threw = true;
        } finally {
            tx.close();
            tx = session.transaction(Transaction.Type.WRITE);
        }

        assertTrue(threw);
    }

    @Given("graql insert")
    public void graql_insert(String insertQueryStatements) {
        GraqlQuery graqlQuery = Graql.parse(String.join("\n", insertQueryStatements));
        tx.execute(graqlQuery, true, true); // always use inference and have explanations
        tx.commit();
        tx = session.transaction(Transaction.Type.WRITE);
    }


    @Given("graql insert throws")
    public void graql_insert_throws(String insertQueryStatements) {
        boolean threw = false;
        try {
            GraqlQuery graqlQuery = Graql.parse(String.join("\n", insertQueryStatements));
            tx.execute(graqlQuery);
            tx.commit();
        } catch (RuntimeException e) {
            threw = true;
        } finally {
            tx.close();
            tx = session.transaction(Transaction.Type.WRITE);
        }
        assertTrue(threw);
    }

    @Given("graql delete")
    public void graql_delete(String deleteQueryStatements) {
        GraqlQuery graqlQuery = Graql.parse(String.join("\n", deleteQueryStatements));
        tx.execute(graqlQuery);
        tx.commit();
        tx = session.transaction(Transaction.Type.WRITE);
    }


    @Given("graql delete throws")
    public void graql_delete_throws(String deleteQueryStatements) {
        boolean threw = false;
        try {
            GraqlQuery graqlQuery = Graql.parse(String.join("\n", deleteQueryStatements));
            tx.execute(graqlQuery);
            tx.commit();
        } catch (RuntimeException e) {
            threw = true;
        } finally {
            tx.close();
            tx = session.transaction(Transaction.Type.WRITE);
        }
        assertTrue(threw);
    }

    @When("get answers of graql query")
    public void graql_query(String graqlQueryStatements) {
        GraqlQuery graqlQuery = Graql.parse(String.join("\n", graqlQueryStatements));
        // Erase answers from previous steps to avoid polluting the result space
        answers = null;
        numericAnswers = null;
        answerGroups = null;
        numericAnswerGroups = null;
        if (graqlQuery instanceof GraqlGet) {
            answers = tx.execute(graqlQuery.asGet(), true, true); // always use inference and have explanations
        } else if (graqlQuery instanceof GraqlInsert) {
<<<<<<< HEAD
            answers = tx.execute(graqlQuery.asInsert());
        } else if (graqlQuery instanceof GraqlGet.Aggregate) {
            numericAnswers = tx.execute(graqlQuery.asGetAggregate());
        } else if (graqlQuery instanceof GraqlGet.Group) {
            answerGroups = tx.execute(graqlQuery.asGetGroup());
        } else if (graqlQuery instanceof GraqlGet.Group.Aggregate) {
            numericAnswerGroups = tx.execute(graqlQuery.asGetGroupAggregate());
=======
            answers = tx.execute(graqlQuery.asInsert(), true, true); // always use inference and have explanations
>>>>>>> 8aa8721c
        } else {
            throw new ScenarioDefinitionException("Only match-get, insert, aggregate, group and group aggregate supported for now");
        }
    }

    @When("graql get throws")
    public void graql_get_throws(String graqlQueryStatements) {
        boolean threw = true;
        try {
            GraqlQuery graqlQuery = Graql.parse(String.join("\n", graqlQueryStatements));
            if (graqlQuery instanceof GraqlGet) {
                tx.execute(graqlQuery.asGet());
            } else if (graqlQuery instanceof GraqlGet.Aggregate) {
                tx.execute(graqlQuery.asGetAggregate());
            } else if (graqlQuery instanceof GraqlGet.Group) {
                tx.execute(graqlQuery.asGetGroup());
            } else if (graqlQuery instanceof GraqlGet.Group.Aggregate) {
                tx.execute(graqlQuery.asGetGroupAggregate());
            } else {
                throw new ScenarioDefinitionException("Expected a match-get, aggregate, group or group aggregate query, but got a different query type");
            }
            tx.commit();
        } catch (RuntimeException e) {
            threw = true;
        } finally {
            tx.close();
            tx = session.transaction(Transaction.Type.WRITE);
        }
        assertTrue(threw);
    }

    @Then("answer size is: {number}")
    public void answer_quantity_assertion(int expectedAnswers) {
        assertEquals(expectedAnswers, answers.size());
    }


    @Then("concept identifiers are")
    public void concept_identifiers_are(Map<String, Map<String, String>> identifiers) {
        for (Map.Entry<String, Map<String, String>> entry : identifiers.entrySet()) {
            String identifier = entry.getKey();
            String check = entry.getValue().get("check");
            String value = entry.getValue().get("value");

            switch (check) {
                case "key":
                    identifierChecks.put(identifier, new KeyUniquenessCheck(value));
                    break;
                case "value":
                    identifierChecks.put(identifier, new ValueUniquenessCheck(value));
                    break;
                case "label":
                    identifierChecks.put(identifier, new LabelUniquenessCheck(value));
                    break;
                default:
                    throw new ScenarioDefinitionException(String.format("Unrecognised identifier check \"%s\"", check));
            }
        }
    }

    @Then("answers are labeled")
    public void answers_satisfy_labels(List<Map<String, String>> conceptLabels) {
        assertEquals(conceptLabels.size(), answers.size());

        for (ConceptMap answer : answers) {

            // convert the concept map into a map from variable to type label
            Map<String, String> answerAsLabels = new HashMap<>();
            answer.map().forEach((var, concept) -> answerAsLabels.put(var.name(), concept.asSchemaConcept().label().toString()));

            int matchingAnswers = 0;
            for (Map<String, String> expectedLabels : conceptLabels) {
                if (expectedLabels.equals(answerAsLabels)) {
                    matchingAnswers++;
                }
            }

            // we expect exactly one matching answer from the expected answer set
            assertEquals(1, matchingAnswers);
        }
    }


    @Then("uniquely identify answer concepts")
    public void uniquely_identify_answer_concepts(List<Map<String, String>> answersIdentifiers) {
        assertEquals(
                String.format("The number of identifier entries (rows) should match the number of answers, but found %d identifier entries and %d answers",
                        answersIdentifiers.size(), answers.size()),
                answersIdentifiers.size(), answers.size()
        );

        for (ConceptMap answer : answers) {
            List<Map<String, String>> matchingIdentifiers1 = new ArrayList<>();

            for (Map<String, String> answerIdentifiers : answersIdentifiers) {

                if (matchAnswer(answerIdentifiers, answer)) {
                    matchingIdentifiers1.add(answerIdentifiers);
                }
            }
            assertEquals(
                    String.format("An identifier entry (row) should match 1-to-1 to an answer, but there were %d matching identifier entries for answer with variables %s",
                            matchingIdentifiers1.size(), answer.map().keySet().toString()),
                    1, matchingIdentifiers1.size()
            );
        }
    }

    @Then("order of answer concepts is")
    public void order_of_answer_concepts_is(List<Map<String, String>> answersIdentifiers) {
        assertEquals(
                String.format("The number of identifier entries (rows) should match the number of answers, but found %d identifier entries and %d answers",
                        answersIdentifiers.size(), answers.size()),
                answersIdentifiers.size(), answers.size()
        );

        for (int i = 0; i < answers.size(); i++) {
            final ConceptMap answer = answers.get(i);
            final Map<String, String> answerIdentifiers = answersIdentifiers.get(i);
            assertTrue(
                    String.format("The answer at index %d does not match the identifier entry (row) at index %d", i, i),
                    matchAnswer(answerIdentifiers, answer)
            );
        }
    }

    @Then("aggregate value is: {double}")
    public void aggregate_value_is(double expectedAnswer) {
        assertNotNull("The last executed query was not an aggregate query", numericAnswers);
        assertEquals(String.format("Expected 1 answer, but got %d answers", numericAnswers.size()), 1, numericAnswers.size());
        assertEquals(String.format("Expected answer to equal %f, but it was %f", expectedAnswer, numericAnswers.get(0).number().doubleValue()),
                expectedAnswer,
                numericAnswers.get(0).number().doubleValue(),
                0.01);
    }

    @Then("aggregate answer is empty")
    public void aggregate_answer_is_empty() {
        assertNotNull("The last executed query was not an aggregate query", numericAnswers);
        assertEquals("Aggregate answer is not empty, it has a value", 0, numericAnswers.size());
    }

    @Then("group identifiers are")
    public void group_identifiers_are(Map<String, Map<String, String>> identifiers) {
        for (Map.Entry<String, Map<String, String>> entry : identifiers.entrySet()) {
            String groupIdentifier = entry.getKey();
            Map<String, String> variables = entry.getValue();
            groupIdentifiers.put(groupIdentifier, variables.get("owner"));
        }
    }

    @Then("answer groups are")
    public void answer_groups_are(List<Map<String, String>> answerIdentifierTable) {
        Map<String, List<Map<String, String>>> answerIdentifierGroups = new HashMap<>();
        for (Map<String, String> answerIdentifierRow : answerIdentifierTable) {
            String groupIdentifier = answerIdentifierRow.get("group");
            String groupOwnerIdentifier = groupIdentifiers.get(groupIdentifier);
            if (!answerIdentifierGroups.containsKey(groupOwnerIdentifier)) {
                answerIdentifierGroups.put(groupOwnerIdentifier, new ArrayList<>());
            }
            Map<String, String> answerIdentifiers = new HashMap<>();
            for (Map.Entry<String, String> variable : answerIdentifierRow.entrySet()) {
                if (variable.getKey().equals("group")) { continue; }
                answerIdentifiers.put(variable.getKey(), variable.getValue());
            }
            answerIdentifierGroups.get(groupOwnerIdentifier).add(answerIdentifiers);
        }

        assertEquals(
                String.format("The number of distinct group identifiers should match the number of answer groups, but found %d distinct group identifiers and %d answer groups",
                        answerIdentifierGroups.size(), answerGroups.size()),
                answerIdentifierGroups.size(), answerGroups.size()
        );

        for (Map.Entry<String, List<Map<String, String>>> answerIdentifierGroup : answerIdentifierGroups.entrySet()) {
            String groupIdentifier = answerIdentifierGroup.getKey();
            AnswerGroup<ConceptMap> matchingAnswerGroup = null;
            Concept groupOwner = null;
            for (AnswerGroup<ConceptMap> answerGroup : answerGroups) {
                if (identifierChecks.get(groupIdentifier).check(answerGroup.owner())) {
                    matchingAnswerGroup = answerGroup;
                    groupOwner = answerGroup.owner();
                    break;
                }
            }
            assertNotNull(String.format("The group identifier %s does not match any of the answer group owners", groupIdentifier), groupOwner);

            List<Map<String, String>> answersIdentifiers = answerIdentifierGroup.getValue();
            for (ConceptMap answer : matchingAnswerGroup.answers()) {
                List<Map<String, String>> matchingIdentifiers = new ArrayList<>();

                for (Map<String, String> answerIdentifiers : answersIdentifiers) {

                    if (matchAnswer(answerIdentifiers, answer)) {
                        matchingIdentifiers.add(answerIdentifiers);
                    }
                }
                assertEquals(
                        String.format("An identifier entry (row) should match 1-to-1 to an answer, but there were %d matching identifier entries for answer with variables %s",
                                matchingIdentifiers.size(), answer.map().keySet().toString()),
                        1, matchingIdentifiers.size()
                );
            }
        }
    }

    @Then("group aggregate values are")
    public void group_aggregate_values_are(List<Map<String, String>> answerIdentifierTable) {
        Map<String, Double> expectations = new HashMap<>();
        for (Map<String, String> answerIdentifierRow : answerIdentifierTable) {
            String groupIdentifier = answerIdentifierRow.get("group");
            String groupOwnerIdentifier = groupIdentifiers.get(groupIdentifier);
            double expectedAnswer = Double.parseDouble(answerIdentifierRow.get("value"));
            expectations.put(groupOwnerIdentifier, expectedAnswer);
        }

        assertEquals(
                String.format("The number of distinct group identifiers should match the number of answer groups, but found %d distinct group identifiers and %d answer groups",
                        expectations.size(), numericAnswerGroups.size()),
                expectations.size(), numericAnswerGroups.size()
        );

        for (Map.Entry<String, Double> expectation : expectations.entrySet()) {
            String groupIdentifier = expectation.getKey();
            double expectedAnswer = expectation.getValue();
            AnswerGroup<Numeric> matchingAnswerGroup = null;
            Concept groupOwner = null;
            for (AnswerGroup<Numeric> answerGroup : numericAnswerGroups) {
                if (identifierChecks.get(groupIdentifier).check(answerGroup.owner())) {
                    matchingAnswerGroup = answerGroup;
                    groupOwner = answerGroup.owner();
                    break;
                }
            }
            assertNotNull(String.format("The group identifier %s does not match any of the answer group owners", groupIdentifier), groupOwner);

            double actualAnswer = matchingAnswerGroup.answers().get(0).number().doubleValue();
            assertEquals(
                    String.format("Expected answer %f for group %s, but got %f",
                            expectedAnswer, groupIdentifier, actualAnswer),
                    expectedAnswer, actualAnswer, 0.01
            );
        }
    }

    @Then("number of groups is: {int}")
    public void number_of_groups_is(int expectedGroupCount) {
        assertEquals(expectedGroupCount, answerGroups.size());
    }

    private boolean matchAnswer(Map<String, String> answerIdentifiers, ConceptMap answer) {
        for (Map.Entry<String, String> entry : answerIdentifiers.entrySet()) {
            String varName = entry.getKey();
            String identifier = entry.getValue();

            if(!answer.map().containsKey(new Variable(varName))){
                return false;
            }

            if(!identifierChecks.containsKey(identifier)) {
                throw new ScenarioDefinitionException(String.format("Identifier \"%s\" hasn't previously been declared", identifier));
            }

            if(!identifierChecks.get(identifier).check(answer.get(varName))) {
                return false;
            }
        }
        return true;
    }

    @Then("rules are")
    public void rules_are(Map<String, Map<String, String>> rules) {
        this.rules = rules;
    }

    @Then("answers contain explanation tree")
    public void answers_contain_explanation_tree(Map<Integer, Map<String, String>> explanationTree) {
        checkExplanationEntry(answers, explanationTree, 0);
    }

    private void checkExplanationEntry(List<ConceptMap> answers, Map<Integer, Map<String, String>> explanationTree, Integer entryId) {
        Map<String, String> explanationEntry = explanationTree.get(entryId);
        String[] vars = explanationEntry.get("vars").split(", ");
        String[] identifiers = explanationEntry.get("identifiers").split(", ");
        String[] children = explanationEntry.get("children").split(", ");

        if (vars.length != identifiers.length) {
            throw new ScenarioDefinitionException(String.format("vars and identifiers do not correspond for explanation entry %d. Found %d vars and %s identifiers", entryId, vars.length, identifiers.length));
        }

        Map<String, String> answerIdentifiers = IntStream.range(0, vars.length).boxed().collect(Collectors.toMap(i -> vars[i], i -> identifiers[i]));

        Optional<ConceptMap> matchingAnswer = answers.stream().filter(answer -> matchAnswer(answerIdentifiers, answer)).findFirst();

        assertTrue(String.format("No answer found for explanation entry %d that satisfies the vars and identifiers given", entryId), matchingAnswer.isPresent());
        ConceptMap answer = matchingAnswer.get();

        String queryWithIds = applyQueryTemplate(explanationEntry.get("pattern"), answer);
        Conjunction<?> queryWithIdsConj = Graql.and(Graql.parsePatternList(queryWithIds));
        assertEquals(
                String.format("Explanation entry %d has an incorrect pattern.\nExpected: %s\nActual: %s", entryId, queryWithIdsConj, answer.getPattern()),
                queryWithIdsConj, answer.getPattern());

        String expectedRule = explanationEntry.get("rule");
        boolean hasExplanation = answer.explanation() != null && !answer.explanation().isEmpty();

        if (expectedRule.equals("lookup")) {

            assertFalse(String.format("Explanation entry %d is declared as a lookup, but an explanation was found", entryId), hasExplanation);

            String[] expectedChildren = {"-"};
            assertArrayEquals(String.format("Explanation entry %d is declared as a lookup, and so it should have no children, indicated as \"-\", but got children %s instead", entryId, Arrays.toString(children)), expectedChildren, children);
        } else {

            Explanation explanation = answer.explanation();
            List<ConceptMap> explAnswers = explanation.getAnswers();

            assertEquals(String.format("Explanation entry %d should have as many children as it has answers. Instead, %d children were declared, and %d answers were found.", entryId, children.length, explAnswers.size()), children.length, explAnswers.size());

            if (expectedRule.equals("join")) {
                assertNull(String.format("Explanation entry %d is declared as a join, and should not have a rule attached, but one was found", entryId), explanation.isRuleExplanation() ? ((RuleExplanation)explanation).getRule() : null);
            } else {
                // rule
                Rule rule = ((RuleExplanation)explanation).getRule();
                String ruleLabel = rule.label().toString();
                assertEquals(String.format("Incorrect rule label for explanation entry %d with rule %s.\nExpected: %s\nActual: %s", entryId, ruleLabel, expectedRule, ruleLabel), expectedRule, ruleLabel);

                Map<String, String> expectedRuleDefinition = rules.get(expectedRule);
                String when = Objects.requireNonNull(rule.when()).toString();
                assertEquals(String.format("Incorrect rule body (when) for explanation entry %d with rule %s.\nExpected: %s\nActual: %s", entryId, ruleLabel, expectedRuleDefinition.get("when"), when), expectedRuleDefinition.get("when"), when);

                String then = Objects.requireNonNull(rule.then()).toString();
                assertEquals(String.format("Incorrect rule head (then) for explanation entry %d with rule %s.\nExpected: %s\nActual: %s", entryId, ruleLabel, expectedRuleDefinition.get("then"), then), expectedRuleDefinition.get("then"), then);
            }
            for (String child : children) {
                // Recurse
                checkExplanationEntry(explAnswers, explanationTree, Integer.valueOf(child));
            }
        }
    }

    @Then("each answer satisfies")
    public void each_answer_satisfies(String templatedGraqlQuery) {
        String templatedQuery = String.join("\n", templatedGraqlQuery);
        for (ConceptMap answer : answers) {
            String query = applyQueryTemplate(templatedQuery, answer);
            GraqlQuery graqlQuery = Graql.parse(query);
            List<? extends Answer> answers = tx.execute(graqlQuery);
            assertEquals(1, answers.size());
        }
    }

    private String applyQueryTemplate(String template, ConceptMap templateFiller) {
        // find shortest matching strings between <>
        Pattern pattern = Pattern.compile("<.+?>");
        Matcher matcher = pattern.matcher(template);

        StringBuilder builder = new StringBuilder();
        int i = 0;
        while (matcher.find()) {
            String matched = matcher.group(0);
            String requiredVariable = variableFromTemplatePlaceholder(matched.substring(1, matched.length() - 1));

            builder.append(template.substring(i, matcher.start()));
            if (templateFiller.map().containsKey(new Variable(requiredVariable))) {
                Concept concept = templateFiller.get(requiredVariable);
                String conceptId = concept.id().toString();
                builder.append(conceptId);
            } else {
                throw new ScenarioDefinitionException(String.format("No ID available for template placeholder: %s", matched));
            }
            i = matcher.end();
        }
        builder.append(template.substring(i));
        return builder.toString();
    }

    private String variableFromTemplatePlaceholder(String placeholder) {
        if (placeholder.endsWith(".id")) {
            String stripped = placeholder.replace(".id", "");
            String withoutPrefix = stripped.replace("answer.", "");
            return withoutPrefix;
        } else {
            throw new ScenarioDefinitionException("Cannot replace template not based on ID");
        }
    }

    private static class ScenarioDefinitionException extends RuntimeException {
        ScenarioDefinitionException(String message) {
            super(message);
        }
    }

    private interface UniquenessCheck {
        boolean check(Concept concept);
    }

    public static class LabelUniquenessCheck implements UniquenessCheck {

        private final String label;

        LabelUniquenessCheck(String label) {
            this.label = label;
        }

        @Override
        public boolean check(Concept concept) {
            if (concept.isSchemaConcept()) {
                return label.equals(concept.asSchemaConcept().label().toString());
            } else {
                throw new ScenarioDefinitionException("Concept was checked for label uniqueness, but it is not a schema concept.");
            }
        }
    }

    public static class AttributeUniquenessCheck {

        protected final String type;
        protected final String value;

        AttributeUniquenessCheck(String typeAndValue) {
            String[] s = typeAndValue.split(":");
            assertEquals(
                    String.format("A check for attribute uniqueness should be given in the format \"type:value\", but received %s", typeAndValue),
                    2, s.length
            );
            type = s[0];
            value = s[1];
        }
    }

    public static class ValueUniquenessCheck extends AttributeUniquenessCheck implements UniquenessCheck {
        ValueUniquenessCheck(String typeAndValue) {
            super(typeAndValue);
        }

        public boolean check(Concept concept) {
            return concept.isAttribute()
                    && type.equals(concept.asAttribute().type().label().toString())
                    && value.equals(concept.asAttribute().value().toString());
        }
    }

    public static class KeyUniquenessCheck extends AttributeUniquenessCheck implements UniquenessCheck {
        KeyUniquenessCheck(String typeAndValue) {
            super(typeAndValue);
        }

        /**
         * Check that the given key is in the concept's keys
         * @param concept to check
         * @return whether the given key matches a key belonging to the concept
         */
        @Override
        public boolean check(Concept concept) {
            if(!concept.isThing()) { return false; }

            Set<Attribute> keys = concept.asThing().keys().collect(Collectors.toSet());

            HashMap<String, String> keyMap = new HashMap<>();

            for (Attribute<?> key : keys) {
                keyMap.put(
                        key.type().label().toString(),
                        key.value().toString());
            }
            return value.equals(keyMap.get(type));
        }
    }
}<|MERGE_RESOLUTION|>--- conflicted
+++ resolved
@@ -213,17 +213,13 @@
         if (graqlQuery instanceof GraqlGet) {
             answers = tx.execute(graqlQuery.asGet(), true, true); // always use inference and have explanations
         } else if (graqlQuery instanceof GraqlInsert) {
-<<<<<<< HEAD
-            answers = tx.execute(graqlQuery.asInsert());
+            answers = tx.execute(graqlQuery.asInsert(), true, true); // always use inference and have explanations
         } else if (graqlQuery instanceof GraqlGet.Aggregate) {
             numericAnswers = tx.execute(graqlQuery.asGetAggregate());
         } else if (graqlQuery instanceof GraqlGet.Group) {
             answerGroups = tx.execute(graqlQuery.asGetGroup());
         } else if (graqlQuery instanceof GraqlGet.Group.Aggregate) {
             numericAnswerGroups = tx.execute(graqlQuery.asGetGroupAggregate());
-=======
-            answers = tx.execute(graqlQuery.asInsert(), true, true); // always use inference and have explanations
->>>>>>> 8aa8721c
         } else {
             throw new ScenarioDefinitionException("Only match-get, insert, aggregate, group and group aggregate supported for now");
         }

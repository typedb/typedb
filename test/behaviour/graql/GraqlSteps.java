/*
 * Copyright (C) 2020 Grakn Labs
 *
 * This program is free software: you can redistribute it and/or modify
 * it under the terms of the GNU Affero General Public License as
 * published by the Free Software Foundation, either version 3 of the
 * License, or (at your option) any later version.
 *
 * This program is distributed in the hope that it will be useful,
 * but WITHOUT ANY WARRANTY; without even the implied warranty of
 * MERCHANTABILITY or FITNESS FOR A PARTICULAR PURPOSE.  See the
 * GNU Affero General Public License for more details.
 *
 * You should have received a copy of the GNU Affero General Public License
 * along with this program.  If not, see <https://www.gnu.org/licenses/>.
 *
 */

package grakn.core.test.behaviour.graql;

import com.google.common.collect.Iterators;
import grakn.core.concept.answer.Answer;
import grakn.core.concept.answer.AnswerGroup;
import grakn.core.concept.answer.ConceptMap;
import grakn.core.concept.answer.Explanation;
import grakn.core.concept.answer.Numeric;
import grakn.core.graql.reasoner.explanation.RuleExplanation;
import grakn.core.kb.concept.api.Attribute;
import grakn.core.kb.concept.api.Concept;
import grakn.core.kb.concept.api.Rule;
import grakn.core.kb.server.Session;
import grakn.core.kb.server.Transaction;
import grakn.core.test.behaviour.connection.ConnectionSteps;
import graql.lang.Graql;
import graql.lang.pattern.Conjunction;
import graql.lang.query.GraqlDefine;
import graql.lang.query.GraqlGet;
import graql.lang.query.GraqlInsert;
import graql.lang.query.GraqlQuery;
import graql.lang.query.GraqlUndefine;
import graql.lang.statement.Variable;
import io.cucumber.java.After;
import io.cucumber.java.en.Given;
import io.cucumber.java.en.Then;
import io.cucumber.java.en.When;

import java.util.ArrayList;
import java.util.Arrays;
import java.util.HashMap;
import java.util.List;
import java.util.Map;
import java.util.Objects;
import java.util.Optional;
import java.util.Set;
import java.util.regex.Matcher;
import java.util.regex.Pattern;
import java.util.stream.Collectors;
import java.util.stream.IntStream;

import static org.junit.Assert.assertArrayEquals;
import static org.junit.Assert.assertEquals;
import static org.junit.Assert.assertFalse;
import static org.junit.Assert.assertNotNull;
import static org.junit.Assert.assertNull;
import static org.junit.Assert.assertTrue;

public class GraqlSteps {

    private static Session session = null;
    private static Transaction tx = null;

    private static List<ConceptMap> answers;
    private static List<Numeric> numericAnswers;
    private static List<AnswerGroup<ConceptMap>> answerGroups;
    private static List<AnswerGroup<Numeric>> numericAnswerGroups;
    HashMap<String, UniquenessCheck> identifierChecks = new HashMap<>();
    HashMap<String, String> groupOwnerIdentifiers = new HashMap<>();
    private Map<String, Map<String, String>> rules;

    @After
    public void close_transaction() {
        tx.close();
    }

    @Given("transaction is initialised")
    public void transaction_is_initialised() {
        session = Iterators.getOnlyElement(ConnectionSteps.sessions.iterator());
        tx = session.transaction(Transaction.Type.WRITE);
        assertTrue(tx.isOpen());
    }

    @Given("the integrity is validated")
    public void integrity_is_validated(){

        // TODO

    }

    @Given("graql define")
    public void graql_define(String defineQueryStatements) {
        GraqlDefine graqlQuery = Graql.parse(String.join("\n", defineQueryStatements)).asDefine();
        tx.execute(graqlQuery);
        tx.commit();
        tx = session.transaction(Transaction.Type.WRITE);
    }

<<<<<<< HEAD
=======
    @Given("graql define without commit")
    public void graql_define_without_commit(String defineQueryStatements) {
        GraqlDefine graqlQuery = Graql.parse(String.join("\n", defineQueryStatements)).asDefine();
        tx.execute(graqlQuery);
    }

>>>>>>> 07ae8f11
    @Given("graql define throws")
    public void graql_define_throws(String defineQueryStatements) {
        boolean threw = false;
        try {
            GraqlDefine graqlQuery = Graql.parse(String.join("\n", defineQueryStatements)).asDefine();
            tx.execute(graqlQuery);
            tx.commit();
        } catch (RuntimeException e) {
            threw = true;
        } finally {
            tx.close();
            tx = session.transaction(Transaction.Type.WRITE);
        }

        assertTrue(threw);
    }

    @Given("graql undefine")
    public void graql_undefine(String undefineQueryStatements) {
        GraqlUndefine graqlQuery = Graql.parse(String.join("\n", undefineQueryStatements)).asUndefine();
        tx.execute(graqlQuery);
        tx.commit();
        tx = session.transaction(Transaction.Type.WRITE);
    }

    @Given("graql undefine throws")
    public void graql_undefine_throws(String undefineQueryStatements) {
        boolean threw = false;
        try {
            GraqlUndefine graqlQuery = Graql.parse(String.join("\n", undefineQueryStatements)).asUndefine();
            tx.execute(graqlQuery);
            tx.commit();
        } catch (RuntimeException e) {
            threw = true;
        } finally {
            tx.close();
            tx = session.transaction(Transaction.Type.WRITE);
        }

        assertTrue(threw);
    }

    @Given("graql insert")
    public void graql_insert(String insertQueryStatements) {
        GraqlQuery graqlQuery = Graql.parse(String.join("\n", insertQueryStatements));
        tx.execute(graqlQuery, true, true); // always use inference and have explanations
        tx.commit();
        tx = session.transaction(Transaction.Type.WRITE);
    }

    @Given("graql insert without commit")
    public void graql_insert_without_commit(String insertQueryStatements) {
        GraqlQuery graqlQuery = Graql.parse(String.join("\n", insertQueryStatements));
        tx.execute(graqlQuery);
    }

    @Given("graql insert throws")
    public void graql_insert_throws(String insertQueryStatements) {
        boolean threw = false;
        try {
            GraqlQuery graqlQuery = Graql.parse(String.join("\n", insertQueryStatements));
            tx.execute(graqlQuery);
            tx.commit();
        } catch (RuntimeException e) {
            threw = true;
        } finally {
            tx.close();
            tx = session.transaction(Transaction.Type.WRITE);
        }
        assertTrue(threw);
    }

    @Given("graql delete")
    public void graql_delete(String deleteQueryStatements) {
        GraqlQuery graqlQuery = Graql.parse(String.join("\n", deleteQueryStatements));
        tx.execute(graqlQuery);
        tx.commit();
        tx = session.transaction(Transaction.Type.WRITE);
    }


    @Given("graql delete throws")
    public void graql_delete_throws(String deleteQueryStatements) {
        boolean threw = false;
        try {
            GraqlQuery graqlQuery = Graql.parse(String.join("\n", deleteQueryStatements));
            tx.execute(graqlQuery);
            tx.commit();
        } catch (RuntimeException e) {
            threw = true;
        } finally {
            tx.close();
            tx = session.transaction(Transaction.Type.WRITE);
        }
        assertTrue(threw);
    }

    @When("get answers of graql insert")
    public void get_answers_of_graql_insert(String graqlQueryStatements) {
        GraqlInsert graqlQuery = Graql.parse(String.join("\n", graqlQueryStatements)).asInsert();
        // Erase answers from previous steps to avoid polluting the result space
        answers = null;
        numericAnswers = null;
        answerGroups = null;
        numericAnswerGroups = null;

        answers = tx.execute(graqlQuery, true, true);
        tx.commit();
        tx = session.transaction(Transaction.Type.WRITE);
    }

    @When("get answers of graql query")
    public void graql_query(String graqlQueryStatements) {
        GraqlQuery graqlQuery = Graql.parse(String.join("\n", graqlQueryStatements));
        // Erase answers from previous steps to avoid polluting the result space
        answers = null;
        numericAnswers = null;
        answerGroups = null;
        numericAnswerGroups = null;
        if (graqlQuery instanceof GraqlGet) {
            answers = tx.execute(graqlQuery.asGet(), true, true); // always use inference and have explanations
        } else if (graqlQuery instanceof GraqlInsert) {
            throw new ScenarioDefinitionException("Insert is not supported; use `get answers of graql insert` instead");
        } else if (graqlQuery instanceof GraqlGet.Aggregate) {
            numericAnswers = tx.execute(graqlQuery.asGetAggregate());
        } else if (graqlQuery instanceof GraqlGet.Group) {
            answerGroups = tx.execute(graqlQuery.asGetGroup());
        } else if (graqlQuery instanceof GraqlGet.Group.Aggregate) {
            numericAnswerGroups = tx.execute(graqlQuery.asGetGroupAggregate());
        } else {
            throw new ScenarioDefinitionException("Only match-get, aggregate, group and group aggregate supported for now");
        }
    }

    @When("graql get throws")
    public void graql_get_throws(String graqlQueryStatements) {
        boolean threw = true;
        try {
            GraqlQuery graqlQuery = Graql.parse(String.join("\n", graqlQueryStatements));
            if (graqlQuery instanceof GraqlGet) {
                tx.execute(graqlQuery.asGet());
            } else if (graqlQuery instanceof GraqlGet.Aggregate) {
                tx.execute(graqlQuery.asGetAggregate());
            } else if (graqlQuery instanceof GraqlGet.Group) {
                tx.execute(graqlQuery.asGetGroup());
            } else if (graqlQuery instanceof GraqlGet.Group.Aggregate) {
                tx.execute(graqlQuery.asGetGroupAggregate());
            } else {
                throw new ScenarioDefinitionException("Expected a match-get, aggregate, group or group aggregate query, but got a different query type");
            }
            tx.commit();
        } catch (RuntimeException e) {
            threw = true;
        } finally {
            tx.close();
            tx = session.transaction(Transaction.Type.WRITE);
        }
        assertTrue(threw);
    }

    @Then("answer size is: {number}")
    public void answer_quantity_assertion(int expectedAnswers) {
        assertEquals(expectedAnswers, answers.size());
    }


    @Then("concept identifiers are")
    public void concept_identifiers_are(Map<String, Map<String, String>> identifiers) {
        for (Map.Entry<String, Map<String, String>> entry : identifiers.entrySet()) {
            String identifier = entry.getKey();
            String check = entry.getValue().get("check");
            String value = entry.getValue().get("value");

            switch (check) {
                case "key":
                    identifierChecks.put(identifier, new KeyUniquenessCheck(value));
                    break;
                case "value":
                    identifierChecks.put(identifier, new ValueUniquenessCheck(value));
                    break;
                case "label":
                    identifierChecks.put(identifier, new LabelUniquenessCheck(value));
                    break;
                default:
                    throw new ScenarioDefinitionException(String.format("Unrecognised identifier check \"%s\"", check));
            }
        }
    }

    @Then("answers are labeled")
    public void answers_satisfy_labels(List<Map<String, String>> conceptLabels) {
        assertEquals(conceptLabels.size(), answers.size());

        for (ConceptMap answer : answers) {

            // convert the concept map into a map from variable to type label
            Map<String, String> answerAsLabels = new HashMap<>();
            answer.map().forEach((var, concept) -> answerAsLabels.put(var.name(), concept.asSchemaConcept().label().toString()));

            int matchingAnswers = 0;
            for (Map<String, String> expectedLabels : conceptLabels) {
                if (expectedLabels.equals(answerAsLabels)) {
                    matchingAnswers++;
                }
            }

            // we expect exactly one matching answer from the expected answer set
            assertEquals(1, matchingAnswers);
        }
    }


    @Then("uniquely identify answer concepts")
    public void uniquely_identify_answer_concepts(List<Map<String, String>> answersIdentifiers) {
        assertEquals(
                String.format("The number of identifier entries (rows) should match the number of answers, but found %d identifier entries and %d answers",
                        answersIdentifiers.size(), answers.size()),
                answersIdentifiers.size(), answers.size()
        );

        for (ConceptMap answer : answers) {
            List<Map<String, String>> matchingIdentifiers1 = new ArrayList<>();

            for (Map<String, String> answerIdentifiers : answersIdentifiers) {

                if (matchAnswer(answerIdentifiers, answer)) {
                    matchingIdentifiers1.add(answerIdentifiers);
                }
            }
            assertEquals(
                    String.format("An identifier entry (row) should match 1-to-1 to an answer, but there were %d matching identifier entries for answer with variables %s",
                            matchingIdentifiers1.size(), answer.map().keySet().toString()),
                    1, matchingIdentifiers1.size()
            );
        }
    }

    @Then("order of answer concepts is")
    public void order_of_answer_concepts_is(List<Map<String, String>> answersIdentifiers) {
        assertEquals(
                String.format("The number of identifier entries (rows) should match the number of answers, but found %d identifier entries and %d answers",
                        answersIdentifiers.size(), answers.size()),
                answersIdentifiers.size(), answers.size()
        );

        for (int i = 0; i < answers.size(); i++) {
            final ConceptMap answer = answers.get(i);
            final Map<String, String> answerIdentifiers = answersIdentifiers.get(i);
            assertTrue(
                    String.format("The answer at index %d does not match the identifier entry (row) at index %d", i, i),
                    matchAnswer(answerIdentifiers, answer)
            );
        }
    }

    @Then("aggregate value is: {double}")
    public void aggregate_value_is(double expectedAnswer) {
        assertNotNull("The last executed query was not an aggregate query", numericAnswers);
        assertEquals(String.format("Expected 1 answer, but got %d answers", numericAnswers.size()), 1, numericAnswers.size());
        assertEquals(String.format("Expected answer to equal %f, but it was %f", expectedAnswer, numericAnswers.get(0).number().doubleValue()),
                expectedAnswer,
                numericAnswers.get(0).number().doubleValue(),
                0.01);
    }

    @Then("aggregate answer is empty")
    public void aggregate_answer_is_empty() {
        assertNotNull("The last executed query was not an aggregate query", numericAnswers);
        assertEquals("Aggregate answer is not empty, it has a value", 0, numericAnswers.size());
    }

    @Then("group identifiers are")
    public void group_identifiers_are(Map<String, Map<String, String>> identifiers) {
        for (Map.Entry<String, Map<String, String>> entry : identifiers.entrySet()) {
            String groupIdentifier = entry.getKey();
            Map<String, String> variables = entry.getValue();
            groupOwnerIdentifiers.put(groupIdentifier, variables.get("owner"));
        }
    }

    @Then("answer groups are")
    public void answer_groups_are(List<Map<String, String>> answerIdentifierTable) {
        Set<AnswerIdentifierGroup> answerIdentifierGroups = answerIdentifierTable.stream()
                .collect(Collectors.groupingBy(x -> x.get(AnswerIdentifierGroup.GROUP_COLUMN_NAME)))
                .values()
                .stream()
                .map(answerIdentifiers -> new AnswerIdentifierGroup(answerIdentifiers, groupOwnerIdentifiers))
                .collect(Collectors.toSet());

        assertEquals(String.format("Expected [%d] answer groups, but found [%d]",
                answerIdentifierGroups.size(), answerGroups.size()),
                answerIdentifierGroups.size(), answerGroups.size()
        );

        for (AnswerIdentifierGroup answerIdentifierGroup : answerIdentifierGroups) {
            String groupOwnerIdentifier = answerIdentifierGroup.groupOwnerIdentifier;
            AnswerGroup<ConceptMap> answerGroup = answerGroups.stream()
                    .filter(ag -> identifierChecks.get(groupOwnerIdentifier).check(ag.owner()))
                    .findAny()
                    .orElse(null);
            assertNotNull(String.format("The group identifier [%s] does not match any of the answer group owners", groupOwnerIdentifier), answerGroup);

            List<Map<String, String>> answersIdentifiers = answerIdentifierGroup.answersIdentifiers;
            for (ConceptMap answer : answerGroup.answers()) {
                List<Map<String, String>> matchingIdentifiers = new ArrayList<>();

                for (Map<String, String> answerIdentifiers : answersIdentifiers) {

                    if (matchAnswer(answerIdentifiers, answer)) {
                        matchingIdentifiers.add(answerIdentifiers);
                    }
                }
                assertEquals(
                        String.format("An identifier entry (row) should match 1-to-1 to an answer, but there were [%d] matching identifier entries for answer with variables %s",
                                matchingIdentifiers.size(), answer.map().keySet().toString()),
                        1, matchingIdentifiers.size()
                );
            }
        }
    }

    @Then("group aggregate values are")
    public void group_aggregate_values_are(List<Map<String, String>> answerIdentifierTable) {
        Map<String, Double> expectations = new HashMap<>();
        for (Map<String, String> answerIdentifierRow : answerIdentifierTable) {
            String groupIdentifier = answerIdentifierRow.get(AnswerIdentifierGroup.GROUP_COLUMN_NAME);
            String groupOwnerIdentifier = groupOwnerIdentifiers.get(groupIdentifier);
            double expectedAnswer = Double.parseDouble(answerIdentifierRow.get("value"));
            expectations.put(groupOwnerIdentifier, expectedAnswer);
        }

        assertEquals(String.format("Expected [%d] answer groups, but found [%d]",
                expectations.size(), numericAnswerGroups.size()),
                expectations.size(), numericAnswerGroups.size()
        );

        for (Map.Entry<String, Double> expectation : expectations.entrySet()) {
            String groupIdentifier = expectation.getKey();
            double expectedAnswer = expectation.getValue();
            AnswerGroup<Numeric> answerGroup = numericAnswerGroups.stream()
                    .filter(ag -> identifierChecks.get(groupIdentifier).check(ag.owner()))
                    .findAny()
                    .orElse(null);
            assertNotNull(String.format("The group identifier [%s] does not match any of the answer group owners", groupIdentifier), answerGroup);

            double actualAnswer = answerGroup.answers().get(0).number().doubleValue();
            assertEquals(
                    String.format("Expected answer [%f] for group [%s], but got [%f]",
                            expectedAnswer, groupIdentifier, actualAnswer),
                    expectedAnswer, actualAnswer, 0.01
            );
        }
    }

    @Then("number of groups is: {int}")
    public void number_of_groups_is(int expectedGroupCount) {
        assertEquals(expectedGroupCount, answerGroups.size());
    }

    public static class AnswerIdentifierGroup {
        private final String groupOwnerIdentifier;
        private final List<Map<String, String>> answersIdentifiers;

        private static final String GROUP_COLUMN_NAME = "group";

        public AnswerIdentifierGroup(final List<Map<String, String>> answerIdentifierTable, final Map<String, String> groupOwnerIdentifiers) {
            final String groupIdentifier = answerIdentifierTable.get(0).get(GROUP_COLUMN_NAME);
            groupOwnerIdentifier = groupOwnerIdentifiers.get(groupIdentifier);
            answersIdentifiers = new ArrayList<>();
            for (final Map<String, String> rawAnswerIdentifiers : answerIdentifierTable) {
                answersIdentifiers.add(rawAnswerIdentifiers.entrySet().stream()
                        .filter(e -> !e.getKey().equals(GROUP_COLUMN_NAME))
                        .collect(Collectors.toMap(Map.Entry::getKey, Map.Entry::getValue)));
            }
        }
    }

    private boolean matchAnswer(Map<String, String> answerIdentifiers, ConceptMap answer) {
        for (Map.Entry<String, String> entry : answerIdentifiers.entrySet()) {
            String varName = entry.getKey();
            String identifier = entry.getValue();

            if(!answer.map().containsKey(new Variable(varName))){
                return false;
            }

            if(!identifierChecks.containsKey(identifier)) {
                throw new ScenarioDefinitionException(String.format("Identifier \"%s\" hasn't previously been declared", identifier));
            }

            // This concept may have been retrieved in an old transaction, so reload it from the current one
            final Concept staleConcept = answer.get(varName);
            final Concept concept = tx.getConcept(staleConcept.id());

            if (concept.isDeleted()) {
                return false;
            }

            if(!identifierChecks.get(identifier).check(concept)) {
                return false;
            }
        }
        return true;
    }

    @Then("rules are")
    public void rules_are(Map<String, Map<String, String>> rules) {
        this.rules = rules;
    }

    @Then("answers contain explanation tree")
    public void answers_contain_explanation_tree(Map<Integer, Map<String, String>> explanationTree) {
        checkExplanationEntry(answers, explanationTree, 0);
    }

    private void checkExplanationEntry(List<ConceptMap> answers, Map<Integer, Map<String, String>> explanationTree, Integer entryId) {
        Map<String, String> explanationEntry = explanationTree.get(entryId);
        String[] vars = explanationEntry.get("vars").split(", ");
        String[] identifiers = explanationEntry.get("identifiers").split(", ");
        String[] children = explanationEntry.get("children").split(", ");

        if (vars.length != identifiers.length) {
            throw new ScenarioDefinitionException(String.format("vars and identifiers do not correspond for explanation entry %d. Found %d vars and %s identifiers", entryId, vars.length, identifiers.length));
        }

        Map<String, String> answerIdentifiers = IntStream.range(0, vars.length).boxed().collect(Collectors.toMap(i -> vars[i], i -> identifiers[i]));

        Optional<ConceptMap> matchingAnswer = answers.stream().filter(answer -> matchAnswer(answerIdentifiers, answer)).findFirst();

        assertTrue(String.format("No answer found for explanation entry %d that satisfies the vars and identifiers given", entryId), matchingAnswer.isPresent());
        ConceptMap answer = matchingAnswer.get();

        String queryWithIds = applyQueryTemplate(explanationEntry.get("pattern"), answer);
        Conjunction<?> queryWithIdsConj = Graql.and(Graql.parsePatternList(queryWithIds));
        assertEquals(
                String.format("Explanation entry %d has an incorrect pattern.\nExpected: %s\nActual: %s", entryId, queryWithIdsConj, answer.getPattern()),
                queryWithIdsConj, answer.getPattern());

        String expectedRule = explanationEntry.get("rule");
        boolean hasExplanation = answer.explanation() != null && !answer.explanation().isEmpty();

        if (expectedRule.equals("lookup")) {

            assertFalse(String.format("Explanation entry %d is declared as a lookup, but an explanation was found", entryId), hasExplanation);

            String[] expectedChildren = {"-"};
            assertArrayEquals(String.format("Explanation entry %d is declared as a lookup, and so it should have no children, indicated as \"-\", but got children %s instead", entryId, Arrays.toString(children)), expectedChildren, children);
        } else {

            Explanation explanation = answer.explanation();
            List<ConceptMap> explAnswers = explanation.getAnswers();

            assertEquals(String.format("Explanation entry %d should have as many children as it has answers. Instead, %d children were declared, and %d answers were found.", entryId, children.length, explAnswers.size()), children.length, explAnswers.size());

            if (expectedRule.equals("join")) {
                assertNull(String.format("Explanation entry %d is declared as a join, and should not have a rule attached, but one was found", entryId), explanation.isRuleExplanation() ? ((RuleExplanation)explanation).getRule() : null);
            } else {
                // rule
                Rule rule = ((RuleExplanation)explanation).getRule();
                String ruleLabel = rule.label().toString();
                assertEquals(String.format("Incorrect rule label for explanation entry %d with rule %s.\nExpected: %s\nActual: %s", entryId, ruleLabel, expectedRule, ruleLabel), expectedRule, ruleLabel);

                Map<String, String> expectedRuleDefinition = rules.get(expectedRule);
                String when = Objects.requireNonNull(rule.when()).toString();
                assertEquals(String.format("Incorrect rule body (when) for explanation entry %d with rule %s.\nExpected: %s\nActual: %s", entryId, ruleLabel, expectedRuleDefinition.get("when"), when), expectedRuleDefinition.get("when"), when);

                String then = Objects.requireNonNull(rule.then()).toString();
                assertEquals(String.format("Incorrect rule head (then) for explanation entry %d with rule %s.\nExpected: %s\nActual: %s", entryId, ruleLabel, expectedRuleDefinition.get("then"), then), expectedRuleDefinition.get("then"), then);
            }
            for (String child : children) {
                // Recurse
                checkExplanationEntry(explAnswers, explanationTree, Integer.valueOf(child));
            }
        }
    }

    @Then("each answer satisfies")
    public void each_answer_satisfies(String templatedGraqlQuery) {
        String templatedQuery = String.join("\n", templatedGraqlQuery);
        for (ConceptMap answer : answers) {
            String query = applyQueryTemplate(templatedQuery, answer);
            GraqlQuery graqlQuery = Graql.parse(query);
            List<? extends Answer> answers = tx.execute(graqlQuery);
            assertEquals(1, answers.size());
        }
    }

    private String applyQueryTemplate(String template, ConceptMap templateFiller) {
        // find shortest matching strings between <>
        Pattern pattern = Pattern.compile("<.+?>");
        Matcher matcher = pattern.matcher(template);

        StringBuilder builder = new StringBuilder();
        int i = 0;
        while (matcher.find()) {
            String matched = matcher.group(0);
            String requiredVariable = variableFromTemplatePlaceholder(matched.substring(1, matched.length() - 1));

            builder.append(template.substring(i, matcher.start()));
            if (templateFiller.map().containsKey(new Variable(requiredVariable))) {
                Concept concept = templateFiller.get(requiredVariable);
                String conceptId = concept.id().toString();
                builder.append(conceptId);
            } else {
                throw new ScenarioDefinitionException(String.format("No ID available for template placeholder: %s", matched));
            }
            i = matcher.end();
        }
        builder.append(template.substring(i));
        return builder.toString();
    }

    private String variableFromTemplatePlaceholder(String placeholder) {
        if (placeholder.endsWith(".id")) {
            String stripped = placeholder.replace(".id", "");
            String withoutPrefix = stripped.replace("answer.", "");
            return withoutPrefix;
        } else {
            throw new ScenarioDefinitionException("Cannot replace template not based on ID");
        }
    }

    private static class ScenarioDefinitionException extends RuntimeException {
        ScenarioDefinitionException(String message) {
            super(message);
        }
    }

    private interface UniquenessCheck {
        boolean check(Concept concept);
    }

    public static class LabelUniquenessCheck implements UniquenessCheck {

        private final String label;

        LabelUniquenessCheck(String label) {
            this.label = label;
        }

        @Override
        public boolean check(Concept concept) {
            if (concept.isSchemaConcept()) {
                return label.equals(concept.asSchemaConcept().label().toString());
            } else {
                throw new ScenarioDefinitionException("Concept was checked for label uniqueness, but it is not a schema concept.");
            }
        }
    }

    public static class AttributeUniquenessCheck {

        protected final String type;
        protected final String value;

        AttributeUniquenessCheck(String typeAndValue) {
            String[] s = typeAndValue.split(":");
            assertEquals(
                    String.format("A check for attribute uniqueness should be given in the format \"type:value\", but received %s", typeAndValue),
                    2, s.length
            );
            type = s[0];
            value = s[1];
        }
    }

    public static class ValueUniquenessCheck extends AttributeUniquenessCheck implements UniquenessCheck {
        ValueUniquenessCheck(String typeAndValue) {
            super(typeAndValue);
        }

        public boolean check(Concept concept) {
            return concept.isAttribute()
                    && type.equals(concept.asAttribute().type().label().toString())
                    && value.equals(concept.asAttribute().value().toString());
        }
    }

    public static class KeyUniquenessCheck extends AttributeUniquenessCheck implements UniquenessCheck {
        KeyUniquenessCheck(String typeAndValue) {
            super(typeAndValue);
        }

        /**
         * Check that the given key is in the concept's keys
         * @param concept to check
         * @return whether the given key matches a key belonging to the concept
         */
        @Override
        public boolean check(Concept concept) {
            if(!concept.isThing()) { return false; }

            Set<Attribute> keys = concept.asThing().keys().collect(Collectors.toSet());

            HashMap<String, String> keyMap = new HashMap<>();

            for (Attribute<?> key : keys) {
                keyMap.put(
                        key.type().label().toString(),
                        key.value().toString());
            }
            return value.equals(keyMap.get(type));
        }
    }
}<|MERGE_RESOLUTION|>--- conflicted
+++ resolved
@@ -104,15 +104,12 @@
         tx = session.transaction(Transaction.Type.WRITE);
     }
 
-<<<<<<< HEAD
-=======
     @Given("graql define without commit")
     public void graql_define_without_commit(String defineQueryStatements) {
         GraqlDefine graqlQuery = Graql.parse(String.join("\n", defineQueryStatements)).asDefine();
         tx.execute(graqlQuery);
     }
 
->>>>>>> 07ae8f11
     @Given("graql define throws")
     public void graql_define_throws(String defineQueryStatements) {
         boolean threw = false;

/*
 * Copyright (C) 2020 Grakn Labs
 *
 * This program is free software: you can redistribute it and/or modify
 * it under the terms of the GNU Affero General Public License as
 * published by the Free Software Foundation, either version 3 of the
 * License, or (at your option) any later version.
 *
 * This program is distributed in the hope that it will be useful,
 * but WITHOUT ANY WARRANTY; without even the implied warranty of
 * MERCHANTABILITY or FITNESS FOR A PARTICULAR PURPOSE.  See the
 * GNU Affero General Public License for more details.
 *
 * You should have received a copy of the GNU Affero General Public License
 * along with this program.  If not, see <https://www.gnu.org/licenses/>.
 *
 */

package grakn.core.test.behaviour.resolution;

import grakn.core.concept.answer.ConceptMap;
import grakn.core.kb.server.Session;
import grakn.core.kb.server.Transaction;
import grakn.core.test.behaviour.resolution.framework.Resolution;
import graql.lang.Graql;
import graql.lang.query.GraqlGet;
import graql.lang.query.GraqlQuery;
import io.cucumber.java.en.Given;
import io.cucumber.java.en.Then;
import io.cucumber.java.en.When;

import java.util.List;
import java.util.function.Function;

import static grakn.core.test.behaviour.connection.ConnectionSteps.sessions;
<<<<<<< HEAD
import static grakn.core.test.common.GraqlTestUtil.assertCollectionsNonTriviallyEqual;
=======
import static grakn.core.test.common.GraqlTestUtil.assertCollectionsEqual;
import static org.junit.Assert.assertNotNull;
>>>>>>> 9b5b0323

public class ResolutionSteps {

    private Session reasonedSession;
    private Session materialisedSession;
    private GraqlGet queryToTest;
    private List<ConceptMap> answers;
    private Resolution resolution;

    @Given("for each session, graql define")
    public void graql_define(String defineQueryStatements) {
        graql_query(defineQueryStatements, GraqlQuery::asDefine);
    }

    @Given("for each session, graql insert")
    public void graql_insert(String insertQueryStatements) {
        graql_query(insertQueryStatements, GraqlQuery::asInsert);
    }

    @Given("materialised keyspace is named: {word}")
    public void materialised_keyspace_is_named(String keyspaceName) {
        final Session materialisedSession = sessions.stream()
                .filter(s -> s.keyspace().name().equals(keyspaceName))
                .findAny()
                .orElse(null);
        setMaterialisedSession(materialisedSession);
    }

    @Given("reasoned keyspace is named: {word}")
    public void reasoned_keyspace_is_named(final String keyspaceName) {
        final Session reasonedSession = sessions.stream()
                .filter(s -> s.keyspace().name().equals(keyspaceName))
                .findAny()
                .orElse(null);
        setReasonedSession(reasonedSession);
    }

    @When("materialised keyspace is completed")
    public void materialised_keyspace_is_completed() {
        resolution = new Resolution(getMaterialisedSession(), getReasonedSession());
    }

    @Then("for graql query")
    public void for_graql_query(String graqlQuery) {
        queryToTest = Graql.parse(graqlQuery).asGet();
    }

    @Then("answer size in reasoned keyspace is: {number}")
    public void reasoned_keyspace_answer_size_is(final int expectedCount) {
        final Transaction reasonedTx = reasonedSession.transaction(Transaction.Type.READ);
        answers = reasonedTx.execute(queryToTest);
        final int testResultsCount = answers.size();
        reasonedTx.close();
        if (expectedCount != testResultsCount) {
            String msg = String.format("Query had an incorrect number of answers. Expected [%d] answers, " +
                    "but found [%d] answers, for query :\n %s", expectedCount, testResultsCount, queryToTest);
            throw new Resolution.CorrectnessException(msg);
        }
    }

<<<<<<< HEAD
    @Then("answers are consistent across {int} executions in reasoned keyspace")
    public void reasoned_keyspace_answers_are_consistent_across_n_executions(final int executionCount) {
        List<ConceptMap> oldAnswers;
        try (final Transaction reasonedTx = reasonedSession.transaction(Transaction.Type.READ)) {
            oldAnswers = reasonedTx.execute(queryToTest);
        }
        for (int i = 0; i < executionCount - 1; i++) {
            try (final Transaction reasonedTx = reasonedSession.transaction(Transaction.Type.READ)) {
                final List<ConceptMap> answers = reasonedTx.execute(queryToTest);
                assertCollectionsNonTriviallyEqual(oldAnswers, answers);
            }
        }
=======
    @Then("answer set is equivalent for graql query")
    public void equivalent_answer_set(final String equivalentQuery) {
        assertNotNull("A graql query must have been previously loaded in order to test answer equivalence.", queryToTest);
        assertNotNull("There are no previous answers to test against; was the reference query ever executed?", answers);
        final Transaction reasonedTx = reasonedSession.transaction(Transaction.Type.READ);
        final List<ConceptMap> newAnswers = reasonedTx.execute(Graql.parse(equivalentQuery).asGet());
        assertCollectionsEqual(answers, newAnswers);
>>>>>>> 9b5b0323
    }

    @Then("all answers are correct in reasoned keyspace")
    public void reasoned_keyspace_all_answers_are_correct() {
        // TODO: refactor these into a single method that compares the set of expected answers to the actual answers
        resolution.testQuery(queryToTest);
        resolution.testResolution(queryToTest);
    }

    @Then("materialised and reasoned keyspaces are the same size")
    public void keyspaces_are_the_same_size() {
        resolution.testCompleteness();
    }

    private <TQuery extends GraqlQuery> void graql_query(final String queryStatements, final Function<GraqlQuery, TQuery> queryTypeFn) {
        sessions.forEach(session -> {
            final Transaction tx = session.transaction(Transaction.Type.WRITE);
            final TQuery graqlQuery = queryTypeFn.apply(Graql.parse(String.join("\n", queryStatements)));
            tx.execute(graqlQuery, true, true); // always use inference and have explanations
            tx.commit();
        });
    }

    private Session getReasonedSession() {
        return reasonedSession;
    }

    private Session getMaterialisedSession() {
        return materialisedSession;
    }

    private void setReasonedSession(Session value) {
        reasonedSession = value;
    }

    private void setMaterialisedSession(Session value) {
        materialisedSession = value;
    }
}<|MERGE_RESOLUTION|>--- conflicted
+++ resolved
@@ -33,12 +33,9 @@
 import java.util.function.Function;
 
 import static grakn.core.test.behaviour.connection.ConnectionSteps.sessions;
-<<<<<<< HEAD
 import static grakn.core.test.common.GraqlTestUtil.assertCollectionsNonTriviallyEqual;
-=======
 import static grakn.core.test.common.GraqlTestUtil.assertCollectionsEqual;
 import static org.junit.Assert.assertNotNull;
->>>>>>> 9b5b0323
 
 public class ResolutionSteps {
 
@@ -99,7 +96,6 @@
         }
     }
 
-<<<<<<< HEAD
     @Then("answers are consistent across {int} executions in reasoned keyspace")
     public void reasoned_keyspace_answers_are_consistent_across_n_executions(final int executionCount) {
         List<ConceptMap> oldAnswers;
@@ -112,7 +108,6 @@
                 assertCollectionsNonTriviallyEqual(oldAnswers, answers);
             }
         }
-=======
     @Then("answer set is equivalent for graql query")
     public void equivalent_answer_set(final String equivalentQuery) {
         assertNotNull("A graql query must have been previously loaded in order to test answer equivalence.", queryToTest);
@@ -120,7 +115,6 @@
         final Transaction reasonedTx = reasonedSession.transaction(Transaction.Type.READ);
         final List<ConceptMap> newAnswers = reasonedTx.execute(Graql.parse(equivalentQuery).asGet());
         assertCollectionsEqual(answers, newAnswers);
->>>>>>> 9b5b0323
     }
 
     @Then("all answers are correct in reasoned keyspace")

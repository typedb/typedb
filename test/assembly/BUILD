#
# Copyright (C) 2021 Grakn Labs
#
# This program is free software: you can redistribute it and/or modify
# it under the terms of the GNU Affero General Public License as
# published by the Free Software Foundation, either version 3 of the
# License, or (at your option) any later version.
#
# This program is distributed in the hope that it will be useful,
# but WITHOUT ANY WARRANTY; without even the implied warranty of
# MERCHANTABILITY or FITNESS FOR A PARTICULAR PURPOSE.  See the
# GNU Affero General Public License for more details.
#
# You should have received a copy of the GNU Affero General Public License
# along with this program.  If not, see <https://www.gnu.org/licenses/>.
#

load("@graknlabs_dependencies//tool/checkstyle:rules.bzl", "checkstyle_test")
load("@graknlabs_common//test/server:rules.bzl", "grakn_java_test")


<<<<<<< HEAD
native_grakn_artifact(
    name = "native-grakn-artifact",
    output = "grakn-core-server.tar.gz",
    mac_artifact = "//server:assemble-mac-zip",
    linux_artifact = "//server:assemble-linux-targz",
    windows_artifact = "//server:assemble-windows-zip",
    visibility = ["//test:__subpackages__"],
)

=======
>>>>>>> 7c6cd769
grakn_java_test(
    name = "assembly",
    test_class = "grakn.core.test.assembly.AssemblyTest",
    srcs = ["AssemblyTest.java"],
    mac_artifact = "//server:assemble-mac-zip",
    linux_artifact = "//server:assemble-linux-targz",
    windows_artifact = "//server:assemble-windows-zip",
)

java_test(
    name = "docker",
    srcs = ["DockerTest.java"],
    test_class = "grakn.core.test.assembly.DockerTest",
    deps = [
        "@maven//:org_slf4j_slf4j_api",
        "@maven//:org_zeroturnaround_zt_exec",
    ],
    runtime_deps = [
        "@maven//:ch_qos_logback_logback_classic",
    ],
    data = [
        "//:assemble-docker.tar"
    ]
)

checkstyle_test(
    name = "checkstyle",
    include = glob(["*"]),
    license_type = "agpl",
)<|MERGE_RESOLUTION|>--- conflicted
+++ resolved
@@ -19,18 +19,6 @@
 load("@graknlabs_common//test/server:rules.bzl", "grakn_java_test")
 
 
-<<<<<<< HEAD
-native_grakn_artifact(
-    name = "native-grakn-artifact",
-    output = "grakn-core-server.tar.gz",
-    mac_artifact = "//server:assemble-mac-zip",
-    linux_artifact = "//server:assemble-linux-targz",
-    windows_artifact = "//server:assemble-windows-zip",
-    visibility = ["//test:__subpackages__"],
-)
-
-=======
->>>>>>> 7c6cd769
 grakn_java_test(
     name = "assembly",
     test_class = "grakn.core.test.assembly.AssemblyTest",

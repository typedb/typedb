/*
 * Copyright (C) 2020 Grakn Labs
 *
 * This program is free software: you can redistribute it and/or modify
 * it under the terms of the GNU Affero General Public License as
 * published by the Free Software Foundation, either version 3 of the
 * License, or (at your option) any later version.
 *
 * This program is distributed in the hope that it will be useful,
 * but WITHOUT ANY WARRANTY; without even the implied warranty of
 * MERCHANTABILITY or FITNESS FOR A PARTICULAR PURPOSE.  See the
 * GNU Affero General Public License for more details.
 *
 * You should have received a copy of the GNU Affero General Public License
 * along with this program.  If not, see <https://www.gnu.org/licenses/>.
 *
 */

package grakn.core.logic;

import grakn.core.common.parameters.Arguments;
import grakn.core.common.parameters.Label;
import grakn.core.logic.tool.TypeResolver;
import grakn.core.logic.tool.TypeResolverTraversal;
import grakn.core.pattern.Conjunction;
import grakn.core.pattern.Disjunction;
import grakn.core.pattern.variable.Variable;
import grakn.core.rocks.RocksGrakn;
import grakn.core.rocks.RocksSession;
import grakn.core.rocks.RocksTransaction;
import grakn.core.test.integration.util.Util;
import graql.lang.Graql;
import graql.lang.query.GraqlDefine;
import graql.lang.query.GraqlMatch;
import org.junit.AfterClass;
import org.junit.BeforeClass;
import org.junit.Ignore;
import org.junit.Test;

import java.io.IOException;
import java.nio.file.Files;
import java.nio.file.Path;
import java.nio.file.Paths;
import java.util.Collections;
import java.util.HashMap;
import java.util.Map;
import java.util.Set;
import java.util.stream.Collectors;

import static grakn.common.collection.Collections.set;
import static java.nio.charset.StandardCharsets.UTF_8;
import static org.junit.Assert.assertEquals;
import static org.junit.Assert.assertFalse;
import static org.junit.Assert.assertTrue;

public class TypeResolverTest {
    private static Path directory = Paths.get(System.getProperty("user.dir")).resolve("type-hinter-resolver");
    private static String database = "type-hinter-test";
    private static RocksGrakn grakn;
    private static RocksSession session;
    private static RocksTransaction transaction;

    @BeforeClass
    public static void open_session() throws IOException {
        Util.resetDirectory(directory);
        grakn = RocksGrakn.open(directory);
        grakn.databases().create(database);
        session = grakn.session(database, Arguments.Session.Type.SCHEMA);
    }

    @AfterClass
    public static void close_session() {
        session.close();
        grakn.close();
    }

    private static void define_standard_schema(String fileName) throws IOException {
        transaction = session.transaction(Arguments.Transaction.Type.WRITE);
        final GraqlDefine query = Graql.parseQuery(
                new String(Files.readAllBytes(Paths.get("test/integration/logic/" + fileName + ".gql")), UTF_8));
        transaction.query().define(query);
    }

    private static void define_custom_schema(String schema) {
        transaction = session.transaction(Arguments.Transaction.Type.WRITE);
        final GraqlDefine query = Graql.parseQuery(schema);
        transaction.query().define(query);
    }

    private Map<String, Set<String>> getHintMap(Conjunction conjunction) {
        return conjunction.variables().stream().filter(variable -> variable.reference().isName()).collect(Collectors.toMap(
                variable -> variable.reference().syntax(),
                variable -> variable.resolvedTypes().stream().map(Label::scopedName).collect(Collectors.toSet())
        ));
    }

    private Conjunction createConjunction(String matchString) {
        GraqlMatch query = Graql.parseQuery(matchString);
        return Disjunction.create(query.conjunction().normalise()).conjunctions().iterator().next();
    }

    private Conjunction runExhaustiveHinter(TypeResolver typeResolver, String matchString) {
        return typeResolver.resolveVariablesExhaustive(createConjunction(matchString));
    }

    private Conjunction runSimpleHinter(TypeResolver typeResolver, String matchString) {
        return typeResolver.resolveVariables(createConjunction(matchString));
    }

    private Conjunction runTraversalResolver(TypeResolverTraversal typeResolverTraversal, String matchString) {
        return typeResolverTraversal.resolveVariables(createConjunction(matchString));
    }

    @Test
    public void isa_inference() throws IOException {
        define_standard_schema("basic-schema");
        TypeResolver typeResolver = transaction.logic().typeResolver();

        String queryString = "match $p isa person; ";
        Conjunction exhaustiveConjunction = runExhaustiveHinter(typeResolver, queryString);
        Conjunction simpleConjunction = runSimpleHinter(typeResolver, queryString);

        Map<String, Set<String>> expected = new HashMap<String, Set<String>>() {{
            put("$p", set("person", "man", "woman"));
        }};

        assertEquals(expected, getHintMap(exhaustiveConjunction));
        assertEquals(expected, getHintMap(simpleConjunction));
    }

    @Test
    public void isa_explicit_inference() throws IOException {
        define_standard_schema("basic-schema");
        TypeResolver typeResolver = transaction.logic().typeResolver();

        String queryString = "match $p isa! person; ";
        Conjunction exhaustiveConjunction = runExhaustiveHinter(typeResolver, queryString);
        Conjunction simpleConjunction = runSimpleHinter(typeResolver, queryString);

        Map<String, Set<String>> expected = new HashMap<String, Set<String>>() {{
            put("$p", set("person"));
        }};

        assertEquals(expected, getHintMap(exhaustiveConjunction));
        assertEquals(expected, getHintMap(simpleConjunction));
    }

    @Test
    public void is_inference() throws IOException {
        define_standard_schema("basic-schema");
        TypeResolver typeResolver = transaction.logic().typeResolver();

        String queryString = "match" +
                "  $p isa entity;" +
                "  $p is $q;" +
                "  $q isa mammal;";

        Conjunction exhaustiveConjunction = runExhaustiveHinter(typeResolver, queryString);
        Conjunction simpleConjunction = runSimpleHinter(typeResolver, queryString);

        Map<String, Set<String>> expectedExhaustive = new HashMap<String, Set<String>>() {{
            put("$p", set("mammal", "person", "man", "woman", "dog"));
            put("$q", set("mammal", "person", "man", "woman", "dog"));
        }};

        Map<String, Set<String>> expectedSimple = new HashMap<String, Set<String>>() {{
            put("$p", set("square", "tortoise", "woman", "mammal", "person", "animal", "man", "reptile", "dog", "triangle", "right-angled-triangle"));
            put("$q", set("mammal", "person", "man", "woman", "dog"));
        }};

        assertEquals(expectedExhaustive, getHintMap(exhaustiveConjunction));
        assertEquals(expectedSimple, getHintMap(simpleConjunction));
    }

    @Test
    public void has_inference() throws IOException {
        define_standard_schema("basic-schema");
        TypeResolver typeResolver = transaction.logic().typeResolver();

        String queryString = "match $p has name 'bob';";

        Conjunction exhaustiveConjunction = runExhaustiveHinter(typeResolver, queryString);
        Conjunction simpleConjunction = runSimpleHinter(typeResolver, queryString);

        Map<String, Set<String>> expected = new HashMap<String, Set<String>>() {{
            put("$p", set("person", "man", "woman", "dog"));
        }};

        assertEquals(expected, getHintMap(exhaustiveConjunction));
        assertEquals(expected, getHintMap(simpleConjunction));
    }

    @Test
    public void has_inference_variable_with_attribute_type() throws IOException {
        define_standard_schema("basic-schema");
        TypeResolver typeResolver = transaction.logic().typeResolver();

        String queryString = "match $p has name $a;";

        Conjunction exhaustiveConjunction = runExhaustiveHinter(typeResolver, queryString);
        Conjunction simpleConjunction = runSimpleHinter(typeResolver, queryString);

        Map<String, Set<String>> expected = new HashMap<String, Set<String>>() {{
            put("$p", set("person", "man", "woman", "dog"));
            put("$a", set("name"));
        }};

        assertEquals(expected, getHintMap(exhaustiveConjunction));
        assertEquals(expected, getHintMap(simpleConjunction));
    }

    @Test
    public void has_inference_variable_without_attribute_type() throws IOException {
        define_standard_schema("basic-schema");
        TypeResolver typeResolver = transaction.logic().typeResolver();

        String queryString = "match" +
                "  $p isa shape;" +
                "  $p has $a;";

        Conjunction exhaustiveConjunction = runExhaustiveHinter(typeResolver, queryString);
        Conjunction simpleConjunction = runSimpleHinter(typeResolver, queryString);

        Map<String, Set<String>> expected = new HashMap<String, Set<String>>() {{
            put("$p", set("triangle", "right-angled-triangle", "square"));
            put("$a", set("perimeter", "area", "label", "hypotenuse-length"));
        }};

        assertEquals(expected, getHintMap(exhaustiveConjunction));
        assertEquals(expected, getHintMap(exhaustiveConjunction));
    }

    @Test
    public void relation_concrete_role_concrete() throws IOException {
        define_standard_schema("basic-schema");
        TypeResolver typeResolver = transaction.logic().typeResolver();

        String queryString = "match $r (wife: $yoko) isa marriage;";

        Conjunction exhaustiveConjunction = runExhaustiveHinter(typeResolver, queryString);
        Conjunction simpleConjunction = runSimpleHinter(typeResolver, queryString);

        Map<String, Set<String>> expected = new HashMap<String, Set<String>>() {{
            put("$yoko", set("woman"));
            put("$r", set("marriage"));
        }};

        assertEquals(expected, getHintMap(exhaustiveConjunction));
        assertEquals(expected, getHintMap(simpleConjunction));
    }

    @Test
    public void relation_variable_role_concrete_relation_hidden_variable() throws IOException {
        define_standard_schema("basic-schema");
        TypeResolver typeResolver = transaction.logic().typeResolver();

        String queryString = "match $r ($role: $yoko) isa marriage;";

        Conjunction exhaustiveConjunction = runExhaustiveHinter(typeResolver, queryString);
        Conjunction simpleConjunction = runSimpleHinter(typeResolver, queryString);

        Map<String, Set<String>> expected = new HashMap<String, Set<String>>() {{
            put("$yoko", set("person", "man", "woman"));
            put("$role", set("marriage:husband", "marriage:wife", "marriage:spouse"));
            put("$r", set("marriage"));
        }};

        assertEquals(expected, getHintMap(exhaustiveConjunction));
        assertEquals(expected, getHintMap(simpleConjunction));
    }

    @Test
    public void relation_variable_role_variable_relation_named_variable() throws IOException {
        define_standard_schema("basic-schema");
        TypeResolver typeResolver = transaction.logic().typeResolver();

        String queryString = "match $r (wife: $yoko) isa $m;";

        Conjunction exhaustiveConjunction = runExhaustiveHinter(typeResolver, queryString);
        Conjunction simpleConjunction = runSimpleHinter(typeResolver, queryString);

        Map<String, Set<String>> expected = new HashMap<String, Set<String>>() {{
            put("$yoko", set("woman"));
            put("$r", set("marriage"));
            put("$m", set("marriage", "relation", "thing"));
        }};

        assertEquals(expected, getHintMap(exhaustiveConjunction));
        assertEquals(expected, getHintMap(simpleConjunction));
    }

    @Test
    public void relation_anon_isa() throws IOException {
        define_standard_schema("basic-schema");
        TypeResolver typeResolver = transaction.logic().typeResolver();

        String queryString = "match (wife: $yoko);";

        Conjunction exhaustiveConjunction = runExhaustiveHinter(typeResolver, queryString);
        Conjunction simpleConjunction = runSimpleHinter(typeResolver, queryString);

        Map<String, Set<String>> expected = new HashMap<String, Set<String>>() {{
            put("$yoko", set("woman"));
        }};

        assertEquals(expected, getHintMap(exhaustiveConjunction));
        assertEquals(expected, getHintMap(simpleConjunction));
    }

    @Test
    public void no_role_type() throws IOException {
        define_standard_schema("basic-schema");
        TypeResolver typeResolver = transaction.logic().typeResolver();

        String queryString = "match ($yoko) isa marriage;";

        Conjunction exhaustiveConjunction = runExhaustiveHinter(typeResolver, queryString);
        Conjunction simpleConjunction = runSimpleHinter(typeResolver, queryString);

        Map<String, Set<String>> expected = new HashMap<String, Set<String>>() {{
            put("$yoko", set("man", "woman", "person"));
        }};

        assertEquals(expected, getHintMap(exhaustiveConjunction));
        assertEquals(expected, getHintMap(simpleConjunction));
    }

    @Test
    public void relation_multiple_roles() throws IOException {
        define_standard_schema("basic-schema");
        TypeResolver typeResolver = transaction.logic().typeResolver();

        String queryString = "match $r (husband: $john, $role: $yoko, $a) isa marriage;";

        Conjunction exhaustiveConjunction = runExhaustiveHinter(typeResolver, queryString);
        Conjunction simpleConjunction = runSimpleHinter(typeResolver, queryString);

        Map<String, Set<String>> expected = new HashMap<String, Set<String>>() {{
            put("$yoko", set("person", "man", "woman"));
            put("$john", set("man"));
            put("$role", set("marriage:husband", "marriage:wife", "marriage:spouse"));
            put("$r", set("marriage"));
            put("$a", set("person", "man", "woman"));
        }};

        assertEquals(expected, getHintMap(exhaustiveConjunction));
        assertEquals(expected, getHintMap(simpleConjunction));
    }

    @Test
    public void has_reverse() throws IOException {
        define_standard_schema("basic-schema");
        TypeResolver typeResolver = transaction.logic().typeResolver();

        String queryString = "match" +
                "  $p isa! person;" +
                "  $p has $a;";

        Conjunction exhaustiveConjunction = runExhaustiveHinter(typeResolver, queryString);
        Conjunction simpleConjunction = runSimpleHinter(typeResolver, queryString);

        Map<String, Set<String>> expected = new HashMap<String, Set<String>>() {{
            put("$a", set("name", "email"));
            put("$p", set("person"));
        }};

        assertEquals(expected, getHintMap(exhaustiveConjunction));
        assertEquals(expected, getHintMap(simpleConjunction));
    }

    @Test
    public void negations_ignored() throws IOException {
        define_standard_schema("basic-schema");
        TypeResolver typeResolver = transaction.logic().typeResolver();
        String queryString = "match" +
                "  $p isa person;" +
                "  not {$p isa man;};";

        Conjunction exhaustiveConjunction = runExhaustiveHinter(typeResolver, queryString);
        Conjunction simpleConjunction = runSimpleHinter(typeResolver, queryString);

        Map<String, Set<String>> expected = new HashMap<String, Set<String>>() {{
            put("$p", set("person", "man", "woman"));
        }};

        assertEquals(expected, getHintMap(exhaustiveConjunction));
        assertEquals(expected, getHintMap(simpleConjunction));
    }

    @Test
    public void up_down_hierarchy_isa() {
        define_custom_schema(
                "define" +
                        "  animal sub entity;" +
                        "  person sub animal;" +
                        "  man sub person;" +
                        "  greek sub man;" +
                        "  socrates sub greek;"
        );
        TypeResolver typeResolver = transaction.logic().typeResolver();
        String queryString = "match" +
                "  $p isa man;" +
                "  man sub $q;";

        Conjunction exhaustiveConjunction = runExhaustiveHinter(typeResolver, queryString);
        Conjunction simpleConjunction = runSimpleHinter(typeResolver, queryString);

        Map<String, Set<String>> expected = new HashMap<String, Set<String>>() {{
            put("$p", set("man", "greek", "socrates"));
            put("$q", set("thing", "entity", "animal", "person", "man"));
        }};

        assertEquals(expected, getHintMap(exhaustiveConjunction));
        assertEquals(expected, getHintMap(simpleConjunction));
    }

    @Test
    public void test_type_var_with_label() throws IOException {
        define_standard_schema("basic-schema");
        TypeResolver typeHinter = transaction.logic().typeResolver();

        String queryString = "match $t type shape;";

        Conjunction exhaustiveConjunction = runExhaustiveHinter(typeHinter, queryString);
        Conjunction simpleConjunction = runSimpleHinter(typeHinter, queryString);

        Map<String, Set<String>> expected = new HashMap<String, Set<String>>() {{
            put("$t", set("shape"));
        }};

        assertTrue(getHintMap(exhaustiveConjunction).entrySet().containsAll(expected.entrySet()));
        assertTrue(getHintMap(simpleConjunction).entrySet().containsAll(expected.entrySet()));
    }

    @Test
    public void infer_from_value_type() {
        define_custom_schema(
                "define" +
                        "  dog sub entity, owns weight;" +
                        "  person sub entity, owns name;" +
                        "  weight sub attribute, value double;" +
                        "  name sub attribute, value string;"
        );
        TypeResolver typeResolver = transaction.logic().typeResolver();
        String queryString = "match" +
                "  $p has $a;" +
                "  $a = 'bob';";

        Conjunction exhaustiveConjunction = runExhaustiveHinter(typeResolver, queryString);
        Conjunction simpleConjunction = runSimpleHinter(typeResolver, queryString);

        Map<String, Set<String>> expected = new HashMap<String, Set<String>>() {{
            put("$p", set("person"));
            put("$a", set("name"));
        }};

        assertEquals(expected, getHintMap(exhaustiveConjunction));
        assertEquals(expected, getHintMap(simpleConjunction));
    }

    @Test
    public void plays_hierarchy() throws IOException {
        define_standard_schema("basic-schema");
        TypeResolver typeResolver = transaction.logic().typeResolver();
        String queryString = "match (spouse: $john) isa marriage;";

        Conjunction exhaustiveConjunction = runExhaustiveHinter(typeResolver, queryString);
        Conjunction simpleConjunction = runSimpleHinter(typeResolver, queryString);

        Map<String, Set<String>> expected = new HashMap<String, Set<String>>() {{
            put("$john", set("person", "man", "woman"));
        }};

        assertEquals(expected, getHintMap(exhaustiveConjunction));
        assertEquals(expected, getHintMap(simpleConjunction));
    }

    @Test
    public void has_hierarchy() {
        define_custom_schema(
                "define" +
                        "  animal sub entity, owns weight;" +
                        "  person sub animal, owns leg-weight;" +
                        "  chair sub entity, owns leg-weight;" +
                        "  dog sub animal;" +
                        "  weight sub attribute, value long, abstract;" +
                        "  leg-weight sub weight;"
        );
        TypeResolver typeResolver = transaction.logic().typeResolver();
        String queryString = "match" +
                "  $a has weight $c;" +
                "  $b has leg-weight 5;" +
                "  $p has weight $c;";

        Conjunction exhaustiveConjunction = runExhaustiveHinter(typeResolver, queryString);
        Conjunction simpleConjunction = runSimpleHinter(typeResolver, queryString);

        Map<String, Set<String>> expected = new HashMap<String, Set<String>>() {{
            put("$a", set("animal", "dog", "person", "chair"));
            put("$b", set("person", "chair"));
            put("$c", set("leg-weight"));
            put("$p", set("animal", "person", "dog", "chair"));
        }};

        assertEquals(expected, getHintMap(exhaustiveConjunction));
        assertEquals(expected, getHintMap(simpleConjunction));
    }


    @Test
    public void has_with_cycle() throws IOException {
        define_custom_schema(
                "define" +
                        "  person sub entity, owns name, owns height;" +
                        "  name sub attribute, value string, owns nickname;" +
                        "  nickname sub attribute, value string, owns name;" +
                        "  surname sub attribute, value string, owns name;" +
                        "  name sub attribute, value string;" +
                        "  surname sub attribute, value string;" +
                        "  nickname sub attribute, value string;" +
                        "  height sub attribute, value double;" +
                        "  "
        );
        TypeResolver typeResolver = transaction.logic().typeResolver();
        String queryString = "match" +
                "  $a has $b;" +
                "  $b has $a;";

        Conjunction exhaustiveConjunction = runExhaustiveHinter(typeResolver, queryString);
        Conjunction simpleConjunction = runSimpleHinter(typeResolver, queryString);

        Map<String, Set<String>> expected = new HashMap<String, Set<String>>() {{
            put("$a", set("nickname", "name"));
            put("$b", set("nickname", "name"));
        }};

        assertEquals(expected, getHintMap(exhaustiveConjunction));
        assertEquals(expected, getHintMap(simpleConjunction));
    }

    //TODO: re-enable when 1-cycle attribute bug is fixed
    @Ignore
    @Test
    public void has_with_minimal_cycle() {
        define_custom_schema("define " +
                                     "unit sub attribute, value string, owns unit, owns ref;" +
                                     "ref sub attribute, value long;");
        TypeResolver typeResolver = transaction.logic().typeResolver();
        String queryString = "match" +
                "  $a has $a;";

        Conjunction exhaustiveConjunction = runExhaustiveHinter(typeResolver, queryString);
        Map<String, Set<String>> expectedExhaustive = new HashMap<String, Set<String>>() {{
            put("$a", set("unit"));
        }};


        assertEquals(expectedExhaustive, getHintMap(exhaustiveConjunction));
    }

    @Test
    public void has_with_minimal_cycle() {
        define_custom_schema("define " +
                                     "unit sub attribute, value string, owns unit, owns ref;" +
                                     "ref sub attribute, value long;");
        TypeResolver typeResolver = transaction.logic().typeResolver();
        String queryString = "match" +
                "  $a has $a;";

        Conjunction exhaustiveConjunction = runExhaustiveHinter(typeResolver, queryString);
        Map<String, Set<String>> expectedExhaustive = new HashMap<String, Set<String>>() {{
            put("$a", set("unit"));
        }};


        assertEquals(expectedExhaustive, getHintMap(exhaustiveConjunction));
    }

    @Test
    public void has_with_big_cycle() {
        define_custom_schema(
                "define" +
                        "  person sub entity, owns name, owns height;" +
                        "  name sub attribute, value string, owns nickname;" +
                        "  nickname sub attribute, value string, owns surname;" +
                        "  surname sub attribute, value string, owns middlename;" +
                        "  middlename sub attribute, value string, owns name;" +
                        "  weight sub attribute, value double, owns measure-system;" +
                        "  measure-system sub attribute, value string, owns conversion-rate;" +
                        "  conversion-rate sub attribute, value double;" +
                        "  height sub attribute, value double;"
        );
        TypeResolver typeResolver = transaction.logic().typeResolver();
        String queryString = "match" +
                "  $a has $b;" +
                "  $b has $c;" +
                "  $c has $d;" +
                "  $d has $a;";

        Conjunction exhaustiveConjunction = runExhaustiveHinter(typeResolver, queryString);
        Conjunction simpleConjunction = runSimpleHinter(typeResolver, queryString);

        Map<String, Set<String>> expectedExhaustive = new HashMap<String, Set<String>>() {{
            put("$a", set("name", "surname", "nickname", "middlename"));
            put("$b", set("name", "surname", "nickname", "middlename"));
            put("$c", set("name", "surname", "nickname", "middlename"));
            put("$d", set("name", "surname", "nickname", "middlename"));
        }};

        Map<String, Set<String>> expectedSimple = new HashMap<String, Set<String>>() {{
            put("$a", set("name", "surname", "nickname", "middlename", "measure-system"));
        }};

        assertEquals(expectedExhaustive, getHintMap(exhaustiveConjunction));
        assertEquals(expectedExhaustive, getHintMap(simpleConjunction));
    }

    @Test
    public void all_things_is_empty_set() throws IOException {
        define_standard_schema("basic-schema");
        TypeResolver typeResolver = transaction.logic().typeResolver();

        String queryString = "match $x isa thing;";

        Conjunction exhaustiveConjunction = runExhaustiveHinter(typeResolver, queryString);
        Conjunction simpleConjunction = runSimpleHinter(typeResolver, queryString);

        Map<String, Set<String>> expected = new HashMap<String, Set<String>>() {{
            put("$x", Collections.emptySet());
        }};

        assertEquals(expected, getHintMap(exhaustiveConjunction));
        assertEquals(expected, getHintMap(simpleConjunction));
    }

    @Test
    public void branched_isa() throws IOException {
        define_custom_schema(
                "define" +
                        "  person sub entity;" +
                        "  man sub person, owns man-name;" +
                        "  woman sub person, owns woman-name;" +
                        "  man-name sub attribute, value string;" +
                        "  woman-name sub attribute, value string;" +
                        ""
        );
        TypeResolver typeResolver = transaction.logic().typeResolver();

        String queryString = "match $x isa $t; $y isa $t; $x has man-name'bob'; $y has woman-name 'alice';";

        Conjunction exhaustiveConjunction = runExhaustiveHinter(typeResolver, queryString);
        Conjunction simpleConjunction = runSimpleHinter(typeResolver, queryString);

        Map<String, Set<String>> expectedExhaustive = new HashMap<String, Set<String>>() {{
            put("$x", set("man"));
            put("$y", set("woman"));
            put("$t", set("thing", "entity", "person"));
        }};

        Map<String, Set<String>> expectedSimple = new HashMap<String, Set<String>>() {{
            put("$x", set("man"));
            put("$y", set("woman"));
            put("$t", set("thing", "entity", "person", "man", "woman"));
        }};

        assertEquals(expectedExhaustive, getHintMap(exhaustiveConjunction));
        assertEquals(expectedSimple, getHintMap(simpleConjunction));
    }

    @Test
    public void simple_always_infers_its_supers() {
        define_custom_schema(
                "define" +
                        "  animal sub entity;" +
                        "  person sub animal;" +
                        "  man sub person;" +
                        "  greek sub man;" +
                        "  socrates sub greek;"
        );
        TypeResolver typeResolver = transaction.logic().typeResolver();

        String queryString = "match $x isa $y;" +
                "  $y sub $z;" +
                "  $z sub $w;" +
                "  $w sub person;";

        Conjunction exhaustiveConjunction = runExhaustiveHinter(typeResolver, queryString);
        Conjunction simpleConjunction = runSimpleHinter(typeResolver, queryString);

        Map<String, Set<String>> expected = new HashMap<String, Set<String>>() {{
            put("$x", set("person", "man", "greek", "socrates"));
            put("$y", set("person", "man", "greek", "socrates"));
            put("$z", set("person", "man", "greek", "socrates"));
            put("$w", set("person", "man", "greek", "socrates"));
        }};

        assertEquals(expected, getHintMap(exhaustiveConjunction));
        assertEquals(expected, getHintMap(simpleConjunction));
    }

    // When a hint label exists, it can "skip" a generation, meaning a hint and the hint's descendent is possible, yet
    // none of the hint's direct children are possible.
    // We show this below on the hint labels of $t
    // We also show on $a that hints can be isolated form each other completely hierarchy-wise.
    @Test
    @Ignore
    public void hierarchy_hint_gap() throws IOException {
        define_custom_schema(
                "define " +
                        "  animal sub entity;" +
                        "  left-attr sub attribute, value boolean;" +
                        "  right-attr sub attribute, value boolean;" +
                        "  ownership-attr sub attribute, value boolean;" +
                        "  marriage-attr sub attribute, value boolean;" +
                        "  animal sub entity, owns ownership-attr; " +
                        "  mammal sub animal; " +
                        "  person sub mammal, plays ownership:owner, owns marriage-attr; " +
                        "  man sub person, plays marriage:husband, owns left-attr; " +
                        "  woman sub person, plays marriage:wife, owns right-attr; " +
                        "  tortoise sub animal, plays ownership:pet, owns left-attr; " +
                        "  marriage sub relation, relates husband, relates wife, owns marriage-attr; " +
                        "  ownership sub relation, relates pet, relates owner, owns ownership-attr;"
        );
        TypeResolver typeResolver = transaction.logic().typeResolver();
        String queryString = "match " +
                "  $a isa $t; " +
                "  $b isa $t; " +
                "  $t owns $c; " +
                "  $t sub entity; " +
                "  ($a, $b) isa $rel; " +
                "  $rel owns $c; " +
                "  $a has left-attr true; " +
                "  $b has right-attr true;";

        Conjunction exhaustiveConjunction = runExhaustiveHinter(typeResolver, queryString);

        Map<String, Set<String>> expected = new HashMap<String, Set<String>>() {{
            put("$t", set("animal", "person"));
            put("$a", set("tortoise", "man"));
            put("$b", set("woman"));
            put("$rel", set("ownership", "marriage"));
            put("$c", set("ownership-attr", "marriage-attr"));
        }};
        assertEquals(expected, getHintMap(exhaustiveConjunction));
    }

    @Test
    public void multiple_anonymous_vars() throws IOException {
        define_standard_schema("basic-schema");
        String queryString = "match $a has name 'fido'; $a has label 'poodle';";
        TypeResolver typeResolver = transaction.logic().typeResolver();
        Conjunction exhaustiveConjunction = runExhaustiveHinter(typeResolver, queryString);
        Conjunction simpleConjunction = runSimpleHinter(typeResolver, queryString);

        Map<String, Set<String>> expected = new HashMap<String, Set<String>>() {{
            put("$a", set("dog"));
        }};

        assertEquals(expected, getHintMap(exhaustiveConjunction));
        assertEquals(expected, getHintMap(simpleConjunction));
    }

<<<<<<< HEAD
    //    Scenario: when matching a roleplayer in a relation that can't actually play that role, an empty result is returned
=======
>>>>>>> 3bc4626f
    @Test
    public void matching_rp_in_relation_that_cant_play_that_role_returns_empty_result() throws IOException {
        define_standard_schema("test-type-resolution");

        TypeResolver typeResolver = transaction.logic().typeResolver();
        String queryString = "match " +
                " $x isa company;" +
                " ($x) isa friendship;";

        Conjunction exhaustiveConjunction = runExhaustiveHinter(typeResolver, queryString);

        Map<String, Set<String>> expected = new HashMap<String, Set<String>>() {{
            put("$x", set());
        }};
        assertEquals(expected, getHintMap(exhaustiveConjunction));
    }

    @Test
    public void value_comparision_between_double_long() throws IOException {
        define_custom_schema("define" +
                                     " house-number sub attribute, value long;" +
                                     " length sub attribute, value double;"
        );

        TypeResolver typeResolver = transaction.logic().typeResolver();
        String queryString = "match $x = 1.0;";

        Conjunction exhaustiveConjunction = runExhaustiveHinter(typeResolver, queryString);

        Map<String, Set<String>> expected = new HashMap<String, Set<String>>() {{
            put("$x", set("house-number", "length"));
        }};
        assertEquals(expected, getHintMap(exhaustiveConjunction));

    }

    @Test
<<<<<<< HEAD
    public void overridden_relates_are_valid()  {
=======
    public void overridden_relates_are_valid() {
>>>>>>> 3bc4626f
        define_custom_schema("define" +
                                     " marriage sub relation, relates spouse;" +
                                     " hetero-marriage sub marriage," +
                                     "   relates husband as spouse, relates wife as spouse;" +
                                     " person sub entity, plays marriage:spouse, plays hetero-marriage:husband," +
                                     "   plays hetero-marriage:wife;"
        );
        TypeResolver typeResolver = transaction.logic().typeResolver();
        String queryString = "match $m (spouse: $x, spouse: $y) isa marriage;";

        Conjunction exhaustiveConjunction = runExhaustiveHinter(typeResolver, queryString);

        Map<String, Set<String>> expected = new HashMap<String, Set<String>>() {{
            put("$x", set("person"));
            put("$y", set("person"));
            put("$m", set("marriage", "hetero-marriage"));
        }};
        assertEquals(expected, getHintMap(exhaustiveConjunction));

    }

    @Test
<<<<<<< HEAD
    public void thing_is_valid_answer()  {
=======
    public void thing_is_valid_answer() {
>>>>>>> 3bc4626f
        define_custom_schema("define " +
                                     "marriage sub relation, relates spouse;" +
                                     "person sub entity, plays marriage:spouse;"
        );

        TypeResolver typeResolver = transaction.logic().typeResolver();
        String queryString = "match " +
                " ($x, $y) isa $type;";

        Conjunction exhaustiveConjunction = runExhaustiveHinter(typeResolver, queryString);

        Map<String, Set<String>> expected = new HashMap<String, Set<String>>() {{
            put("$x", set("person"));
            put("$y", set("person"));
            put("$type", set("marriage", "relation", "thing"));
        }};
        assertEquals(expected, getHintMap(exhaustiveConjunction));

    }

    @Test
    public void converts_root_types() throws IOException {
        define_standard_schema("test-type-resolution");
        TypeResolver typeResolver = transaction.logic().typeResolver();
        String relationString = "match $x isa relation;";

        Conjunction relationConjunction = runExhaustiveHinter(typeResolver, relationString);
        Map<String, Set<String>> relationExpected = new HashMap<String, Set<String>>() {{
            put("$x", set("friendship", "employment"));
        }};
        assertEquals(relationExpected, getHintMap(relationConjunction));

        String attributeString = "match $x isa attribute;";
        Conjunction attributeConjunction = runExhaustiveHinter(typeResolver, attributeString);
        Map<String, Set<String>> attributeExpected = new HashMap<String, Set<String>>() {{
            put("$x", set("name", "age", "ref"));
        }};

        assertEquals(attributeExpected, getHintMap(attributeConjunction));

        String entityString = "match $x isa entity;";
        Conjunction entityConjunction = runExhaustiveHinter(typeResolver, entityString);
        Map<String, Set<String>> entityExpected = new HashMap<String, Set<String>>() {{
            put("$x", set("person", "company"));
        }};
        assertEquals(entityExpected, getHintMap(entityConjunction));

        String thingString = "match $x isa thing;";
        Conjunction thingConjunction = runExhaustiveHinter(typeResolver, thingString);
        Map<String, Set<String>> thingExpected = new HashMap<String, Set<String>>() {{
            put("$x", set());
        }};
        assertEquals(thingExpected, getHintMap(thingConjunction));
        for (Variable variable : thingConjunction.variables()) {
            assertTrue(variable.isSatisfiable());
        }
    }

    @Test
    public void impossible_queries_make_variables_unsatisfiable() throws IOException {
        define_standard_schema("test-type-resolution");
        TypeResolver typeResolver = transaction.logic().typeResolver();
        String relationString = "match " +
                "$r (employee: $x) isa $m; " +
                "$m sub friendship; ";

        Conjunction conjunction = runExhaustiveHinter(typeResolver, relationString);
        Map<String, Set<String>> expected = new HashMap<String, Set<String>>() {{
            put("$r", set());
            put("$x", set());
            put("$m", set());
        }};
        assertEquals(expected, getHintMap(conjunction));
<<<<<<< HEAD
        for (Variable variable: conjunction.variables()) {
            if (!variable.reference().isLabel()) assertFalse(variable.isSatisfiable());
        }
    }


    //#############################//
    //TRAVERSAL TYPE RESOLVER TESTS//
    //#############################//

    @Test
    public void traversal_type_resolver() throws IOException {
        define_standard_schema("basic-schema");
        String queryString = "match $p isa person;";
        TypeResolverTraversal typeResolverTraversal = transaction.logic().typeResolverTraversal();

        Conjunction conjunction = runTraversalResolver(typeResolverTraversal, queryString);

        Map<String, Set<String>> expected = new HashMap<String, Set<String>>() {{
            put("$p", set("person", "man", "woman"));
        }};

        assertEquals(expected, getHintMap(conjunction));
    }

    @Test
    public void isa_explicit_inference_traversal() throws IOException {
        define_standard_schema("basic-schema");
        TypeResolverTraversal typeResolver = transaction.logic().typeResolverTraversal();

        String queryString = "match $p isa! person; ";
        Conjunction exhaustiveConjunction = runTraversalResolver(typeResolver, queryString);

        Map<String, Set<String>> expected = new HashMap<String, Set<String>>() {{
            put("$p", set("person"));
        }};

        assertEquals(expected, getHintMap(exhaustiveConjunction));
    }

    @Test
    public void is_inference_traversal() throws IOException {
        define_standard_schema("basic-schema");
        TypeResolverTraversal typeResolver = transaction.logic().typeResolverTraversal();

        String queryString = "match" +
                "  $p isa entity;" +
                "  $p is $q;" +
                "  $q isa mammal;";

        Conjunction exhaustiveConjunction = runTraversalResolver(typeResolver, queryString);

        Map<String, Set<String>> expectedExhaustive = new HashMap<String, Set<String>>() {{
            put("$p", set("mammal", "person", "man", "woman", "dog"));
            put("$q", set("mammal", "person", "man", "woman", "dog"));
        }};

        assertEquals(expectedExhaustive, getHintMap(exhaustiveConjunction));
    }

    @Test
    public void has_inference_traversal() throws IOException {
        define_standard_schema("basic-schema");
        TypeResolverTraversal typeResolver = transaction.logic().typeResolverTraversal();

        String queryString = "match $p has name 'bob';";

        Conjunction exhaustiveConjunction = runTraversalResolver(typeResolver, queryString);

        Map<String, Set<String>> expected = new HashMap<String, Set<String>>() {{
            put("$p", set("person", "man", "woman", "dog"));
        }};

        assertEquals(expected, getHintMap(exhaustiveConjunction));
    }


    @Test
    public void has_with_cycle_traversal() throws IOException {
        define_custom_schema(
                "define" +
                        "  person sub entity, owns name, owns height;" +
                        "  name sub attribute, value string, owns nickname;" +
                        "  nickname sub attribute, value string, owns name;" +
                        "  surname sub attribute, value string, owns name;" +
                        "  name sub attribute, value string;" +
                        "  surname sub attribute, value string;" +
                        "  nickname sub attribute, value string;" +
                        "  height sub attribute, value double;" +
                        "  "
        );
        TypeResolverTraversal typeResolver = transaction.logic().typeResolverTraversal();
        String queryString = "match" +
                "  $a has $b;" +
                "  $b has $a;";

        Conjunction exhaustiveConjunction = runTraversalResolver(typeResolver, queryString);

        Map<String, Set<String>> expected = new HashMap<String, Set<String>>() {{
            put("$a", set("nickname", "name"));
            put("$b", set("nickname", "name"));
        }};

        assertEquals(expected, getHintMap(exhaustiveConjunction));
    }

    @Test
    public void has_with_big_cycle_traversal() {
        define_custom_schema(
                "define" +
                        "  person sub entity, owns name, owns height;" +
                        "  name sub attribute, value string, owns nickname;" +
                        "  nickname sub attribute, value string, owns surname;" +
                        "  surname sub attribute, value string, owns middlename;" +
                        "  middlename sub attribute, value string, owns name;" +
                        "  weight sub attribute, value double, owns measure-system;" +
                        "  measure-system sub attribute, value string, owns conversion-rate;" +
                        "  conversion-rate sub attribute, value double;" +
                        "  height sub attribute, value double;"
        );
        TypeResolverTraversal typeResolver = transaction.logic().typeResolverTraversal();
        String queryString = "match" +
                "  $a has $b;" +
                "  $b has $c;" +
                "  $c has $d;" +
                "  $d has $a;";

        Conjunction exhaustiveConjunction = runTraversalResolver(typeResolver, queryString);

        Map<String, Set<String>> expectedExhaustive = new HashMap<String, Set<String>>() {{
            put("$a", set("name", "surname", "nickname", "middlename"));
            put("$b", set("name", "surname", "nickname", "middlename"));
            put("$c", set("name", "surname", "nickname", "middlename"));
            put("$d", set("name", "surname", "nickname", "middlename"));
        }};

        assertEquals(expectedExhaustive, getHintMap(exhaustiveConjunction));
    }

    @Test
    public void has_inference_variable_with_attribute_type_traversal() throws IOException {
        define_standard_schema("basic-schema");
        TypeResolverTraversal typeResolver = transaction.logic().typeResolverTraversal();

        String queryString = "match $p has name $a;";

        Conjunction exhaustiveConjunction = runTraversalResolver(typeResolver, queryString);

        Map<String, Set<String>> expected = new HashMap<String, Set<String>>() {{
            put("$p", set("person", "man", "woman", "dog"));
            put("$a", set("name"));
        }};

        assertEquals(expected, getHintMap(exhaustiveConjunction));
    }

    @Test
    public void infer_from_value_type_traversal() {
        define_custom_schema(
                "define" +
                        "  dog sub entity, owns weight;" +
                        "  person sub entity, owns name;" +
                        "  weight sub attribute, value double;" +
                        "  name sub attribute, value string;"
        );
        TypeResolverTraversal typeResolver = transaction.logic().typeResolverTraversal();
        String queryString = "match" +
                "  $p has $a;" +
                "  $a = 'bob';";

        Conjunction exhaustiveConjunction = runTraversalResolver(typeResolver, queryString);

        Map<String, Set<String>> expected = new HashMap<String, Set<String>>() {{
            put("$p", set("person"));
            put("$a", set("name"));
        }};

        assertEquals(expected, getHintMap(exhaustiveConjunction));
    }

    @Test
    public void value_comparision_between_double_long_traversal() throws IOException {
        define_custom_schema("define" +
                                     " house-number sub attribute, value long;" +
                                     " length sub attribute, value double;" +
                                     " name sub attribute, value string;"
        );

        TypeResolverTraversal typeResolver = transaction.logic().typeResolverTraversal();
        String queryString = "match $x = 1; $y = 1.0; $z = 'bob';";

        Conjunction exhaustiveConjunction = runTraversalResolver(typeResolver, queryString);

        Map<String, Set<String>> expected = new HashMap<String, Set<String>>() {{
            put("$x", set("house-number", "length"));
            put("$y", set("house-number", "length"));
            put("$z", set("name"));
        }};
        assertEquals(expected, getHintMap(exhaustiveConjunction));
    }
=======
        for (Variable variable : conjunction.variables()) {
            if (!variable.reference().isLabel()) assertFalse(variable.isSatisfiable());
        }
    }
>>>>>>> 3bc4626f
}<|MERGE_RESOLUTION|>--- conflicted
+++ resolved
@@ -538,26 +538,6 @@
         assertEquals(expected, getHintMap(simpleConjunction));
     }
 
-    //TODO: re-enable when 1-cycle attribute bug is fixed
-    @Ignore
-    @Test
-    public void has_with_minimal_cycle() {
-        define_custom_schema("define " +
-                                     "unit sub attribute, value string, owns unit, owns ref;" +
-                                     "ref sub attribute, value long;");
-        TypeResolver typeResolver = transaction.logic().typeResolver();
-        String queryString = "match" +
-                "  $a has $a;";
-
-        Conjunction exhaustiveConjunction = runExhaustiveHinter(typeResolver, queryString);
-        Map<String, Set<String>> expectedExhaustive = new HashMap<String, Set<String>>() {{
-            put("$a", set("unit"));
-        }};
-
-
-        assertEquals(expectedExhaustive, getHintMap(exhaustiveConjunction));
-    }
-
     @Test
     public void has_with_minimal_cycle() {
         define_custom_schema("define " +
@@ -760,10 +740,7 @@
         assertEquals(expected, getHintMap(simpleConjunction));
     }
 
-<<<<<<< HEAD
     //    Scenario: when matching a roleplayer in a relation that can't actually play that role, an empty result is returned
-=======
->>>>>>> 3bc4626f
     @Test
     public void matching_rp_in_relation_that_cant_play_that_role_returns_empty_result() throws IOException {
         define_standard_schema("test-type-resolution");
@@ -801,11 +778,7 @@
     }
 
     @Test
-<<<<<<< HEAD
     public void overridden_relates_are_valid()  {
-=======
-    public void overridden_relates_are_valid() {
->>>>>>> 3bc4626f
         define_custom_schema("define" +
                                      " marriage sub relation, relates spouse;" +
                                      " hetero-marriage sub marriage," +
@@ -828,11 +801,7 @@
     }
 
     @Test
-<<<<<<< HEAD
     public void thing_is_valid_answer()  {
-=======
-    public void thing_is_valid_answer() {
->>>>>>> 3bc4626f
         define_custom_schema("define " +
                                      "marriage sub relation, relates spouse;" +
                                      "person sub entity, plays marriage:spouse;"
@@ -890,28 +859,6 @@
             assertTrue(variable.isSatisfiable());
         }
     }
-
-    @Test
-    public void impossible_queries_make_variables_unsatisfiable() throws IOException {
-        define_standard_schema("test-type-resolution");
-        TypeResolver typeResolver = transaction.logic().typeResolver();
-        String relationString = "match " +
-                "$r (employee: $x) isa $m; " +
-                "$m sub friendship; ";
-
-        Conjunction conjunction = runExhaustiveHinter(typeResolver, relationString);
-        Map<String, Set<String>> expected = new HashMap<String, Set<String>>() {{
-            put("$r", set());
-            put("$x", set());
-            put("$m", set());
-        }};
-        assertEquals(expected, getHintMap(conjunction));
-<<<<<<< HEAD
-        for (Variable variable: conjunction.variables()) {
-            if (!variable.reference().isLabel()) assertFalse(variable.isSatisfiable());
-        }
-    }
-
 
     //#############################//
     //TRAVERSAL TYPE RESOLVER TESTS//
@@ -1107,10 +1054,4 @@
         }};
         assertEquals(expected, getHintMap(exhaustiveConjunction));
     }
-=======
-        for (Variable variable : conjunction.variables()) {
-            if (!variable.reference().isLabel()) assertFalse(variable.isSatisfiable());
-        }
-    }
->>>>>>> 3bc4626f
 }
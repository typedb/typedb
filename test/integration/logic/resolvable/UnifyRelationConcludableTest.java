--- conflicted
+++ resolved
@@ -41,6 +41,7 @@
 import com.vaticle.typedb.core.rocks.RocksTransaction;
 import com.vaticle.typedb.core.rocks.RocksTypeDB;
 import com.vaticle.typedb.core.test.integration.util.Util;
+import com.vaticle.typedb.core.traversal.common.Identifier;
 import com.vaticle.typedb.core.traversal.common.Identifier.Variable;
 import com.vaticle.typeql.lang.TypeQL;
 import org.junit.After;
@@ -54,17 +55,12 @@
 import java.nio.file.Paths;
 import java.util.Collections;
 import java.util.HashMap;
-<<<<<<< HEAD
 import java.util.HashSet;
-import java.util.List;
-import java.util.Map;
-=======
 import java.util.Iterator;
 import java.util.List;
 import java.util.Map;
 import java.util.Objects;
 import java.util.Optional;
->>>>>>> c4d8a013
 import java.util.Set;
 import java.util.UUID;
 import java.util.stream.Collectors;
@@ -332,22 +328,13 @@
                 pair(Variable.label("employment"), employment.getType()),
                 pair(Variable.label("employment:employee"), employment.getType().getRelates("employee"))
         );
-<<<<<<< HEAD
         FunctionalIterator<ConceptMap> unified = unifier.unUnify(concepts, new Unifier.Requirements.Instance(map()));
         assertTrue(unified.hasNext());
         ConceptMap unifiedAnswer = unified.first().get();
         assertEquals(3, unifiedAnswer.concepts().size());
         assertEquals(employment.getType(), unifiedAnswer.get("rel"));
         assertEquals(person, unifiedAnswer.get("y"));
-        assertEquals(employment, unifiedAnswer.get(Identifier.Variable.anon(0)));
-=======
-        Optional<ConceptMap> unified = unifier.unUnify(concepts, new Unifier.Requirements.Instance(map()));
-        assertTrue(unified.isPresent());
-        assertEquals(3, unified.get().concepts().size());
-        assertEquals(employment.getType(), unified.get().get("rel"));
-        assertEquals(person, unified.get().get("y"));
-        assertEquals(employment, unified.get().get(Variable.anon(0)));
->>>>>>> c4d8a013
+        assertEquals(employment, unifiedAnswer.get(Variable.anon(0)));
 
         // filter out invalid types
         Relation friendship = instanceOf("friendship").asRelation();
@@ -397,22 +384,13 @@
                 pair(Variable.label("employment"), employment.getType()),
                 pair(Variable.label("employment:employee"), employment.getType().getRelates("employee"))
         );
-<<<<<<< HEAD
         FunctionalIterator<ConceptMap> unified = unifier.unUnify(concepts, new Unifier.Requirements.Instance(map()));
         assertTrue(unified.hasNext());
         ConceptMap unifiedAnswer = unified.first().get();
         assertEquals(3, unified.next().concepts().size());
         assertEquals(employment.getType().getRelates("employee"), unifiedAnswer.get("role"));
         assertEquals(person, unifiedAnswer.get("y"));
-        assertEquals(employment, unifiedAnswer.get(Identifier.Variable.anon(0)));
-=======
-        Optional<ConceptMap> unified = unifier.unUnify(concepts, new Unifier.Requirements.Instance(map()));
-        assertTrue(unified.isPresent());
-        assertEquals(3, unified.get().concepts().size());
-        assertEquals(employment.getType().getRelates("employee"), unified.get().get("role"));
-        assertEquals(person, unified.get().get("y"));
-        assertEquals(employment, unified.get().get(Variable.anon(0)));
->>>>>>> c4d8a013
+        assertEquals(employment, unifiedAnswer.get(Variable.anon(0)));
 
         // filter out invalid types
         Relation friendship = instanceOf("friendship").asRelation();
@@ -493,10 +471,11 @@
                 pair(Variable.name("employment"), employment.getType()),
                 pair(Variable.name("employee"), employment.getType().getRelates("employee"))
         );
-        Optional<ConceptMap> unified = unifier.unUnify(identifiedConcepts, new Unifier.Requirements.Instance(map()));
-        assertTrue(unified.isPresent());
-        assertEquals(2, unified.get().concepts().size());
-        assertEquals(person, unified.get().get("p"));
+        FunctionalIterator<ConceptMap> unified = unifier.unUnify(identifiedConcepts, new Unifier.Requirements.Instance(map()));
+        assertTrue(unified.hasNext());
+        ConceptMap unifiedAnswer = unified.first().get();
+        assertEquals(2, unifiedAnswer.concepts().size());
+        assertEquals(person, unifiedAnswer.get("p"));
 
         // filter out answers with differing role players that must be the same
         employment = instanceOf("employment").asRelation();
@@ -512,7 +491,7 @@
                 pair(Variable.name("employee"), employment.getType().getRelates("employee"))
         );
         unified = unifier.unUnify(identifiedConcepts, new Unifier.Requirements.Instance(map()));
-        assertFalse(unified.isPresent());
+        assertFalse(unified.hasNext());
     }
 
     //TODO tests below do not test for requirements and unifier application to answers
@@ -654,78 +633,6 @@
     }
 
     @Test
-<<<<<<< HEAD
-    public void relation_duplicate_players_unifies_rule_relation_distinct_players() {
-        String conjunction = "{ (employee: $p, employee: $p) isa employment; }";
-        Set<Concludable> concludables = Concludable.create(resolvedConjunction(conjunction, logicMgr));
-        Concludable.Relation queryConcludable = concludables.iterator().next().asRelation();
-
-        Rule rule = createRule("two-people-are-employed",
-                               "{ $x isa person; $y isa person; $employment type employment; " +
-                                       "$employee type employment:employee; }",
-                               "($employee: $x, $employee: $y) isa $employment", logicMgr);
-
-        List<Unifier> unifiers = queryConcludable.unify(rule.conclusion(), conceptMgr).toList();
-        Set<Map<String, Set<String>>> result = iterate(unifiers).map(u -> getStringMapping(u.mapping())).toSet();
-
-        Set<Map<String, Set<String>>> expected = set(
-                new HashMap<String, Set<String>>() {{
-                    put("$p", set("$x", "$y"));
-                    put("$_0", set("$_0"));
-                }}
-        );
-        assertEquals(expected, result);
-
-        Unifier unifier = unifiers.get(0);
-
-        // test requirements
-        assertEquals(1, unifier.requirements().roleTypes().size());
-        assertEquals(set(Label.of("employee", "employment"), Label.of("part-time-employee", "part-time-employment")),
-                     unifier.requirements().roleTypes().get(Identifier.Variable.label("employment:employee")));
-        assertEquals(1, unifier.requirements().isaExplicit().size());
-        assertEquals(set(Label.of("employment"), Label.of("part-time-employment")),
-                     unifier.requirements().isaExplicit().get(Identifier.Variable.anon(0)));
-        assertEquals(0, unifier.requirements().predicates().size());
-
-        // test filter allows a valid answer
-        Relation employment = instanceOf("employment").asRelation();
-        Thing person = instanceOf("person");
-        addRolePlayer(employment, "employee", person);
-        addRolePlayer(employment, "employee", person);
-        Map<Identifier.Variable, Concept> concepts = map(
-                pair(Identifier.Variable.anon(0), employment),
-                pair(Identifier.Variable.name("x"), person),
-                pair(Identifier.Variable.name("y"), person),
-                pair(Identifier.Variable.name("employment"), employment.getType()),
-                pair(Identifier.Variable.name("employee"), employment.getType().getRelates("employee"))
-        );
-        FunctionalIterator<ConceptMap> unified = unifier.unUnify(concepts, new Unifier.Requirements.Instance(map()));
-        assertTrue(unified.hasNext());
-        ConceptMap unifiedAnswer = unified.first().get();
-        assertEquals(2, unifiedAnswer.concepts().size());
-        assertEquals(person, unifiedAnswer.get("p"));
-        assertEquals(employment, unifiedAnswer.get(Identifier.Variable.anon(0)));
-
-        // filter out answers with differing role players that must be the same
-        employment = instanceOf("employment").asRelation();
-        person = instanceOf("person");
-        Thing differentPerson = instanceOf("person");
-        addRolePlayer(employment, "employee", person);
-        addRolePlayer(employment, "employee", differentPerson);
-        concepts = map(
-                pair(Identifier.Variable.anon(0), employment),
-                pair(Identifier.Variable.name("x"), person),
-                pair(Identifier.Variable.name("y"), differentPerson),
-                pair(Identifier.Variable.name("employment"), employment.getType()),
-                pair(Identifier.Variable.name("employee"), employment.getType().getRelates("employee"))
-        );
-        unified = unifier.unUnify(concepts, new Unifier.Requirements.Instance(map()));
-        assertFalse(unified.hasNext());
-    }
-
-    @Test
-=======
->>>>>>> c4d8a013
     public void relation_unifies_many_to_many_rule_relation_players() {
         String conjunction = "{ (employee: $p, employer: $p, employee: $q) isa employment; }";
         Set<Concludable> concludables = Concludable.create(resolvedConjunction(conjunction, logicMgr));
@@ -911,22 +818,13 @@
                 pair(Variable.name("employment"), employment.getType()),
                 pair(Variable.name("employee"), employment.getType().getRelates("employee"))
         );
-<<<<<<< HEAD
         FunctionalIterator<ConceptMap> unified = unifier.unUnify(concepts, new Unifier.Requirements.Instance(map()));
         assertTrue(unified.hasNext());
         ConceptMap unifiedAnswer = unified.first().get();
         assertEquals(3, unifiedAnswer.concepts().size());
         assertEquals(person, unifiedAnswer.get("p"));
         assertEquals(person, unifiedAnswer.get("q"));
-        assertEquals(employment, unifiedAnswer.get(Identifier.Variable.anon(0)));
-=======
-        Optional<ConceptMap> unified = unifier.unUnify(concepts, new Unifier.Requirements.Instance(map()));
-        assertTrue(unified.isPresent());
-        assertEquals(3, unified.get().concepts().size());
-        assertEquals(person, unified.get().get("p"));
-        assertEquals(person, unified.get().get("q"));
-        assertEquals(employment, unified.get().get(Variable.anon(0)));
->>>>>>> c4d8a013
+        assertEquals(employment, unifiedAnswer.get(Variable.anon(0)));
     }
 
     //[reflexive parent, child]
@@ -971,119 +869,6 @@
     }
 
     @Test
-<<<<<<< HEAD
-    public void unUnify_produces_cartesian_named_types() {
-        String conjunction = "{$r ($role: $x) isa $rel;}";
-        Set<Concludable> concludables = Concludable.create(resolvedConjunction(conjunction, logicMgr));
-        Concludable.Relation queryConcludable = concludables.iterator().next().asRelation();
-
-        Rule rule = createRule("people-are-self-friends", "{ $x isa person; }",
-                               " (friend: $x) isa friendship ", logicMgr);
-
-        List<Unifier> unifiers = queryConcludable.unify(rule.conclusion(), conceptMgr).toList();
-        assertEquals(1, unifiers.size());
-        Unifier unifier = unifiers.get(0);
-
-        // test filter allows a valid answer
-        Relation friendship = instanceOf("friendship").asRelation();
-        Thing person = instanceOf("person");
-        addRolePlayer(friendship, "friend", person);
-        Map<Identifier.Variable, Concept> concepts = map(
-                pair(Identifier.Variable.anon(0), friendship),
-                pair(Identifier.Variable.name("x"), person),
-                pair(Identifier.Variable.label("friendship"), friendship.getType()),
-                pair(Identifier.Variable.label("friendship:friend"), friendship.getType().getRelates("friend"))
-        );
-        List<ConceptMap> unified = unifier.unUnify(concepts, new Unifier.Requirements.Instance(map())).toList();
-        assertEquals(6, unified.size());
-
-        Set<Map<String, String>> expected = set(
-                new HashMap<String, String>() {{
-                    put("$rel", "friendship");
-                    put("$role", "friendship:friend");
-                }},
-                new HashMap<String, String>() {{
-                    put("$rel", "friendship");
-                    put("$role", "relation:role");
-                }},
-                new HashMap<String, String>() {{
-                    put("$rel", "relation");
-                    put("$role", "friendship:friend");
-                }},
-                new HashMap<String, String>() {{
-                    put("$rel", "relation");
-                    put("$role", "relation:role");
-                }},
-                new HashMap<String, String>() {{
-                    put("$rel", "thing");
-                    put("$role", "friendship:friend");
-                }},
-                new HashMap<String, String>() {{
-                    put("$rel", "thing");
-                    put("$role", "relation:role");
-                }}
-        );
-
-        Set<Map<String, String>> actual = new HashSet<>();
-        iterate(unified).forEachRemaining(answer -> {
-            actual.add(new HashMap<String, String>() {{
-                put("$rel", answer.get("rel").asType().getLabel().name());
-                put("$role", answer.get("role").asType().getLabel().scopedName());
-            }});
-        });
-
-        assertEquals(expected, actual);
-    }
-
-    @Test
-    public void unUnify_produces_cartesian_named_types_only_for_unbound_vars() {
-        String conjunction = "{$r ($role: $x) isa $rel;}";
-        Set<Concludable> concludables = Concludable.create(resolvedConjunction(conjunction, logicMgr));
-        Concludable.Relation queryConcludable = concludables.iterator().next().asRelation();
-
-        Rule rule = createRule("people-are-self-friends", "{ $x isa person; }",
-                               " (friend: $x) isa friendship ", logicMgr);
-
-        List<Unifier> unifiers = queryConcludable.unify(rule.conclusion(), conceptMgr).toList();
-        assertEquals(1, unifiers.size());
-        Unifier unifier = unifiers.get(0);
-
-        // test filter allows a valid answer
-        Relation friendship = instanceOf("friendship").asRelation();
-        Thing person = instanceOf("person");
-        addRolePlayer(friendship, "friend", person);
-        Map<Identifier.Variable, Concept> concepts = map(
-                pair(Identifier.Variable.anon(0), friendship),
-                pair(Identifier.Variable.name("x"), person),
-                pair(Identifier.Variable.label("friendship"), friendship.getType()),
-                pair(Identifier.Variable.label("friendship:friend"), friendship.getType().getRelates("friend"))
-        );
-        List<ConceptMap> unified = unifier.unUnify(concepts, new Unifier.Requirements.Instance(map(
-                pair(Identifier.Variable.name("rel"), friendship.getType())
-        ))).toList();
-        assertEquals(2, unified.size());
-
-        Set<Map<String, String>> expected = set(
-                new HashMap<String, String>() {{
-                    put("$rel", "friendship");
-                    put("$role", "friendship:friend");
-                }},
-                new HashMap<String, String>() {{
-                    put("$rel", "friendship");
-                    put("$role", "relation:role");
-                }}
-        );
-
-        Set<Map<String, String>> actual = new HashSet<>();
-        iterate(unified).forEachRemaining(answer -> {
-            actual.add(new HashMap<String, String>() {{
-                put("$rel", answer.get("rel").asType().getLabel().name());
-                put("$role", answer.get("role").asType().getLabel().scopedName());
-            }});
-        });
-
-        assertEquals(expected, actual);
-=======
     public void binaryRelationWithRoleHierarchy_ParentWithBaseRoles(){
         String parentRelation = "{ (employer: $x, employee: $y); }";
         String conclusion = "(part-time-employer: $u, part-time-employee: $v) isa part-time-employment";
@@ -1105,7 +890,6 @@
         verifyUnificationSucceeds(parentRelation, rule(conclusion2, "{$u isa driving-hire; $v isa student-driver;}"));
         nonExistentUnifier(parentRelation, rule(conclusion3, "{$u isa driving-hire; $v isa student;}"));
         nonExistentUnifier(parentRelation, rule(conclusion4, "{$u isa part-time-organisation; $v isa person;}"));
->>>>>>> c4d8a013
     }
 
     @Test
@@ -1236,6 +1020,120 @@
         verifyUnificationSucceedsFor(rule(conclusions.get(3), "{$p isa driving-hire; $q isa driving-hire;}"), parents, Lists.newArrayList(1, 2, 3));
     }
 
+    @Test
+    public void unUnify_produces_cartesian_named_types() {
+        String conjunction = "{$r ($role: $x) isa $rel;}";
+        Set<Concludable> concludables = Concludable.create(resolvedConjunction(conjunction, logicMgr));
+        Concludable.Relation queryConcludable = concludables.iterator().next().asRelation();
+
+        Rule rule = createRule("people-are-self-friends", "{ $x isa person; }",
+                               " (friend: $x) isa friendship ", logicMgr);
+
+        List<Unifier> unifiers = queryConcludable.unify(rule.conclusion(), conceptMgr).toList();
+        assertEquals(1, unifiers.size());
+        Unifier unifier = unifiers.get(0);
+
+        // test filter allows a valid answer
+        Relation friendship = instanceOf("friendship").asRelation();
+        Thing person = instanceOf("person");
+        addRolePlayer(friendship, "friend", person);
+        Map<Variable, Concept> concepts = map(
+                pair(Variable.anon(0), friendship),
+                pair(Variable.name("x"), person),
+                pair(Variable.label("friendship"), friendship.getType()),
+                pair(Variable.label("friendship:friend"), friendship.getType().getRelates("friend"))
+        );
+        List<ConceptMap> unified = unifier.unUnify(concepts, new Unifier.Requirements.Instance(map())).toList();
+        assertEquals(6, unified.size());
+
+        Set<Map<String, String>> expected = set(
+                new HashMap<String, String>() {{
+                    put("$rel", "friendship");
+                    put("$role", "friendship:friend");
+                }},
+                new HashMap<String, String>() {{
+                    put("$rel", "friendship");
+                    put("$role", "relation:role");
+                }},
+                new HashMap<String, String>() {{
+                    put("$rel", "relation");
+                    put("$role", "friendship:friend");
+                }},
+                new HashMap<String, String>() {{
+                    put("$rel", "relation");
+                    put("$role", "relation:role");
+                }},
+                new HashMap<String, String>() {{
+                    put("$rel", "thing");
+                    put("$role", "friendship:friend");
+                }},
+                new HashMap<String, String>() {{
+                    put("$rel", "thing");
+                    put("$role", "relation:role");
+                }}
+        );
+
+        Set<Map<String, String>> actual = new HashSet<>();
+        iterate(unified).forEachRemaining(answer -> {
+            actual.add(new HashMap<String, String>() {{
+                put("$rel", answer.get("rel").asType().getLabel().name());
+                put("$role", answer.get("role").asType().getLabel().scopedName());
+            }});
+        });
+
+        assertEquals(expected, actual);
+    }
+
+    @Test
+    public void unUnify_produces_cartesian_named_types_only_for_unbound_vars() {
+        String conjunction = "{$r ($role: $x) isa $rel;}";
+        Set<Concludable> concludables = Concludable.create(resolvedConjunction(conjunction, logicMgr));
+        Concludable.Relation queryConcludable = concludables.iterator().next().asRelation();
+
+        Rule rule = createRule("people-are-self-friends", "{ $x isa person; }",
+                               " (friend: $x) isa friendship ", logicMgr);
+
+        List<Unifier> unifiers = queryConcludable.unify(rule.conclusion(), conceptMgr).toList();
+        assertEquals(1, unifiers.size());
+        Unifier unifier = unifiers.get(0);
+
+        // test filter allows a valid answer
+        Relation friendship = instanceOf("friendship").asRelation();
+        Thing person = instanceOf("person");
+        addRolePlayer(friendship, "friend", person);
+        Map<Variable, Concept> concepts = map(
+                pair(Variable.anon(0), friendship),
+                pair(Variable.name("x"), person),
+                pair(Variable.label("friendship"), friendship.getType()),
+                pair(Variable.label("friendship:friend"), friendship.getType().getRelates("friend"))
+        );
+        List<ConceptMap> unified = unifier.unUnify(concepts, new Unifier.Requirements.Instance(map(
+                pair(Variable.name("rel"), friendship.getType())
+        ))).toList();
+        assertEquals(2, unified.size());
+
+        Set<Map<String, String>> expected = set(
+                new HashMap<String, String>() {{
+                    put("$rel", "friendship");
+                    put("$role", "friendship:friend");
+                }},
+                new HashMap<String, String>() {{
+                    put("$rel", "friendship");
+                    put("$role", "relation:role");
+                }}
+        );
+
+        Set<Map<String, String>> actual = new HashSet<>();
+        iterate(unified).forEachRemaining(answer -> {
+            actual.add(new HashMap<String, String>() {{
+                put("$rel", answer.get("rel").asType().getLabel().name());
+                put("$role", answer.get("role").asType().getLabel().scopedName());
+            }});
+        });
+
+        assertEquals(expected, actual);
+    }
+
     private Rule rule(String conclusion, String conditions){
         return createRule(UUID.randomUUID().toString(), conditions, conclusion, logicMgr);
     }
@@ -1277,21 +1175,22 @@
         assertFalse(childAnswers.isEmpty());
         assertFalse(parentAnswers.isEmpty());
 
-        List<ConceptMap> unifiedAnswers = childAnswers.stream()
-                .map(ans -> {
+        List<ConceptMap> unifiedAnswers = iterate(childAnswers)
+                .flatMap(ans -> {
                     Map<Variable, Concept> labelledTypes = addRequiredLabeledTypes(ans, unifier);
                     Map<Variable, Concept> requiredRetrievableConcepts = addRequiredRetrievableConcepts(ans, unifier);
                     labelledTypes.putAll(requiredRetrievableConcepts);
                     //TODO if want to use with iids add instance requirements
-                    ConceptMap unified = unifier.unUnify(labelledTypes, new Unifier.Requirements.Instance(map())).orElse(null);
-                    if (unified == null) return null;
-                    Map<Variable.Retrievable, Concept> concepts = unified.concepts().entrySet().stream()
-                            .collect(Collectors.toMap(Map.Entry::getKey, Map.Entry::getValue));
-                    requiredRetrievableConcepts.forEach(concepts::remove);
-                    return new ConceptMap(concepts);
-                })
-                .filter(Objects::nonNull)
-                .collect(Collectors.toList());
+                    FunctionalIterator<ConceptMap> unified = unifier.unUnify(labelledTypes,
+                                                                             new Unifier.Requirements.Instance(map()))
+                            .map(u -> {
+                                Map<Variable.Retrievable, Concept> concepts = u.concepts().entrySet().stream()
+                                        .collect(Collectors.toMap(Map.Entry::getKey, Map.Entry::getValue));
+                                requiredRetrievableConcepts.forEach(concepts::remove);
+                                return new ConceptMap(concepts);
+                            });
+                    return unified;
+                }).toList();
 
         assertFalse(unifiedAnswers.isEmpty());
         assertTrue(parentAnswers.containsAll(unifiedAnswers));

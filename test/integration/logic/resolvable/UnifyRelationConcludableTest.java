--- conflicted
+++ resolved
@@ -266,32 +266,21 @@
         assertEquals(expected, result);
 
         // test requirements
-<<<<<<< HEAD
-        assertEquals(2, unifier.requirements().types().size());
-        //subs of employment
+        assertEquals(2, unifier.constraintRequirements().types().size());
         assertEquals(
                 typeHierarchy("employment"),
-                unifier.requirements().types().get(Identifier.Variable.label("employment")));
+                unifier.constraintRequirements().types().get(Identifier.Variable.label("employment")));
         assertEquals(
                 roleHierarchy("employee", "employment"),
-                unifier.requirements().types().get(Identifier.Variable.label("employment:employee")));
-        assertEquals(0, unifier.requirements().isaExplicit().size());
-        assertEquals(0, unifier.requirements().predicates().size());
-=======
-        assertEquals(2, unifier.constraintRequirements().types().size());
-        assertEquals(set(Label.of("employment"), Label.of("part-time-employment")),
-                     unifier.constraintRequirements().types().get(Identifier.Variable.label("employment")));
-        assertEquals(set(Label.of("employee", "employment"), Label.of("part-time-employee", "part-time-employment")),
-                     unifier.constraintRequirements().types().get(Identifier.Variable.label("employment:employee")));
+                unifier.constraintRequirements().types().get(Identifier.Variable.label("employment:employee")));
         assertEquals(0, unifier.constraintRequirements().isaExplicit().size());
         assertEquals(0, unifier.constraintRequirements().predicates().size());
->>>>>>> d5817ce0
 
         // test filter allows a valid answer
         // code below tests unifier applied to an answer that is 1) satisfiable, 2) non-satisfiable
         Relation employment = instanceOf("employment").asRelation();
         Thing person = instanceOf("person");
-        //addRolePlayer(employment, "employee", person);
+        addRolePlayer(employment, "employee", person);
         Map<Identifier, Concept> identifiedConcepts = map(
                 pair(Identifier.Variable.anon(0), employment),
                 pair(Identifier.Variable.name("x"), person),
@@ -334,20 +323,12 @@
         assertEquals(expected, result);
 
         // test requirements
-<<<<<<< HEAD
-        assertEquals(1, unifier.requirements().types().size());
+        assertEquals(1, unifier.constraintRequirements().types().size());
         assertEquals(
                 roleHierarchy("employee", "employment"),
-                unifier.requirements().types().get(Identifier.Variable.label("relation:employee")));
-        assertEquals(0, unifier.requirements().isaExplicit().size());
-        assertEquals(0, unifier.requirements().predicates().size());
-=======
-        assertEquals(1, unifier.constraintRequirements().types().size());
-        assertEquals(set(Label.of("employee", "employment"), Label.of("part-time-employee", "part-time-employment")),
-                     unifier.constraintRequirements().types().get(Identifier.Variable.label("relation:employee")));
+                unifier.constraintRequirements().types().get(Identifier.Variable.label("relation:employee")));
         assertEquals(0, unifier.constraintRequirements().isaExplicit().size());
         assertEquals(0, unifier.constraintRequirements().predicates().size());
->>>>>>> d5817ce0
 
         // test filter allows a valid answer
         Relation employment = instanceOf("employment").asRelation();
@@ -395,20 +376,12 @@
         assertEquals(expected, result);
 
         // test requirements
-<<<<<<< HEAD
-        assertEquals(1, unifier.requirements().types().size());
+        assertEquals(1, unifier.constraintRequirements().types().size());
         assertEquals(
                 typeHierarchy("employment"),
-                unifier.requirements().types().get(Identifier.Variable.label("employment")));
-        assertEquals(0, unifier.requirements().isaExplicit().size());
-        assertEquals(0, unifier.requirements().predicates().size());
-=======
-        assertEquals(1, unifier.constraintRequirements().types().size());
-        assertEquals(set(Label.of("employment"), Label.of("part-time-employment")),
-                     unifier.constraintRequirements().types().get(Identifier.Variable.label("employment")));
+                unifier.constraintRequirements().types().get(Identifier.Variable.label("employment")));
         assertEquals(0, unifier.constraintRequirements().isaExplicit().size());
         assertEquals(0, unifier.constraintRequirements().predicates().size());
->>>>>>> d5817ce0
 
         // test filter allows a valid answer
         Relation employment = instanceOf("employment").asRelation();
@@ -455,20 +428,12 @@
         assertEquals(expected, result);
 
         // test requirements
-<<<<<<< HEAD
-        assertEquals(1, unifier.requirements().types().size());
+        assertEquals(1, unifier.constraintRequirements().types().size());
         assertEquals(
                 roleHierarchy("employee", "employment"),
-                unifier.requirements().types().get(Identifier.Variable.label("relation:employee")));
-        assertEquals(0, unifier.requirements().isaExplicit().size());
-        assertEquals(0, unifier.requirements().predicates().size());
-=======
-        assertEquals(1, unifier.constraintRequirements().types().size());
-        assertEquals(set(Label.of("employee", "employment"), Label.of("part-time-employee", "part-time-employment")),
-                     unifier.constraintRequirements().types().get(Identifier.Variable.label("relation:employee")));
+                unifier.constraintRequirements().types().get(Identifier.Variable.label("relation:employee")));
         assertEquals(0, unifier.constraintRequirements().isaExplicit().size());
         assertEquals(0, unifier.constraintRequirements().predicates().size());
->>>>>>> d5817ce0
     }
 
     @Test
@@ -491,15 +456,15 @@
         Unifier unifier = unifiers.get(0);
 
         // test requirements
-        assertEquals(2, unifier.requirements().types().size());
+        assertEquals(2, unifier.constraintRequirements().types().size());
         assertEquals(
                 typeHierarchy("employment"),
-                unifier.requirements().types().get(Identifier.Variable.label("employment")));
+                unifier.constraintRequirements().types().get(Identifier.Variable.label("employment")));
         assertEquals(
                 roleHierarchy("employee", "employment"),
-                unifier.requirements().types().get(Identifier.Variable.label("employment:employee")));
-        assertEquals(0, unifier.requirements().isaExplicit().size());
-        assertEquals(0, unifier.requirements().predicates().size());
+                unifier.constraintRequirements().types().get(Identifier.Variable.label("employment:employee")));
+        assertEquals(0, unifier.constraintRequirements().isaExplicit().size());
+        assertEquals(0, unifier.constraintRequirements().predicates().size());
 
         // test filter allows a valid answer
         Relation employment = instanceOf("employment").asRelation();
@@ -513,7 +478,7 @@
                 pair(Identifier.Variable.name("employment"), employment.getType()),
                 pair(Identifier.Variable.name("employee"), employment.getType().getRelates("employee"))
         );
-        Optional<ConceptMap> unified = unifier.unUnify(identifiedConcepts);
+        Optional<ConceptMap> unified = unifier.unUnify(identifiedConcepts, new Unifier.Requirements.Instance(map()));
         assertTrue(unified.isPresent());
         assertEquals(1, unified.get().concepts().size());
         assertEquals(person, unified.get().get("p"));
@@ -531,7 +496,7 @@
                 pair(Identifier.Variable.name("employment"), employment.getType()),
                 pair(Identifier.Variable.name("employee"), employment.getType().getRelates("employee"))
         );
-        unified = unifier.unUnify(identifiedConcepts);
+        unified = unifier.unUnify(identifiedConcepts, new Unifier.Requirements.Instance(map()));
         assertFalse(unified.isPresent());
     }
 
@@ -680,107 +645,7 @@
         assertEquals(expected, result);
     }
 
-<<<<<<< HEAD
     //[many2many]
-=======
-    @Test
-    public void relation_player_role_unifies_rule_relation_repeated_variable_role() {
-        String conjunction = "{ ($role: $p) isa employment; }";
-        Set<Concludable> concludables = Concludable.create(resolvedConjunction(conjunction));
-        Concludable.Relation queryConcludable = concludables.iterator().next().asRelation();
-
-        Rule rule = createRule("two-people-are-employed",
-                               "{ $x isa person; $y isa person; $employment type employment; " +
-                                       "$employee type employment:employee; $employer type employment:employer; }",
-                               "($employee: $x, $employee: $y) isa $employment");
-
-        ResourceIterator<Unifier> unifier = queryConcludable.unify(rule.conclusion(), conceptMgr);
-        Set<Map<String, Set<String>>> result = unifier.map(u -> getStringMapping(u.mapping())).toSet();
-
-        Set<Map<String, Set<String>>> expected = set(
-                new HashMap<String, Set<String>>() {{
-                    put("$p", set("$x"));
-                    put("$role", set("$employee"));
-                    put("$_employment", set("$employment"));
-                }},
-                new HashMap<String, Set<String>>() {{
-                    put("$p", set("$y"));
-                    put("$role", set("$employee"));
-                    put("$_employment", set("$employment"));
-                }}
-        );
-        assertEquals(expected, result);
-    }
-
-    @Test
-    public void relation_duplicate_players_unifies_rule_relation_distinct_players() {
-        String conjunction = "{ (employee: $p, employee: $p) isa employment; }";
-        Set<Concludable> concludables = Concludable.create(resolvedConjunction(conjunction));
-        Concludable.Relation queryConcludable = concludables.iterator().next().asRelation();
-
-        Rule rule = createRule("two-people-are-employed",
-                               "{ $x isa person; $y isa person; $employment type employment; " +
-                                       "$employee type employment:employee; }",
-                               "($employee: $x, $employee: $y) isa $employment");
-
-        List<Unifier> unifiers = queryConcludable.unify(rule.conclusion(), conceptMgr).toList();
-        Set<Map<String, Set<String>>> result = Iterators.iterate(unifiers).map(u -> getStringMapping(u.mapping())).toSet();
-
-        Set<Map<String, Set<String>>> expected = set(
-                new HashMap<String, Set<String>>() {{
-                    put("$p", set("$x", "$y"));
-                    put("$_employment", set("$employment"));
-                    put("$_employment:employee", set("$employee"));
-                }}
-        );
-        assertEquals(expected, result);
-
-        Unifier unifier = unifiers.get(0);
-
-        // test requirements
-        assertEquals(2, unifier.constraintRequirements().types().size());
-        assertEquals(set(Label.of("employment"), Label.of("part-time-employment")),
-                     unifier.constraintRequirements().types().get(Identifier.Variable.label("employment")));
-        assertEquals(set(Label.of("employee", "employment"), Label.of("part-time-employee", "part-time-employment")),
-                     unifier.constraintRequirements().types().get(Identifier.Variable.label("employment:employee")));
-        assertEquals(0, unifier.constraintRequirements().isaExplicit().size());
-        assertEquals(0, unifier.constraintRequirements().predicates().size());
-
-        // test filter allows a valid answer
-        Relation employment = instanceOf("employment").asRelation();
-        Thing person = instanceOf("person");
-        addRolePlayer(employment, "employee", person);
-        addRolePlayer(employment, "employee", person);
-        Map<Identifier, Concept> identifiedConcepts = map(
-                pair(Identifier.Variable.anon(0), employment),
-                pair(Identifier.Variable.name("x"), person),
-                pair(Identifier.Variable.name("y"), person),
-                pair(Identifier.Variable.name("employment"), employment.getType()),
-                pair(Identifier.Variable.name("employee"), employment.getType().getRelates("employee"))
-        );
-        Optional<ConceptMap> unified = unifier.unUnify(identifiedConcepts, new Unifier.Requirements.Instance(map()));
-        assertTrue(unified.isPresent());
-        assertEquals(1, unified.get().concepts().size());
-        assertEquals(person, unified.get().get("p"));
-
-        // filter out answers with differing role players that must be the same
-        employment = instanceOf("employment").asRelation();
-        person = instanceOf("person");
-        Thing differentPerson = instanceOf("person");
-        addRolePlayer(employment, "employee", person);
-        addRolePlayer(employment, "employee", differentPerson);
-        identifiedConcepts = map(
-                pair(Identifier.Variable.anon(0), employment),
-                pair(Identifier.Variable.name("x"), person),
-                pair(Identifier.Variable.name("y"), differentPerson),
-                pair(Identifier.Variable.name("employment"), employment.getType()),
-                pair(Identifier.Variable.name("employee"), employment.getType().getRelates("employee"))
-        );
-        unified = unifier.unUnify(identifiedConcepts, new Unifier.Requirements.Instance(map()));
-        assertFalse(unified.isPresent());
-    }
-
->>>>>>> d5817ce0
     @Test
     public void relation_unifies_many_to_many_rule_relation_players() {
         String conjunction = "{ (employee: $p, employer: $p, employee: $q) isa employment; }";
@@ -952,25 +817,15 @@
 
         Unifier unifier = unifiers.get(0);
         // test requirements
-<<<<<<< HEAD
-        assertEquals(2, unifier.requirements().types().size());
+        assertEquals(2, unifier.constraintRequirements().types().size());
         assertEquals(
                 typeHierarchy("employment"),
-                unifier.requirements().types().get(Identifier.Variable.label("employment")));
+                unifier.constraintRequirements().types().get(Identifier.Variable.label("employment")));
         assertEquals(
                 roleHierarchy("employee", "employment"),
-                unifier.requirements().types().get(Identifier.Variable.label("employment:employee")));
-        assertEquals(0, unifier.requirements().isaExplicit().size());
-        assertEquals(0, unifier.requirements().predicates().size());
-=======
-        assertEquals(2, unifier.constraintRequirements().types().size());
-        assertEquals(set(Label.of("employment"), Label.of("part-time-employment")),
-                     unifier.constraintRequirements().types().get(Identifier.Variable.label("employment")));
-        assertEquals(set(Label.of("employee", "employment"), Label.of("part-time-employee", "part-time-employment")),
-                     unifier.constraintRequirements().types().get(Identifier.Variable.label("employment:employee")));
+                unifier.constraintRequirements().types().get(Identifier.Variable.label("employment:employee")));
         assertEquals(0, unifier.constraintRequirements().isaExplicit().size());
         assertEquals(0, unifier.constraintRequirements().predicates().size());
->>>>>>> d5817ce0
 
         // test filter allows a valid answer
         Relation employment = instanceOf("employment").asRelation();
@@ -1155,7 +1010,7 @@
         List<ConceptMap> parentAnswers = rocksTransaction.query().match(Graql.match(Graql.parsePattern(parent))).toList();
         List<ConceptMap> unifiedAnswers = childAnswers.stream()
                 .map(ans -> buildIdentifierMap(ans, unifier))
-                .map(unifier::unUnify)
+                .map(imap -> unifier.unUnify(imap, new Unifier.Requirements.Instance(map())))
                 .filter(Optional::isPresent).map(Optional::get)
                 .collect(Collectors.toList());
 

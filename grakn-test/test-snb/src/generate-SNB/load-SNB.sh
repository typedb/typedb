#!/bin/bash

# set script directory as working directory
SCRIPTPATH=`cd "$(dirname "$0")" && pwd -P`
GRAQL=$SCRIPTPATH/./graql

# force script to exit on failed command
set -e

# validate the number of arguments
if [ "$#" -lt "2" ]; then
	echo "Wrong number of arguments." >&2
	exit 1
fi

# extract the data from a tar
function extractArchData {

    if [ -z ${CSV_DATA+x} ]; then
        echo $CSV_DATA
        echo "Environment Variable Not Set. Please run 'source local-env.sh'"
        exit 1
    fi

	mkdir -p $CSV_DATA
	case "$1" in
		validate)
			tar -xf $VALIDATION_DATA --strip=1 -C $CSV_DATA validation_set
			;;
		SF1)
			tar -xf $SF1_DATA
			;;
		*)
			echo "Usage: arch {SF1}"
			exit 1
			;;
	esac
}

# generate new data
function generateData {
	LDBC_SNB_DATAGEN_HOME=${LDBC_SNB_DATAGEN_HOME:-$DEFAULT_LDBC_SNB_DATAGEN_HOME}

	paramFile=tmpParams.ini
	cat params.ini > $paramFile

	case "$1" in
		SF*)

			echo "ldbc.snb.datagen.generator.scaleFactor:snb.interactive.${1:2:4}" >> $paramFile
			;;
		P*)
			echo "ldbc.snb.datagen.generator.numPersons:${1:1:6}" >> $paramFile
			;;
		*)
			echo "Usage: gen {SF*|P*}"
			exit 1
			;;
	esac

	export HADOOP_CLIENT_OPTS="-Xmx1024m"
	$HADOOP_HOME/bin/hadoop jar $LDBC_JAR $SCRIPTPATH/$paramFile

	rm $paramFile
	rm -f m*personFactors*
	rm -f .m*personFactors*
	rm -f m*activityFactors*
	rm -f .m*activityFactors*
	rm -f m0friendList*
	rm -f .m0friendList*
}

# switch between generating data or using archive data
case "$1" in
	gen)
		generateData $2
		;;
	arch)
		extractArchData $2
		;;
	*)
		echo "Usage: $0 {gen|arch}"
		exit 1
		;;
esac

# migrate the data into Grakn

graql console -k $KEYSPACE -f $GRAQL/ldbc-snb-1-resources.gql -r $ENGINE
graql console -k $KEYSPACE -f $GRAQL/ldbc-snb-2-relations.gql -r $ENGINE
graql console -k $KEYSPACE -f $GRAQL/ldbc-snb-3-entities.gql -r $ENGINE
graql console -k $KEYSPACE -f $GRAQL/ldbc-snb-4-rules.gql -r $ENGINE

# lazily take account of OS
unamestr=`uname`
if [[ "$unamestr" == 'Linux' ]]; then
    sed -i "1s/Comment.id|Comment.id/Comment.id|Message.id/" $CSV_DATA/comment_replyOf_comment_0_0.csv
    sed -i "1s/Person.id|Person.id/Person1.id|Person.id/" $CSV_DATA/person_knows_person_0_0.csv
    sed -i "1s/Place.id|Place.id/Place1.id|Place.id/" $CSV_DATA/place_isPartOf_place_0_0.csv
    sed -i "1s/TagClass.id|TagClass.id/TagClass1.id|TagClass.id/" $CSV_DATA/tagclass_isSubclassOf_tagclass_0_0.csv
elif [[ "$unamestr" == 'Darwin' ]]; then
    sed -i '' "1s/Comment.id|Comment.id/Comment.id|Message.id/" $CSV_DATA/comment_replyOf_comment_0_0.csv
    sed -i '' "1s/Person.id|Person.id/Person1.id|Person.id/" $CSV_DATA/person_knows_person_0_0.csv
    sed -i '' "1s/Place.id|Place.id/Place1.id|Place.id/" $CSV_DATA/place_isPartOf_place_0_0.csv
    sed -i '' "1s/TagClass.id|TagClass.id/TagClass1.id|TagClass.id/" $CSV_DATA/tagclass_isSubclassOf_tagclass_0_0.csv
fi

while read p;
do
        DATA_FILE=$(echo $p | awk '{print $2}')
        TEMPLATE_FILE=$(echo $p | awk '{print $1}')

        echo "Loading ${DATA_FILE} with ${TEMPLATE_FILE}"

        NUM_SPLIT=$(head -1 ${CSV_DATA}/${DATA_FILE} | tr -cd \| | wc -c)
        BATCH_SIZE=$(awk "BEGIN {print int(1000/${NUM_SPLIT})}")

        echo "Dynamic batch size: $BATCH_SIZE"

        tail -n +2 $CSV_DATA/${DATA_FILE} | wc -l
<<<<<<< HEAD
        time graql migrate csv -s \| -t $GRAQL/${TEMPLATE_FILE} -i $CSV_DATA/${DATA_FILE} -d -k $KEYSPACE -u $ENGINE -a ${ACTIVE_TASKS:-25} -b ${BATCH_SIZE}
=======
        time migration.sh csv -s \| -t $GRAQL/${TEMPLATE_FILE} -i $CSV_DATA/${DATA_FILE} -d -r 5 -k $KEYSPACE -u $ENGINE -a ${ACTIVE_TASKS:-25} -b ${BATCH_SIZE}
>>>>>>> 4f68b771
done < $SCRIPTPATH/migrationsToRun.txt

# confirm there were no errors
$SCRIPTPATH/check-errors.sh fail<|MERGE_RESOLUTION|>--- conflicted
+++ resolved
@@ -118,11 +118,7 @@
         echo "Dynamic batch size: $BATCH_SIZE"
 
         tail -n +2 $CSV_DATA/${DATA_FILE} | wc -l
-<<<<<<< HEAD
-        time graql migrate csv -s \| -t $GRAQL/${TEMPLATE_FILE} -i $CSV_DATA/${DATA_FILE} -d -k $KEYSPACE -u $ENGINE -a ${ACTIVE_TASKS:-25} -b ${BATCH_SIZE}
-=======
-        time migration.sh csv -s \| -t $GRAQL/${TEMPLATE_FILE} -i $CSV_DATA/${DATA_FILE} -d -r 5 -k $KEYSPACE -u $ENGINE -a ${ACTIVE_TASKS:-25} -b ${BATCH_SIZE}
->>>>>>> 4f68b771
+        time graql migrate csv -s \| -t $GRAQL/${TEMPLATE_FILE} -i $CSV_DATA/${DATA_FILE} -d -r 5 -k $KEYSPACE -u $ENGINE -a ${ACTIVE_TASKS:-25} -b ${BATCH_SIZE}
 done < $SCRIPTPATH/migrationsToRun.txt
 
 # confirm there were no errors

#!/bin/bash

source snb-env.sh

# set script directory as working directory
SCRIPTPATH=`cd "$(dirname "$0")" && pwd -P`

GRAQL=${SCRIPTPATH}/../graql

ACTIVE_TASKS=16

# validate the number of arguments
if [ "$#" -lt "2" ]; then
    echo "Wrong number of arguments." >&2
    exit 1
fi

# extract the data from a tar
function extractArchData {

    if [ -z ${CSV_DATA+x} ]; then
        echo ${CSV_DATA}
        echo "Environment Variable Not Set. Please run 'source local-env.sh'"
        exit 1
    fi

    mkdir -p ${CSV_DATA}
    case "$1" in
        validate)
            VALIDATION_DATA=${WORKSPACE}/${PACKAGE}/validation_set.tar.gz
            wget https://github.com/ldbc/ldbc_snb_interactive_validation/raw/master/neo4j/readwrite_neo4j--validation_set.tar.gz -O ${VALIDATION_DATA}
            tar -xf ${VALIDATION_DATA} --strip=1 -C ${CSV_DATA} validation_set
            ;;
        SF1)
            tar -xf ${SF1_DATA}
            ;;
        *)
            echo "Usage: arch {SF1}"
            exit 1
            ;;
    esac
}

# generate new data
function generateData {

    if [ -z ${HADOOP_HOME+x} ]; then
        echo '$HADOOP_HOME not set'
        exit 1
    fi

    if [ -z ${LDBC_SNB_DATAGEN_HOME+x} ]; then
        echo '$LDBC_SNB_DATAGEN_HOME not set'
        exit 1
    fi

<<<<<<< HEAD
	if [ -z ${LDBC_SNB_DATAGEN_HOME+x} ]; then
	    echo '$LDBC_SNB_DATAGEN_HOME not set'
	    exit 1
    fi

	fiparamFile=${SCRIPTPATH}/tmpParams.ini
	cp ${LDBC_SNB_DATAGEN_HOME}/ params.ini  ${paramFile}
=======
    paramFile=${SCRIPTPATH}/tmpParams.ini
    cp ${LDBC_SNB_DATAGEN_HOME}/ params.ini  ${paramFile}
>>>>>>> 4a0b1abc

    case "$1" in
        SF*)

            echo "ldbc.snb.datagen.generator.scaleFactor:snb.interactive.${1:2:4}" >> ${paramFile}
            ;;
        P*)
            echo "ldbc.snb.datagen.generator.numPersons:${1:1:6}" >> ${paramFile}
            ;;
        *)
            echo "Usage: gen {SF*|P*}"
            exit 1
            ;;
    esac

    export HADOOP_CLIENT_OPTS="-Xmx1024m"
    LDBC_JAR=${LDBC_SNB_DATAGEN_HOME}/target/ldbc_snb_datagen-0.2.7-jar-with-dependencies.jar

    # The jar contains both a folder called `META-INF/license` and a file `META-INF/LICENSE`.
    # This causes issues when Hadoop unzips it on a case-insensitive file system such as OSX.
    # https://stackoverflow.com/questions/10522835/hadoop-java-io-ioexception-mkdirs-failed-to-create-some-path
    zip -d ${LDBC_JAR} META-INF/LICENSE || true

    ${HADOOP_HOME}/bin/hadoop jar ${LDBC_JAR} ${paramFile}

    rm ${paramFile}
    rm -f m*personFactors*
    rm -f .m*personFactors*
    rm -f m*activityFactors*
    rm -f .m*activityFactors*
    rm -f m0friendList*
    rm -f .m0friendList*
}

# switch between generating data or using archive data
case "$1" in
    gen)
        generateData $2
        ;;
    arch)
        extractArchData $2
        ;;
    *)
        echo "Usage: $0 {gen|arch}"
        exit 1
        ;;
esac

# migrate the data into Grakn

graql console -k ${KEYSPACE} -f ${GRAQL}/ldbc-snb-1-resources.gql -r ${ENGINE}
graql console -k ${KEYSPACE} -f ${GRAQL}/ldbc-snb-2-relations.gql -r ${ENGINE}
graql console -k ${KEYSPACE} -f ${GRAQL}/ldbc-snb-3-entities.gql -r ${ENGINE}
graql console -k ${KEYSPACE} -f ${GRAQL}/ldbc-snb-4-rules.gql -r ${ENGINE}

# lazily take account of OS
unamestr=`uname`
if [[ "$unamestr" == 'Linux' ]]; then
    sed -i "1s/Comment.id|Comment.id/Comment.id|Message.id/" ${CSV_DATA}/comment_replyOf_comment_0_0.csv
    sed -i "1s/Person.id|Person.id/Person1.id|Person.id/" ${CSV_DATA}/person_knows_person_0_0.csv
    sed -i "1s/Place.id|Place.id/Place1.id|Place.id/" ${CSV_DATA}/place_isPartOf_place_0_0.csv
    sed -i "1s/TagClass.id|TagClass.id/TagClass1.id|TagClass.id/" ${CSV_DATA}/tagclass_isSubclassOf_tagclass_0_0.csv
elif [[ "$unamestr" == 'Darwin' ]]; then
    sed -i '' "1s/Comment.id|Comment.id/Comment.id|Message.id/" ${CSV_DATA}/comment_replyOf_comment_0_0.csv
    sed -i '' "1s/Person.id|Person.id/Person1.id|Person.id/" ${CSV_DATA}/person_knows_person_0_0.csv
    sed -i '' "1s/Place.id|Place.id/Place1.id|Place.id/" ${CSV_DATA}/place_isPartOf_place_0_0.csv
    sed -i '' "1s/TagClass.id|TagClass.id/TagClass1.id|TagClass.id/" ${CSV_DATA}/tagclass_isSubclassOf_tagclass_0_0.csv
fi

while read p;
do
        DATA_FILE=$(echo $p | awk '{print $2}')
        TEMPLATE_FILE=$(echo $p | awk '{print $1}')

        echo "Loading ${DATA_FILE} with ${TEMPLATE_FILE}"

        tail -n +2 $CSV_DATA/${DATA_FILE} | wc -l
        echo graql migrate csv -s \| -t ${GRAQL}/${TEMPLATE_FILE} -i ${CSV_DATA}/${DATA_FILE} -r 5 -k ${KEYSPACE} -u ${ENGINE} -d
        time graql migrate csv -s \| -t ${GRAQL}/${TEMPLATE_FILE} -i ${CSV_DATA}/${DATA_FILE} -r 5 -k ${KEYSPACE} -u ${ENGINE} -d
done < ${SCRIPTPATH}/migrationsToRun.txt
<|MERGE_RESOLUTION|>--- conflicted
+++ resolved
@@ -54,18 +54,8 @@
         exit 1
     fi
 
-<<<<<<< HEAD
-	if [ -z ${LDBC_SNB_DATAGEN_HOME+x} ]; then
-	    echo '$LDBC_SNB_DATAGEN_HOME not set'
-	    exit 1
-    fi
-
-	fiparamFile=${SCRIPTPATH}/tmpParams.ini
-	cp ${LDBC_SNB_DATAGEN_HOME}/ params.ini  ${paramFile}
-=======
     paramFile=${SCRIPTPATH}/tmpParams.ini
     cp ${LDBC_SNB_DATAGEN_HOME}/ params.ini  ${paramFile}
->>>>>>> 4a0b1abc
 
     case "$1" in
         SF*)

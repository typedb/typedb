--- conflicted
+++ resolved
@@ -9,23 +9,13 @@
 
 "link-endA" sub role;
 "link-endB" sub role;
-<<<<<<< HEAD
-"link" sub relation, has-role link-endA, has-role link-endB;
+"link" sub relation, relates link-endA, relates link-endB;
 vertex plays link-endA, plays link-endB;
 
 "reach-endA" sub role;
 "reach-endB" sub role;
-"reachable" sub relation, has-role reach-endA, has-role reach-endB;
+"reachable" sub relation, relates reach-endA, relates reach-endB;
 vertex plays reach-endA, plays reach-endB;
-=======
-"link" sub relation, relates link-endA, relates link-endB;
-vertex plays-role link-endA, plays-role link-endB;
-
-"reach-endA" sub role;
-"reach-endB" sub role;
-"reachable" sub relation, relates reach-endA, relates reach-endB;
-vertex plays-role reach-endA, plays-role reach-endB;
->>>>>>> 2054a42c
 
 "index" sub resource, datatype string;
 

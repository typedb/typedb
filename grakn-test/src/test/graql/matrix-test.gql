insert

###################################################
####################Ontology######################
#################################################

"entity2" sub entity
<<<<<<< HEAD
    has index
    plays-role P-from plays-role P-to
    plays-role Q1-from plays-role Q1-to
    plays-role Q2-from plays-role Q2-to
    plays-role R1-from plays-role R1-to
    plays-role R2-from plays-role R2-to;
=======
    has-resource index
    plays P-from plays P-to
    plays Q1-from plays Q1-to
    plays Q2-from plays Q2-to
    plays R1-from plays R1-to
    plays R2-from plays R2-to;
>>>>>>> b8e2aa68

"start" sub entity2;
"end" sub entity2;
"a-entity" sub entity2;
"b-entity" sub entity2;

"R1-from" sub role;
"R1-to" sub role;
"R1" sub relation, relates R1-from, relates R1-to;

"R2-from" sub role;
"R2-to" sub role;
"R2" sub relation, relates R2-from, relates R2-to;

"Q1-from" sub role;
"Q1-to" sub role;
"Q1" sub relation, relates Q1-from, relates Q1-to;

"Q2-from" sub role;
"Q2-to" sub role;
"Q2" sub relation, relates Q2-from, relates Q2-to;

"P-from" sub role;
"P-to" sub role;
"P" sub relation, relates P-from, relates P-to;

"index" sub resource, datatype string;

####################################################
##################DATA#############################
####################################################

$c isa entity2, has index "c";
$d isa entity2, has index "d";
$e isa entity2, has index "e";

####################################################
##################RULES#############################
####################################################

isa inference-rule,
lhs {
(R1-from: $x, R1-to: $y) isa R1;},
rhs {
(Q1-from: $x, Q1-to: $y) isa Q1;};

isa inference-rule,
lhs {
(R1-from: $x, R1-to: $z) isa R1;
(Q1-from: $z, Q1-to: $y) isa Q1;},
rhs {
(Q1-from: $x, Q1-to: $y) isa Q1;};

isa inference-rule,
lhs {
(R2-from: $x, R2-to: $y) isa R2;},
rhs {
(Q2-from: $x, Q2-to: $y) isa Q2;};

isa inference-rule,
lhs {
(R2-from: $x, R2-to: $z) isa R2;
(Q2-from: $z, Q2-to: $y) isa Q2;},
rhs {
(Q2-from: $x, Q2-to: $y) isa Q2;};

isa inference-rule,
lhs {
(Q1-from: $x, Q1-to: $y) isa Q1;},
rhs {
(P-from: $x, P-to: $y) isa P;};<|MERGE_RESOLUTION|>--- conflicted
+++ resolved
@@ -5,21 +5,12 @@
 #################################################
 
 "entity2" sub entity
-<<<<<<< HEAD
     has index
-    plays-role P-from plays-role P-to
-    plays-role Q1-from plays-role Q1-to
-    plays-role Q2-from plays-role Q2-to
-    plays-role R1-from plays-role R1-to
-    plays-role R2-from plays-role R2-to;
-=======
-    has-resource index
     plays P-from plays P-to
     plays Q1-from plays Q1-to
     plays Q2-from plays Q2-to
     plays R1-from plays R1-to
     plays R2-from plays R2-to;
->>>>>>> b8e2aa68
 
 "start" sub entity2;
 "end" sub entity2;

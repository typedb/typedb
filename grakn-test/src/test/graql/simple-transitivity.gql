insert

###################################################
####################Ontology######################
#################################################

"entity2" sub entity
<<<<<<< HEAD
    has index
    plays-role Q-from
    plays-role Q-to;
=======
    has-resource index
    plays Q-from
    plays Q-to;
>>>>>>> b8e2aa68
"a-entity" sub entity2;

"Q-from" sub role;
"Q-to" sub role;
"Q" sub relation, relates Q-from, relates Q-to;

"index" sub resource, datatype string;

####################################################
##################RULES#############################
####################################################

isa inference-rule,
lhs {
(Q-from: $x, Q-to: $z) isa Q;
(Q-from: $z, Q-to: $y) isa Q;},
rhs {
(Q-from: $x, Q-to: $y) isa Q;};<|MERGE_RESOLUTION|>--- conflicted
+++ resolved
@@ -5,15 +5,9 @@
 #################################################
 
 "entity2" sub entity
-<<<<<<< HEAD
     has index
-    plays-role Q-from
-    plays-role Q-to;
-=======
-    has-resource index
     plays Q-from
     plays Q-to;
->>>>>>> b8e2aa68
 "a-entity" sub entity2;
 
 "Q-from" sub role;

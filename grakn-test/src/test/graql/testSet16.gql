insert

role1 sub role;
role2 sub role;

entity1 sub entity
<<<<<<< HEAD
	has res1
	plays-role role2
	plays-role role1;
=======
	has-resource res1
	plays role2
	plays role1;
>>>>>>> b8e2aa68

relation1 sub relation
	relates role1
	relates role2
	has res1;

#Resources
res1 sub resource datatype string;

#Rules

isa inference-rule
lhs {
$x isa entity1, has res1 $y;
$z isa relation1;
}
rhs {
    $z has res1 $y;
};

#Data

$x isa entity1 has res1 "value1";
(role1:$x, role2:$x) isa relation1;<|MERGE_RESOLUTION|>--- conflicted
+++ resolved
@@ -4,15 +4,9 @@
 role2 sub role;
 
 entity1 sub entity
-<<<<<<< HEAD
 	has res1
-	plays-role role2
-	plays-role role1;
-=======
-	has-resource res1
 	plays role2
 	plays role1;
->>>>>>> b8e2aa68
 
 relation1 sub relation
 	relates role1

--- conflicted
+++ resolved
@@ -63,21 +63,8 @@
     @Rule
     public final ExpectedException exception = ExpectedException.none();
 
-<<<<<<< HEAD
-    @BeforeClass
-    public static void setupSpark() {
-        client = TaskClient.of("localhost", 4567);
-
-        spark = Service.ignite();
-        configureSpark(spark, 4567, GraknEngineConfig.getInstance());
-
-        manager = mock(TaskManager.class);
-        when(manager.storage()).thenReturn(mock(TaskStateStorage.class));
-
-=======
     @ClassRule
     public static final SparkContext ctx = SparkContext.withControllers(spark -> {
->>>>>>> 4c0ea74f
         new TasksController(spark, manager);
     });
 

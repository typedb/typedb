/*
 * Grakn - A Distributed Semantic Database
 * Copyright (C) 2016  Grakn Labs Limited
 *
 * Grakn is free software: you can redistribute it and/or modify
 * it under the terms of the GNU General Public License as published by
 * the Free Software Foundation, either version 3 of the License, or
 * (at your option) any later version.
 *
 * Grakn is distributed in the hope that it will be useful,
 * but WITHOUT ANY WARRANTY; without even the implied warranty of
 * MERCHANTABILITY or FITNESS FOR A PARTICULAR PURPOSE.  See the
 * GNU General Public License for more details.
 *
 * You should have received a copy of the GNU General Public License
 * along with Grakn. If not, see <http://www.gnu.org/licenses/gpl.txt>.
 */

package ai.grakn.test.engine.tasks.manager.singlequeue;

import ai.grakn.engine.TaskStatus;
import ai.grakn.engine.cache.EngineCacheProvider;
import ai.grakn.engine.tasks.TaskManager;
import ai.grakn.engine.tasks.TaskState;
import ai.grakn.engine.tasks.manager.singlequeue.SingleQueueTaskManager;
import ai.grakn.engine.tasks.mock.EndlessExecutionMockTask;
import ai.grakn.engine.tasks.mock.ShortExecutionMockTask;
import ai.grakn.engine.util.EngineID;
import ai.grakn.generator.TaskStates.WithClass;
import ai.grakn.test.EngineContext;
import ai.grakn.test.engine.tasks.BackgroundTaskTestUtils;
import com.google.common.collect.ImmutableList;
import com.pholser.junit.quickcheck.Property;
import com.pholser.junit.quickcheck.runner.JUnitQuickcheck;
import java.util.List;
import org.junit.AfterClass;
import org.junit.Before;
import org.junit.BeforeClass;
import org.junit.ClassRule;
import org.junit.Ignore;
import org.junit.Test;
import org.junit.runner.RunWith;

<<<<<<< HEAD
import java.time.Duration;
import java.time.Instant;
import java.util.List;
import java.util.concurrent.atomic.AtomicLong;
import java.util.stream.Stream;

=======
>>>>>>> 5f709ace
import static ai.grakn.engine.TaskStatus.COMPLETED;
import static ai.grakn.engine.TaskStatus.FAILED;
import static ai.grakn.engine.TaskStatus.STOPPED;
import static ai.grakn.engine.tasks.TaskSchedule.now;
import static ai.grakn.engine.tasks.TaskSchedule.recurring;
import static ai.grakn.engine.tasks.mock.MockBackgroundTask.cancelledTasks;
import static ai.grakn.engine.tasks.mock.MockBackgroundTask.clearTasks;
import static ai.grakn.engine.tasks.mock.MockBackgroundTask.completedTasks;
import static ai.grakn.engine.tasks.mock.MockBackgroundTask.whenTaskFinishes;
import static ai.grakn.engine.tasks.mock.MockBackgroundTask.whenTaskStarts;
import static ai.grakn.test.engine.tasks.BackgroundTaskTestUtils.completableTasks;
import static ai.grakn.test.engine.tasks.BackgroundTaskTestUtils.createTask;
import static ai.grakn.test.engine.tasks.BackgroundTaskTestUtils.waitForDoneStatus;
import static ai.grakn.test.engine.tasks.BackgroundTaskTestUtils.waitForStatus;
import static java.util.stream.Collectors.toList;
import static org.hamcrest.Matchers.contains;
import static org.hamcrest.Matchers.empty;
import static org.hamcrest.Matchers.greaterThanOrEqualTo;
import static org.hamcrest.Matchers.isOneOf;
import static org.hamcrest.Matchers.lessThanOrEqualTo;
import static org.junit.Assert.assertEquals;
import static org.junit.Assert.assertThat;
import static org.junit.Assert.assertTrue;

/**
 *
 */
@RunWith(JUnitQuickcheck.class)
public class SingleQueueTaskManagerTest {

    private static TaskManager taskManager;

    @ClassRule
    public static final EngineContext kafkaServer = EngineContext.startKafkaServer();

    @BeforeClass
    public static void setup() throws Exception{
        //TODO: Get rid of this patch when we better isolate tests
        EngineCacheProvider.clearCache();
        taskManager = new SingleQueueTaskManager(EngineID.me());
    }

    @AfterClass
    public static void closeTaskManager() throws Exception {
        taskManager.close();
    }

    @Before
    public void clearAllTasks(){
        clearTasks();
    }

    @Property(trials=10)
    public void afterSubmitting_AllTasksAreCompleted(List<TaskState> tasks){
<<<<<<< HEAD
        tasks.forEach(taskManager::addLowPriorityTask);
=======
        tasks.forEach(taskManager::addTask);
>>>>>>> 5f709ace
        waitForStatus(taskManager.storage(), tasks, COMPLETED, FAILED);

        assertEquals(completableTasks(tasks), completedTasks());
    }

    @Ignore// Failing randomly - may be a race condition
    @Property(trials=10)
    public void whenStoppingATaskBeforeItsExecuted_TheTaskIsNotExecuted(TaskState task) {
        taskManager.stopTask(task.getId());

        taskManager.addLowPriorityTask(task);

        waitForDoneStatus(taskManager.storage(), ImmutableList.of(task));

        assertThat(completedTasks(), empty());
    }

    @Ignore// Failing randomly - may be a race condition
    @Property(trials=10)
    public void whenStoppingATaskBeforeItsExecuted_TheTaskIsMarkedAsStopped(TaskState task) {
        taskManager.stopTask(task.getId());

        taskManager.addLowPriorityTask(task);

        waitForDoneStatus(taskManager.storage(), ImmutableList.of(task));

        assertStatus(task, STOPPED);
    }

    @Property(trials=10)
    public void whenStoppingATaskDuringExecution_TheTaskIsCancelled(
            @WithClass(EndlessExecutionMockTask.class) TaskState task) {
        whenTaskStarts(id -> taskManager.stopTask(id));

        taskManager.addLowPriorityTask(task);

        waitForDoneStatus(taskManager.storage(), ImmutableList.of(task));

        assertThat(completedTasks(), empty());
        assertThat(cancelledTasks(), contains(task.getId()));
    }

    @Property(trials=10)
    public void whenStoppingATaskDuringExecution_TheTaskIsMarkedAsStopped(
            @WithClass(EndlessExecutionMockTask.class) TaskState task) {
        whenTaskStarts(id -> taskManager.stopTask(id));

        taskManager.addLowPriorityTask(task);

        waitForDoneStatus(taskManager.storage(), ImmutableList.of(task));

        assertStatus(task, STOPPED);
    }

    @Property(trials=10)
    public void whenStoppingATaskAfterExecution_TheTaskIsNotCancelled(TaskState task) {
        whenTaskFinishes(id -> taskManager.stopTask(id));

        taskManager.addLowPriorityTask(task);

        waitForDoneStatus(taskManager.storage(), ImmutableList.of(task));

        assertThat(cancelledTasks(), empty());
    }

    @Property(trials=10)
    public void whenStoppingATaskAfterExecution_TheTaskIsMarkedAsCompleted(TaskState task) {
        whenTaskFinishes(id -> taskManager.stopTask(id));

        taskManager.addLowPriorityTask(task);

        waitForDoneStatus(taskManager.storage(), ImmutableList.of(task));

        assertStatus(task, COMPLETED, FAILED);
    }

    @Test
    public void whenRunningHighPriorityTaskAndManyLowPriorityTasks_TheHighPriorityRunsFirst() throws InterruptedException {
        List<TaskState> manyTasks = Stream.generate(BackgroundTaskTestUtils::createTask).limit(100).collect(toList());

        TaskState highPriorityTask = createTask(ShortExecutionMockTask.class, now());

        manyTasks.forEach(taskManager::addLowPriorityTask);
        taskManager.addHighPriorityTask(highPriorityTask);

        waitForDoneStatus(taskManager.storage(), ImmutableList.of(highPriorityTask));
        waitForDoneStatus(taskManager.storage(), manyTasks);

        Instant highPriorityCompletedAt = taskManager.storage().getState(highPriorityTask.getId()).statusChangeTime();
        manyTasks.forEach(t -> {
            assertThat(highPriorityCompletedAt, lessThanOrEqualTo(taskManager.storage().getState(t.getId()).statusChangeTime()));
        });
    }


    @Test
    public void whenRunningARecurringTaskAndManyOtherTasks_TheRecurringTaskRunsRegularly() throws InterruptedException {
        Duration recurDur = Duration.ofMillis(200);
        Duration sleepDur = Duration.ofMillis(2000);

        Stream<TaskState> manyTasks = Stream.generate(BackgroundTaskTestUtils::createTask).limit(100);

        TaskState recurringTask = createTask(ShortExecutionMockTask.class, recurring(recurDur));

        // Since this test is sleeping and there are various overheads,
        // we are fairly liberal about how many times the task must run to avoid random failures
        long expectedTimesRecurringTaskCompleted = sleepDur.toMillis() / (2 * recurDur.toMillis());

        AtomicLong timesRecurringTaskCompleted = new AtomicLong(0);

        whenTaskFinishes(taskId -> {
            if (taskId.equals(recurringTask.getId())) {
                timesRecurringTaskCompleted.incrementAndGet();
            }
        });

        manyTasks.forEach(taskManager::addLowPriorityTask);
        taskManager.addHighPriorityTask(recurringTask);

        Thread.sleep(sleepDur.toMillis());

        assertThat(timesRecurringTaskCompleted.get(), greaterThanOrEqualTo(expectedTimesRecurringTaskCompleted));
    }

    private void assertStatus(TaskState task, TaskStatus... status) {
        assertTrue("Task not in storage", taskManager.storage().containsTask(task.getId()));
        assertThat(taskManager.storage().getState(task.getId()).status(), isOneOf(status));
    }
}<|MERGE_RESOLUTION|>--- conflicted
+++ resolved
@@ -41,15 +41,11 @@
 import org.junit.Test;
 import org.junit.runner.RunWith;
 
-<<<<<<< HEAD
 import java.time.Duration;
 import java.time.Instant;
-import java.util.List;
 import java.util.concurrent.atomic.AtomicLong;
 import java.util.stream.Stream;
 
-=======
->>>>>>> 5f709ace
 import static ai.grakn.engine.TaskStatus.COMPLETED;
 import static ai.grakn.engine.TaskStatus.FAILED;
 import static ai.grakn.engine.TaskStatus.STOPPED;
@@ -104,11 +100,7 @@
 
     @Property(trials=10)
     public void afterSubmitting_AllTasksAreCompleted(List<TaskState> tasks){
-<<<<<<< HEAD
         tasks.forEach(taskManager::addLowPriorityTask);
-=======
-        tasks.forEach(taskManager::addTask);
->>>>>>> 5f709ace
         waitForStatus(taskManager.storage(), tasks, COMPLETED, FAILED);
 
         assertEquals(completableTasks(tasks), completedTasks());

/*
 * Grakn - A Distributed Semantic Database
 * Copyright (C) 2016  Grakn Labs Limited
 *
 * Grakn is free software: you can redistribute it and/or modify
 * it under the terms of the GNU General Public License as published by
 * the Free Software Foundation, either version 3 of the License, or
 * (at your option) any later version.
 *
 * Grakn is distributed in the hope that it will be useful,
 * but WITHOUT ANY WARRANTY; without even the implied warranty of
 * MERCHANTABILITY or FITNESS FOR A PARTICULAR PURPOSE.  See the
 * GNU General Public License for more details.
 *
 * You should have received a copy of the GNU General Public License
 * along with Grakn. If not, see <http://www.gnu.org/licenses/gpl.txt>.
 */

package ai.grakn.test.engine.controller;

import ai.grakn.GraknGraph;
<<<<<<< HEAD
import ai.grakn.concept.Type;
=======
>>>>>>> b2bb2607
import ai.grakn.concept.TypeName;
import ai.grakn.test.EngineContext;
import ai.grakn.util.REST;
import ai.grakn.util.Schema;
import com.jayway.restassured.response.Response;
import mjson.Json;
import org.junit.Assert;
import org.junit.BeforeClass;
import org.junit.ClassRule;
import org.junit.Test;

import java.util.Map;

import static ai.grakn.graphs.TestGraph.loadFromFile;
import static ai.grakn.util.REST.Request.*;
import static com.jayway.restassured.RestAssured.get;
import static com.jayway.restassured.RestAssured.with;
import static junit.framework.TestCase.assertEquals;
import static org.junit.Assert.assertFalse;
import static org.junit.Assert.assertTrue;

public class VisualiserControllerTest {
    private static GraknGraph graph;

    @ClassRule
    public static final EngineContext engine = EngineContext.startDistributedServer();

    @BeforeClass
    public static void setUp() throws Exception {
        graph = engine.graphWithNewKeyspace();

        loadFromFile(graph, "genealogy/ontology.gql");
        loadFromFile(graph, "genealogy/data.gql");
    }

    @Test
    public void testOntologyRetrieval() {
        Response response = with()
                .queryParam(KEYSPACE_PARAM, graph.getKeyspace())
                .get(REST.WebPath.GRAPH_ONTOLOGY_URI)
                .then().statusCode(200).extract().response().andReturn();

        Map<String, Json> resultArray = Json.read(response.getBody().asString()).asJsonMap();

        assertEquals(4, resultArray.size());
        assertEquals(9, resultArray.get("entities").asList().size());
        assertEquals(true, resultArray.get("entities").asList().contains("christening"));
        assertEquals(35, resultArray.get("roles").asList().size());
        assertEquals(true, resultArray.get("roles").asList().contains("daughter-in-law"));
        assertEquals(18, resultArray.get("resources").asList().size());
        assertEquals(true, resultArray.get("resources").asList().contains("name"));
        assertEquals(10, resultArray.get("relations").asList().size());
        assertEquals(true, resultArray.get("relations").asList().contains("relatives"));
    }

    @Test
    public void testPersonViaMatchAndId() {

        Response response = with()
                .queryParam(KEYSPACE_PARAM, graph.getKeyspace())
                .queryParam(QUERY_FIELD, "match $x isa person;")
                .accept(HAL_CONTENTTYPE)
                .get(REST.WebPath.GRAPH_MATCH_QUERY_URI)
                .then().statusCode(200).extract().response().andReturn();

        Json resultArray = Json.read(response.getBody().asString());
        assertEquals(60,resultArray.asJsonList().size());

        Json firstPerson = resultArray.at(0);
        String firstPersonId = firstPerson.at("_id").asString();

        checkHALStructureOfPerson(resultArray.at(0), firstPersonId);

        Json samePerson = retrieveConceptById(firstPersonId);


        assertEquals(firstPerson.at("_id"), samePerson.at("_id"));
    }

    //Test that we don't get an error 500 when asking for relationships without specifying their types
    @Test
    public void testGeneratedRelationshipsWithoutType() {
        Response response = with()
                .queryParam(KEYSPACE_PARAM, graph.getKeyspace())
                .queryParam(QUERY_FIELD, "match (protagonist: $x, happening: $y); limit 10;")
                .accept(HAL_CONTENTTYPE)
                .get(REST.WebPath.GRAPH_MATCH_QUERY_URI)
                .then().statusCode(200).extract().response().andReturn();

        Json resultArray = Json.read(response.getBody().asString());

        //Asking for 10 relations that have 2 role-players each will give us an array of 20 nodes to show in the visualiser.
        assertEquals(20, resultArray.asJsonList().size());

        //Check we don't put an empty "isa" as a relationship type
        resultArray.asJsonList().forEach(rolePlayer -> {
            Map<String, Json> mappedEmbedded = rolePlayer.at("_embedded").asJsonMap();
            //Loop through map containing Json arrays associated to embedded key
            mappedEmbedded.keySet().forEach(key -> {
                //Foreach element of the json array we check if it is a generated relation
                mappedEmbedded.get(key).asJsonList().forEach(element -> {
                    if (element.at("_baseType").asString().equals("generated-relation")) {
                        assertFalse(element.at("_links").at("self").at("href").asString().contains("isa"));
                    }
                });

            });
        });
    }

    private void checkHALStructureOfPerson(Json person, String id){
        assertEquals(person.at("_type").asString(), "person");
        assertEquals(person.at("_id").getValue(),id);
        assertEquals(person.at("_baseType").asString(), Schema.BaseType.ENTITY.name());

        //check we are always attaching the correct keyspace
        String hrefLink = person.at("_links").at("self").at("href").asString();
        Assert.assertEquals(true, hrefLink.substring(hrefLink.indexOf("keyspace") + 9).equals(graph.getKeyspace()));

        Json embeddedType = person
                .at("_embedded")
                .at("isa").at(0);
        assertEquals(Schema.BaseType.ENTITY_TYPE.name(), embeddedType.at("_baseType").asString());
    }

    private void checkHALStructureOfPersonWithoutEmbedded(Json person, String id){

        assertEquals(person.at("_type").asString(), "person");
        assertEquals(person.at("_id").getValue(),id);
        assertEquals(person.at("_baseType").asString(), Schema.BaseType.ENTITY.name());

        //check we are always attaching the correct keyspace
        String hrefLink = person.at("_links").at("self").at("href").asString();
        Assert.assertEquals(true, hrefLink.substring(hrefLink.indexOf("keyspace") + 9).equals(graph.getKeyspace()));
    }

    private Json retrieveConceptById(String id) {
        Response response = with()
                .queryParam(KEYSPACE_PARAM, graph.getKeyspace())
                .get(REST.WebPath.CONCEPT_BY_ID_URI + id)
                .then().statusCode(200).extract().response().andReturn();

        Json samePerson =Json.read(response.getBody().asString());
        checkHALStructureOfPersonWithoutEmbedded(samePerson,id);

        return samePerson;
    }


    @Test
    public void notExistingID() {
        Response response = with()
                .queryParam(KEYSPACE_PARAM, graph.getKeyspace())
                .get(REST.WebPath.CONCEPT_BY_ID_URI + "6573gehjiok")
                .then().statusCode(500).extract().response().andReturn();
        String message = response.getBody().asString();
        assertTrue(message.contains("No concept with ID [6573gehjiok] exists in keyspace"));
    }

    @Test
    public void graqlContentTypeTest() {
        Response response = with()
                .queryParam(KEYSPACE_PARAM, graph.getKeyspace())
                .queryParam(QUERY_FIELD, "match $x isa person;")
                .accept(GRAQL_CONTENTTYPE)
                .get(REST.WebPath.GRAPH_MATCH_QUERY_URI)
                .then().statusCode(200).extract().response().andReturn();
        String graql = response.getBody().asString();
        assertEquals(true, graql.contains("isa person"));
    }

    @Test
    public void syntacticallyWrongMatchQuery() {
        Response response = get(REST.WebPath.GRAPH_MATCH_QUERY_URI + "?keyspace=" + graph.getKeyspace() + "&query=match ersouiuiwne is ieeui;").then().statusCode(500).extract().response().andReturn();
        assertEquals(true, response.getBody().asString().contains("syntax error at line 1"));
    }

    @Test
    public void getTypeByID() {
        Type personType = graph.getType(TypeName.of("person"));
        Response response = with()
                .queryParam(KEYSPACE_PARAM, graph.getKeyspace())
<<<<<<< HEAD
                .get(REST.WebPath.CONCEPT_BY_ID_URI +personType.getId().getValue())
                .then().statusCode(200).extract().response().andReturn();
        Json message = Json.read(response.getBody().asString());

        assertEquals(message.at("_id").asString(), personType.getId().getValue());
        assertEquals(message.at("_name").asString(), "person");

=======
                .get(REST.WebPath.CONCEPT_BY_ID_URI + graph.getType(TypeName.of("person")).getId().getValue())
                .then().statusCode(200).extract().response().andReturn();
        Json message = Json.read(response.getBody().asString());

        //TODO:maybe change person to proper id? and add  _nameType property
        assertEquals(message.at("_id").asString(), "person");
>>>>>>> b2bb2607
        assertEquals(Schema.BaseType.ENTITY_TYPE.name(), message.at("_baseType").asString());
        assertEquals(message.at("_links").at("self").at("href").asString(), "/graph/concept/" + graph.getType(TypeName.of("person")).getId().getValue() + "?keyspace=" + graph.getKeyspace());
        assertEquals(60, message.at("_embedded").at("isa").asJsonList().size());
    }

}<|MERGE_RESOLUTION|>--- conflicted
+++ resolved
@@ -19,10 +19,7 @@
 package ai.grakn.test.engine.controller;
 
 import ai.grakn.GraknGraph;
-<<<<<<< HEAD
 import ai.grakn.concept.Type;
-=======
->>>>>>> b2bb2607
 import ai.grakn.concept.TypeName;
 import ai.grakn.test.EngineContext;
 import ai.grakn.util.REST;
@@ -205,22 +202,12 @@
         Type personType = graph.getType(TypeName.of("person"));
         Response response = with()
                 .queryParam(KEYSPACE_PARAM, graph.getKeyspace())
-<<<<<<< HEAD
                 .get(REST.WebPath.CONCEPT_BY_ID_URI +personType.getId().getValue())
                 .then().statusCode(200).extract().response().andReturn();
         Json message = Json.read(response.getBody().asString());
 
         assertEquals(message.at("_id").asString(), personType.getId().getValue());
         assertEquals(message.at("_name").asString(), "person");
-
-=======
-                .get(REST.WebPath.CONCEPT_BY_ID_URI + graph.getType(TypeName.of("person")).getId().getValue())
-                .then().statusCode(200).extract().response().andReturn();
-        Json message = Json.read(response.getBody().asString());
-
-        //TODO:maybe change person to proper id? and add  _nameType property
-        assertEquals(message.at("_id").asString(), "person");
->>>>>>> b2bb2607
         assertEquals(Schema.BaseType.ENTITY_TYPE.name(), message.at("_baseType").asString());
         assertEquals(message.at("_links").at("self").at("href").asString(), "/graph/concept/" + graph.getType(TypeName.of("person")).getId().getValue() + "?keyspace=" + graph.getKeyspace());
         assertEquals(60, message.at("_embedded").at("isa").asJsonList().size());

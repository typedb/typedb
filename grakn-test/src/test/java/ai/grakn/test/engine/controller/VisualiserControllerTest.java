/*
 * Grakn - A Distributed Semantic Database
 * Copyright (C) 2016  Grakn Labs Limited
 *
 * Grakn is free software: you can redistribute it and/or modify
 * it under the terms of the GNU General Public License as published by
 * the Free Software Foundation, either version 3 of the License, or
 * (at your option) any later version.
 *
 * Grakn is distributed in the hope that it will be useful,
 * but WITHOUT ANY WARRANTY; without even the implied warranty of
 * MERCHANTABILITY or FITNESS FOR A PARTICULAR PURPOSE.  See the
 * GNU General Public License for more details.
 *
 * You should have received a copy of the GNU General Public License
 * along with Grakn. If not, see <http://www.gnu.org/licenses/gpl.txt>.
 */

package ai.grakn.test.engine.controller;

import ai.grakn.GraknGraph;
import ai.grakn.test.EngineContext;
import ai.grakn.concept.TypeName;
import ai.grakn.util.REST;
import ai.grakn.util.Schema;
import com.jayway.restassured.response.Response;
import mjson.Json;
import org.junit.Assert;
import org.junit.BeforeClass;
import org.junit.ClassRule;
import org.junit.Test;

import java.util.Collection;
import java.util.HashSet;
import java.util.Map;
import java.util.stream.Collectors;

import static ai.grakn.graphs.TestGraph.loadFromFile;
import static ai.grakn.util.REST.Request.GRAQL_CONTENTTYPE;
import static ai.grakn.util.REST.Request.HAL_CONTENTTYPE;
import static ai.grakn.util.REST.Request.KEYSPACE_PARAM;
import static ai.grakn.util.REST.Request.QUERY_FIELD;
import static com.jayway.restassured.RestAssured.get;
import static com.jayway.restassured.RestAssured.with;
import static junit.framework.TestCase.assertEquals;
import static org.junit.Assert.assertNotNull;
import static org.junit.Assert.assertTrue;

public class VisualiserControllerTest {
    private static GraknGraph graph;

    @ClassRule
    public static final EngineContext engine = EngineContext.startDistributedServer();

    @BeforeClass
    public static void setUp() throws Exception{
        graph = engine.graphWithNewKeyspace();

        loadFromFile(graph, "genealogy/ontology.gql");
        loadFromFile(graph, "genealogy/data.gql");
    }

    @Test
    public void testOntologyRetrieval(){
        Response response = with()
                .queryParam(KEYSPACE_PARAM, graph.getKeyspace())
                .get(REST.WebPath.GRAPH_ONTOLOGY_URI)
                .then().statusCode(200).extract().response().andReturn();

        Map<String, Json> resultArray = Json.read(response.getBody().asString()).asJsonMap();

        assertEquals(4,resultArray.size());
        assertEquals(9,resultArray.get("entities").asList().size());
        assertEquals(true, resultArray.get("entities").asList().contains("christening"));
        assertEquals(35,resultArray.get("roles").asList().size());
        assertEquals(true, resultArray.get("roles").asList().contains("daughter-in-law"));
        assertEquals(18,resultArray.get("resources").asList().size());
        assertEquals(true, resultArray.get("resources").asList().contains("name"));
        assertEquals(10,resultArray.get("relations").asList().size());
        assertEquals(true, resultArray.get("relations").asList().contains("relatives"));
    }

    @Test
    public void testPersonViaMatchAndId(){

        Response response = with()
                .queryParam(KEYSPACE_PARAM, graph.getKeyspace())
                .queryParam(QUERY_FIELD, "match $x isa person;")
                .accept(HAL_CONTENTTYPE)
                .get(REST.WebPath.GRAPH_MATCH_QUERY_URI)
                .then().statusCode(200).extract().response().andReturn();

        Json resultArray = Json.read(response.getBody().asString());
        assertEquals(60,resultArray.asJsonList().size());

        Json firstPerson = resultArray.at(0);
        String firstPersonId = firstPerson.at("_id").asString();

        checkHALStructureOfPerson(resultArray.at(0),firstPersonId);

        Json samePerson = retrieveConceptById(firstPersonId);

        assertEquals(firstPerson.at("_id"),samePerson.at("_id"));
    }

<<<<<<< HEAD
    private void checkHALStructureOfPerson(Json person, String id){
=======
    //Test that we don't get an error 500 when asking for relationships without specifying their types
    @Test
    public void testGeneratedRelationshipsWithoutType(){

        Response response = with()
                .queryParam(KEYSPACE_PARAM, graph.getKeyspace())
                .queryParam(QUERY_FIELD, "match (protagonist: $x, happening: $y); limit 10;")
                .accept(HAL_CONTENTTYPE)
                .get(REST.WebPath.GRAPH_MATCH_QUERY_URI)
                .then().statusCode(200).extract().response().andReturn();
        System.out.println(response.getBody().asString());

        Json resultArray = Json.read(response.getBody().asString());
        //Asking for 10 relations that have 2 role-players each will give us an array of 20 nodes to show in the visualiser.
        assertEquals(20,resultArray.asJsonList().size());

    }


    private void checkHALStructureOfPerson(Json person){
>>>>>>> 41bfedc8
        assertEquals(person.at("_type").asString(), "person");
        assertEquals(person.at("_id").getValue(),id);
        assertEquals(person.at("_baseType").asString(), Schema.BaseType.ENTITY.name());

        //check we are always attaching the correct keyspace
        String hrefLink = person.at("_links").at("self").at("href").asString();
        Assert.assertEquals(true,hrefLink.substring(hrefLink.indexOf("keyspace")+9).equals(graph.getKeyspace()));

        Json embeddedType = person
                .at("_embedded")
                .at("isa").at(0);
        assertEquals(Schema.BaseType.ENTITY_TYPE.name(), embeddedType.at("_baseType").asString());
    }

    private void checkHALStructureOfPersonWithoutEmbedded(Json person, String id){

        assertEquals(person.at("_type").asString(), "person");
        assertEquals(person.at("_id").getValue(),id);
        assertEquals(person.at("_baseType").asString(), Schema.BaseType.ENTITY.name());

        //check we are always attaching the correct keyspace
        String hrefLink = person.at("_links").at("self").at("href").asString();
        Assert.assertEquals(true,hrefLink.substring(hrefLink.indexOf("keyspace")+9).equals(graph.getKeyspace()));
    }

    private Json retrieveConceptById(String id){
        Response response = with()
                .queryParam(KEYSPACE_PARAM, graph.getKeyspace())
                .get(REST.WebPath.CONCEPT_BY_ID_URI + id)
                .then().statusCode(200).extract().response().andReturn();

        Json samePerson =Json.read(response.getBody().asString());
        checkHALStructureOfPersonWithoutEmbedded(samePerson,id);

        return samePerson;
    }


    @Test
    public void notExistingID() {
        Response response = with()
                .queryParam(KEYSPACE_PARAM, graph.getKeyspace())
                .get(REST.WebPath.CONCEPT_BY_ID_URI + "6573gehjiok")
                .then().statusCode(500).extract().response().andReturn();
        String  message = response.getBody().asString();
        assertTrue(message.contains("No concept with ID [6573gehjiok] exists in keyspace"));
    }

    @Test
    public void graqlContentTypeTest(){
        Response response = with()
                .queryParam(KEYSPACE_PARAM, graph.getKeyspace())
                .queryParam(QUERY_FIELD, "match $x isa person;")
                .accept(GRAQL_CONTENTTYPE)
                .get(REST.WebPath.GRAPH_MATCH_QUERY_URI)
                .then().statusCode(200).extract().response().andReturn();
        String graql = response.getBody().asString();
        assertEquals(true,graql.contains("isa person"));
    }

    @Test
    public void syntacticallyWrongMatchQuery() {
        Response response = get(REST.WebPath.GRAPH_MATCH_QUERY_URI+"?keyspace="+graph.getKeyspace()+"&query=match ersouiuiwne is ieeui;").then().statusCode(500).extract().response().andReturn();
        assertEquals(true,response.getBody().asString().contains("syntax error at line 1"));
    }

    @Test
    public void getTypeByID() {
        Response response = with()
                .queryParam(KEYSPACE_PARAM, graph.getKeyspace())
                .get(REST.WebPath.CONCEPT_BY_ID_URI +graph.getType(TypeName.of("person")).getId().getValue())
                .then().statusCode(200).extract().response().andReturn();
        Json message = Json.read(response.getBody().asString());

        //TODO:maybe change person to proper id? and add  _nameType property
        assertEquals(message.at("_id").asString(),"person");
        assertEquals(Schema.BaseType.ENTITY_TYPE.name(), message.at("_baseType").asString());
        assertEquals(message.at("_links").at("self").at("href").asString(),"/graph/concept/"+graph.getType(TypeName.of("person")).getId().getValue()+"?keyspace="+graph.getKeyspace());
        assertEquals(60,message.at("_embedded").at("isa").asJsonList().size());
    }
    
}<|MERGE_RESOLUTION|>--- conflicted
+++ resolved
@@ -103,9 +103,6 @@
         assertEquals(firstPerson.at("_id"),samePerson.at("_id"));
     }
 
-<<<<<<< HEAD
-    private void checkHALStructureOfPerson(Json person, String id){
-=======
     //Test that we don't get an error 500 when asking for relationships without specifying their types
     @Test
     public void testGeneratedRelationshipsWithoutType(){
@@ -125,8 +122,7 @@
     }
 
 
-    private void checkHALStructureOfPerson(Json person){
->>>>>>> 41bfedc8
+    private void checkHALStructureOfPerson(Json person, String id){
         assertEquals(person.at("_type").asString(), "person");
         assertEquals(person.at("_id").getValue(),id);
         assertEquals(person.at("_baseType").asString(), Schema.BaseType.ENTITY.name());

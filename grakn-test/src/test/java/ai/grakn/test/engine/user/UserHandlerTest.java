/*
 * Grakn - A Distributed Semantic Database
 * Copyright (C) 2017  Grakn Labs Ltd
 *
 * Grakn is free software: you can redistribute it and/or modify
 * it under the terms of the GNU General Public License as published by
 * the Free Software Foundation, either version 3 of the License, or
 * (at your option) any later version.
 *
 * Grakn is distributed in the hope that it will be useful,
 * but WITHOUT ANY WARRANTY; without even the implied warranty of
 * MERCHANTABILITY or FITNESS FOR A PARTICULAR PURPOSE.  See the
 * GNU General Public License for more details.
 *
 * You should have received a copy of the GNU General Public License
 * along with Grakn. If not, see <http://www.gnu.org/licenses/gpl.txt>.
 */

package ai.grakn.test.engine.user;

import ai.grakn.GraknGraph;
import ai.grakn.GraknTxType;
import ai.grakn.engine.factory.EngineGraknGraphFactory;
import ai.grakn.engine.user.Password;
import ai.grakn.engine.user.UsersHandler;
import ai.grakn.factory.SystemKeyspace;
import ai.grakn.test.EngineContext;
import mjson.Json;
import org.junit.After;
import org.junit.Before;
import org.junit.ClassRule;
import org.junit.Ignore;
import org.junit.Test;

import java.util.Map;

import static org.junit.Assert.assertEquals;
import static org.junit.Assert.assertFalse;
import static org.junit.Assert.assertNotNull;
import static org.junit.Assert.assertTrue;

public class UserHandlerTest {

    private static String userName = "geralt";
    private static String password = "witcher";

<<<<<<< HEAD
    private static final String adminPassword = "top secret";
    private static final UsersHandler users = UsersHandler.create(adminPassword);
=======
    // This is necessary because `UsersHandler` communicates with the system keyspace
    @ClassRule
    public static final EngineContext engine = EngineContext.startInMemoryServer();
>>>>>>> 20d8ff90

    @Before
    public void addUser(){
        Json body = Json.object(UsersHandler.USER_NAME, userName, UsersHandler.USER_PASSWORD, password);
        users.addUser(body);
    }

    @After
    public void removeUser(){
        assertTrue(users.userExists(userName));
        users.removeUser(userName);
        assertFalse(users.userExists(userName));
    }

    @Test
    public void testGetUser(){
        Map<String, Json> retrevedData = users.getUser(userName).asJsonMap();
        String retrievedUsername = retrevedData.get(UsersHandler.USER_NAME).asString();
        String retreivedPassword = retrevedData.get(UsersHandler.USER_PASSWORD).asString();
        String retreivedSalt = retrevedData.get(UsersHandler.USER_SALT).asString();

        byte[] salt = Password.getBytes(retreivedSalt);

        byte[] expectedHash = Password.getBytes(retreivedPassword);

        assertEquals(userName, retrievedUsername);
        assertTrue("Stored password does not match hashed one", Password.isExpectedPassword(password.toCharArray(), salt, expectedHash));
    }

    @Test
    public void testUserInGraph(){
        GraknGraph graph = EngineGraknGraphFactory.getInstance().getGraph(SystemKeyspace.SYSTEM_GRAPH_NAME, GraknTxType.WRITE);
        assertNotNull(graph.getResourceType(UsersHandler.USER_NAME).getResource(userName));
        graph.close();
    }

    @Test
    public void testValidateUser(){
        assertFalse(users.validateUser("bob", password));
        assertFalse(users.validateUser(userName, "bob"));
        assertTrue(users.validateUser(userName, password));
    }

    @Ignore // Not Supported Yet
    @Test
    public void testUpdateUser(){
        assertFalse(users.getUser(userName).has(UsersHandler.USER_IS_ADMIN));

        Json body = Json.object(UsersHandler.USER_NAME, userName,
                UsersHandler.USER_PASSWORD, password,
                UsersHandler.USER_IS_ADMIN, true);
        users.updateUser(body);

        assertTrue(users.getUser(userName).is(UsersHandler.USER_IS_ADMIN, true));
    }
}<|MERGE_RESOLUTION|>--- conflicted
+++ resolved
@@ -44,14 +44,12 @@
     private static String userName = "geralt";
     private static String password = "witcher";
 
-<<<<<<< HEAD
     private static final String adminPassword = "top secret";
     private static final UsersHandler users = UsersHandler.create(adminPassword);
-=======
+
     // This is necessary because `UsersHandler` communicates with the system keyspace
     @ClassRule
     public static final EngineContext engine = EngineContext.startInMemoryServer();
->>>>>>> 20d8ff90
 
     @Before
     public void addUser(){

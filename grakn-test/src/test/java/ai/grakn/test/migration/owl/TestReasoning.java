/*
 * Grakn - A Distributed Semantic Database
 * Copyright (C) 2016  Grakn Labs Limited
 *
 * Grakn is free software: you can redistribute it and/or modify
 * it under the terms of the GNU General Public License as published by
 * the Free Software Foundation, either version 3 of the License, or
 * (at your option) any later version.
 *
 * Grakn is distributed in the hope that it will be useful,
 * but WITHOUT ANY WARRANTY; without even the implied warranty of
 * MERCHANTABILITY or FITNESS FOR A PARTICULAR PURPOSE.  See the
 * GNU General Public License for more details.
 *
 * You should have received a copy of the GNU General Public License
 * along with Grakn. If not, see <http://www.gnu.org/licenses/gpl.txt>.
 */

package ai.grakn.test.migration.owl;

import ai.grakn.concept.Concept;
import ai.grakn.exception.GraknValidationException;
import ai.grakn.graql.Graql;
import ai.grakn.graql.MatchQuery;
import ai.grakn.graql.QueryBuilder;
<<<<<<< HEAD
=======
import ai.grakn.graql.Var;
>>>>>>> d4593213
import ai.grakn.graql.admin.Answer;
import ai.grakn.graql.internal.query.QueryAnswer;
import ai.grakn.graql.internal.reasoner.query.QueryAnswers;
import ai.grakn.migration.owl.OwlModel;
import com.google.common.collect.Sets;
import org.junit.Before;
import org.junit.Ignore;
import org.junit.Test;
import org.semanticweb.HermiT.Configuration;
import org.semanticweb.owlapi.model.IRI;
import org.semanticweb.owlapi.model.OWLClass;
import org.semanticweb.owlapi.model.OWLClassExpression;
import org.semanticweb.owlapi.model.OWLDataFactory;
import org.semanticweb.owlapi.model.OWLNamedIndividual;
import org.semanticweb.owlapi.model.OWLObjectProperty;
import org.semanticweb.owlapi.model.OWLOntology;
import org.semanticweb.owlapi.reasoner.OWLReasoner;

import java.util.Map;
import java.util.Set;
import java.util.stream.Collectors;
import java.util.stream.Stream;

import static ai.grakn.graql.Graql.var;
import static java.util.stream.Collectors.toSet;
import static org.junit.Assert.assertEquals;

public class TestReasoning extends TestOwlGraknBase {

    private final IRI baseIri = IRI.create("http://www.co-ode.org/roberts/family-tree.owl");
    private OWLReasoner hermit;

    @Before
    public void loadOwlFiles() throws GraknValidationException {
        OWLOntology family = loadOntologyFromResource("owl", "family.owl");
        migrator.ontology(family).graph(graph).migrate();
        migrator.graph().commit();
        hermit = new org.semanticweb.HermiT.Reasoner(new Configuration(), family);
    }

    //infer all subjects of relation relationIRI with object 'instanceId'
    private QueryAnswers inferRelationOWL(IRI relationIRI, String instanceId, OWLReasoner reasoner) {
        IRI instance = baseIri.resolve("#" + instanceId);

        OWLDataFactory df = manager.getOWLDataFactory();
        OWLClass person =  df.getOWLClass(baseIri.resolve("#Person"));
        OWLObjectProperty relation = df.getOWLObjectProperty(relationIRI);

        long owlStartTime = System.currentTimeMillis();
        OWLClassExpression expr = df.getOWLObjectIntersectionOf(
                person,
                df.getOWLObjectHasValue(relation, df.getOWLNamedIndividual(instance)));
        Set<OWLNamedIndividual> owlResult = reasoner.getInstances(expr).entities().collect(Collectors.toSet());
        long owlTime = System.currentTimeMillis() - owlStartTime;

        QueryAnswers OWLanswers = new QueryAnswers();
        owlResult.forEach(result -> {
            Answer resultMap = new QueryAnswer();
<<<<<<< HEAD
            resultMap.put(Graql.var("x"), migrator.entity(result));
=======
            resultMap.put(Var.of("x"), migrator.entity(result));
>>>>>>> d4593213
            OWLanswers.add(resultMap);
        });

        System.out.println(reasoner.toString() + " answers: " + OWLanswers.size() + " in " + owlTime + " ms");
        return new QueryAnswers(OWLanswers);
    }

    private QueryAnswers inferRelationGrakn(String relationId, String instanceId) {
        QueryBuilder qb = migrator.graph().graql().infer(true).materialise(false);
        long gknStartTime = System.currentTimeMillis();
        String subjectRoleId = "owl-subject-" + relationId;
        String objectRoleId = "owl-object-" + relationId;

        //match $x isa tPerson; $x has name $name;
        //$y has name 'instance';(owl-subject-relationId: $x, owl-object-relationId: $y) isa relationId;
        MatchQuery query = qb.match(
                var("x").isa("tPerson"),
                var("y").has(OwlModel.IRI.owlname(), "e"+instanceId),
                var().isa(relationId).rel(subjectRoleId, "x").rel(objectRoleId, "y") ).select("x");
        QueryAnswers gknAnswers = queryAnswers(query);
        long gknTime = System.currentTimeMillis() - gknStartTime;
        System.out.println("Grakn Reasoner answers: " + gknAnswers.size() + " in " + gknTime + " ms");
        return gknAnswers;
    }

    @Ignore //TODO: Fix this test. Not sure why it is not working remotely
    @Test
    public void testFullReasoning(){
        QueryBuilder qb = migrator.graph().graql().infer(false);
        QueryBuilder iqb = migrator.graph().graql().infer(true).materialise(false);
        String richardId = "richard_henry_steward_1897";
        String hasGreatUncleId = "op-hasGreatUncle";
        String explicitQuery = "match $x isa tPerson;" +
                "{$x has owl-iri 'erichard_john_bright_1962';} or {$x has owl-iri 'erobert_david_bright_1965';};";
        assertEquals(inferRelationGrakn(hasGreatUncleId, richardId), Sets.newHashSet(qb.<MatchQuery>parse(explicitQuery)));

        String queryString2 = "match (owl-subject-op-hasGreatUncle: $x, owl-object-op-hasGreatUncle: $y) isa op-hasGreatUncle;" +
                "$x has owl-iri 'eethel_archer_1912'; select $y;";
        String explicitQuery2 = "match $y isa tPerson;"+
                "{$y has owl-iri 'eharry_whitfield_1854';} or" +
                "{$y has owl-iri 'ejames_whitfield_1848';} or" +
                "{$y has owl-iri 'ewalter_whitfield_1863';} or" +
                "{$y has owl-iri 'ewilliam_whitfield_1852';} or" +
                "{$y has owl-iri 'egeorge_whitfield_1865';};";
        assertEquals(iqb.<MatchQuery>parse(queryString2).stream(), Sets.newHashSet(qb.<MatchQuery>parse(explicitQuery2)).stream());

        String queryString3 = "match (owl-subject-op-hasGreatAunt: $x, owl-object-op-hasGreatAunt: $y) isa op-hasGreatAunt;" +
                "$x has owl-iri 'emary_kate_green_1865'; select $y;";
        String explicitQuery3= "match $y isa tPerson;{$y has owl-iri 'etamar_green_1810';} or" +
                "{$y has owl-iri 'ezilpah_green_1810';} or {$y has owl-iri 'eelizabeth_pickard_1805';} or" +
                "{$y has owl-iri 'esarah_ingelby_1821';} or {$y has owl-iri 'eann_pickard_1809';} or" +
                "{$y has owl-iri 'esusanna_pickard_1803';} or {$y has owl-iri 'emary_green_1803';} or" +
                "{$y has owl-iri 'erebecca_green_1800';} or {$y has owl-iri 'eann_green_1806';};";
        assertEquals(iqb.<MatchQuery>parse(queryString3).stream(), Sets.newHashSet(qb.<MatchQuery>parse(explicitQuery3)).stream());

        IRI hasAncestor = baseIri.resolve("#hasAncestor");
        String hasAncestorId = "op-hasAncestor";
        String isAncestorOfId = "op-isAncestorOf";

        String eleanorId = "eleanor_pringle_1741";
        assertEquals(inferRelationOWL(hasAncestor, eleanorId, hermit), inferRelationGrakn(hasAncestorId, eleanorId));

        String elisabethId = "elizabeth_clamper_1760";
        String explicitElisabethQuery = "match $x isa tPerson, has owl-iri $iri;" +
                "{$iri value 'ethomas_john_bright_1988';} or {$iri value 'emartin_dowse_1944';} or" +
                "{$iri value 'ejames_archer_1840';} or {$iri value 'ejulie_bright_1966';} or" +
                "{$iri value 'edavid_bright_1934';} or {$iri value 'ejune_dowse_1941';} or" +
                "{$iri value 'erichard_john_bright_1962';} or {$iri value 'ejames_bright_1964';} or" +
                "{$iri value 'eanne_archer_1964';} or {$iri value 'ewilliam_archer_1801';} or" +
                "{$iri value 'epeter_william_bright_1941';} or {$iri value 'ejames_alexander_archer_1882';} or" +
                "{$iri value 'eyvonne_archer_1940';} or {$iri value 'ewilliam_archer_1832';} or" +
                "{$iri value 'eiris_ellen_archer_1906';} or {$iri value 'eavril_bright_1990';} or" +
                "{$iri value 'ejane_archer';} or {$iri value 'ejean_margaret_archer_1934';} or" +
                "{$iri value 'eethel_archer_1912';} or {$iri value 'ejohn_bright_1930';} or" +
                "{$iri value 'ewilliam_bright_2001';} or {$iri value 'ejohn_archer_1804';} or" +
                "{$iri value 'ejane_archer_1837';} or {$iri value 'emary_archer_1885';} or" +
                "{$iri value 'eroy_cleife_1944';} or {$iri value 'emark_bright_1956';} or" +
                "{$iri value 'ejames_keith_archer_1946';} or {$iri value 'epaul_archer_1950';} or" +
                "{$iri value 'elily_archer_1880';} or {$iri value 'ejanet_bright_1964';} or" +
                "{$iri value 'echristopher_archer_1849';} or {$iri value 'ethomas_archer_1849';} or" +
                "{$iri value 'ealec_john_archer_1927';} or {$iri value 'emaureen_dowse_1939';} or" +
                "{$iri value 'eclare_bright_1966';} or {$iri value 'ejohn_english_archer';} or" +
                "{$iri value 'ejoyce_archer_1921';} or {$iri value 'ealan_john_dowse_1936';} or" +
                "{$iri value 'ejane_archer_1837';} or {$iri value 'emary_archer_1885';} or" +
                "{$iri value 'eian_alexander_archer_1944';} or {$iri value 'ewilliam_bright_1970';} or" +
                "{$iri value 'emary_archer_1850';} or {$iri value 'eellen_archer_1875';} or" +
                "{$iri value 'ejames_archer_1887';} or {$iri value 'edorothy_archer_1845';} or" +
                "{$iri value 'eian_bright_1959';} or {$iri value 'ethomas_archer_1868';} or" +
                "{$iri value 'erobert_david_bright_1965';} or {$iri value 'esheila_cleife_1949';} or" +
                "{$iri value 'ejohn_archer_1835';} or {$iri value 'eelizabeth_archer_1843';} or" +
                "{$iri value 'enorman_james_archer_1909';} or {$iri value 'ereece_bright_1993';}; select $x;";
        QueryAnswers elisabethAnswers = inferRelationGrakn(hasAncestorId, elisabethId);
        assertEquals(elisabethAnswers, Sets.newHashSet(qb.<MatchQuery>parse(explicitElisabethQuery)));

        String anneId = "anne_archer_1964";
        String explicitAnneQuery = "match $x isa tPerson, has owl-iri $iri;" +
                "{$iri value 'ejane_blake_1784';} or {$iri value 'esarah_jacobs_1834';} or" +
                "{$iri value 'eharriet_whitefield_1861';} or {$iri value 'eelizabeth_clamper_1760';} or" +
                "{$iri value 'ewilliam_lock_jacobs_1861';} or {$iri value 'ejames_jacobs_1806';} or" +
                "{$iri value 'eharriet_ann_young_1825';} or {$iri value 'ealec_john_archer_1927';} or" +
                "{$iri value 'eeleanor_pringle_1741';} or {$iri value 'ewilliam_rivers_lockey_1815';} or" +
                "{$iri value 'eviolet_heath_1887';} or {$iri value 'ejohn_archer_1835';} or" +
                "{$iri value 'ejeremiah_jacobs';} or {$iri value 'esarah_jewell_1790';} or" +
                "{$iri value 'eedward_young_1795';} or {$iri value 'eelizabeth_rivers_1787';} or" +
                "{$iri value 'ecatherine_thompson';} or {$iri value 'eelizabeth_gray_1810';} or" +
                "{$iri value 'ejohn_lockey_1789';} or {$iri value 'eeden_georgina_gardner_thompson_1810';} or" +
                "{$iri value 'ejames_whitfield_1821';} or {$iri value 'ewilliam_archer_1764';} or" +
                "{$iri value 'ejames_alexander_archer_1882';} or {$iri value 'epriscilla_saunders_1810';} or" +
                "{$iri value 'ehumphrey_archer_1726';} or {$iri value 'ejohn_archer_1804';} or" +
                "{$iri value 'ejames_whitfield_1792';} or {$iri value 'eann_norton_1799';} or" +
                "{$iri value 'ewilliam_lock';} or {$iri value 'esarah_lockey_1848';}; select $x;";
        assertEquals(inferRelationGrakn(isAncestorOfId, anneId), Sets.newHashSet(qb.<MatchQuery>parse(explicitAnneQuery)));

        String megaId = "mega_clamper_1995";
        String explicitMegaQuery = "match $x isa tPerson, has owl-iri $iri;" +
                "{$iri value 'esarah_rever_1850';} or {$iri value 'eelizabeth_frances_jessop_1869';} or" +
                "{$iri value 'epatricia_ann_kingswood_1944';} or {$iri value 'esarah_dickens_1801';} or" +
                "{$iri value 'ewilliam_rever_1870';} or {$iri value 'ejames_jessop_1836';} or" +
                "{$iri value 'eann_lodge_1763';} or {$iri value 'ewilliam_cotton';} or" +
                "{$iri value 'eedward_jessop_1802';} or {$iri value 'emartha_wife_of_john_cotton';} or" +
                "{$iri value 'efrances_spikin_1779';} or {$iri value 'erose_evlyn_rever_1906';} or" +
                "{$iri value 'eedward_blanchard_1771';} or {$iri value 'ejohn_jessop_1773';} or" +
                "{$iri value 'evincent_cotton_1808';} or {$iri value 'eamanda_usher_1968';} or" +
                "{$iri value 'esusanna_wife_of_william_cotton';} or {$iri value 'ejohn_cotton_1778';} or" +
                "{$iri value 'eelizabeth_blanchard_1807';} or {$iri value 'ejames_dickens_1774';} or" +
                "{$iri value 'emartha_cotton_1832';}; select $x;";
        assertEquals(inferRelationGrakn(isAncestorOfId, megaId), Sets.newHashSet(qb.<MatchQuery>parse(explicitMegaQuery)));
    }

    private void assertQueriesEqual(Stream<Map<String, Concept>> s1, Stream<Map<String, Concept>> s2) {
        assertEquals(s1.collect(Collectors.toSet()), s2.collect(Collectors.toSet()));
    }

    private QueryAnswers queryAnswers(MatchQuery query) {
        return new QueryAnswers(query.admin().stream().collect(toSet()));
    }
}<|MERGE_RESOLUTION|>--- conflicted
+++ resolved
@@ -23,10 +23,7 @@
 import ai.grakn.graql.Graql;
 import ai.grakn.graql.MatchQuery;
 import ai.grakn.graql.QueryBuilder;
-<<<<<<< HEAD
-=======
 import ai.grakn.graql.Var;
->>>>>>> d4593213
 import ai.grakn.graql.admin.Answer;
 import ai.grakn.graql.internal.query.QueryAnswer;
 import ai.grakn.graql.internal.reasoner.query.QueryAnswers;
@@ -85,11 +82,7 @@
         QueryAnswers OWLanswers = new QueryAnswers();
         owlResult.forEach(result -> {
             Answer resultMap = new QueryAnswer();
-<<<<<<< HEAD
             resultMap.put(Graql.var("x"), migrator.entity(result));
-=======
-            resultMap.put(Var.of("x"), migrator.entity(result));
->>>>>>> d4593213
             OWLanswers.add(resultMap);
         });
 

/*
 * Grakn - A Distributed Semantic Database
 * Copyright (C) 2016  Grakn Labs Limited
 *
 * Grakn is free software: you can redistribute it and/or modify
 * it under the terms of the GNU General Public License as published by
 * the Free Software Foundation, either version 3 of the License, or
 * (at your option) any later version.
 *
 * Grakn is distributed in the hope that it will be useful,
 * but WITHOUT ANY WARRANTY; without even the implied warranty of
 * MERCHANTABILITY or FITNESS FOR A PARTICULAR PURPOSE.  See the
 * GNU General Public License for more details.
 *
 * You should have received a copy of the GNU General Public License
 * along with Grakn. If not, see <http://www.gnu.org/licenses/gpl.txt>.
 */

package ai.grakn.test.graql.reasoner;

import ai.grakn.GraknGraph;
import ai.grakn.graphs.AdmissionsGraph;
import ai.grakn.graphs.GeoGraph;
import ai.grakn.graphs.SNBGraph;
import ai.grakn.graql.MatchQuery;
import ai.grakn.graql.admin.Atomic;
import ai.grakn.graql.admin.Conjunction;
import ai.grakn.graql.admin.Unifier;
import ai.grakn.graql.admin.VarAdmin;
import ai.grakn.graql.internal.pattern.Patterns;
import ai.grakn.graql.internal.reasoner.query.ReasonerAtomicQuery;
import ai.grakn.graql.internal.reasoner.query.ReasonerQueryImpl;
import ai.grakn.test.GraphContext;
import com.google.common.collect.Sets;
import org.junit.BeforeClass;
import org.junit.ClassRule;
import org.junit.Test;


import java.util.Set;

import static ai.grakn.test.GraknTestEnv.usingTinker;
import static java.util.stream.Collectors.toSet;
import static org.junit.Assert.assertEquals;
import static org.junit.Assert.assertNotEquals;
import static org.junit.Assert.assertTrue;
import static org.junit.Assume.assumeTrue;

public class QueryTest {

    @ClassRule
    public static final GraphContext snbGraph = GraphContext.preLoad(SNBGraph.get());

    @ClassRule
    public static final GraphContext geoGraph = GraphContext.preLoad(GeoGraph.get());

    @ClassRule
    public static final GraphContext admissionsGraph = GraphContext.preLoad(AdmissionsGraph.get());

    @ClassRule
    public static final GraphContext ancestorGraph = GraphContext.preLoad("ancestor-friend-test.gql");

    @ClassRule
    public static final GraphContext genealogyOntology = GraphContext.preLoad("genealogy/ontology.gql");

    @BeforeClass
    public static void setUpClass() throws Exception {
        assumeTrue(usingTinker());
    }

    @Test
    public void testCopyConstructor(){
        String patternString = "{$x isa person;$y isa product;($x, $y) isa recommendation;}";
        ReasonerQueryImpl query = new ReasonerQueryImpl(conjunction(patternString, snbGraph.graph()), snbGraph.graph());
        ReasonerQueryImpl copy = new ReasonerQueryImpl(query);
        assertQueriesEqual(query.getMatchQuery(), copy.getMatchQuery());
    }

    @Test
    public void testTwinPattern() {
        String patternString = "{$x isa person;$x has name 'Bob';}";
        String patternString2 = "{$x isa person, has name 'Bob';}";
        String patternString3 = "{$x isa person, val 'Bob';}";
        String patternString4 = "{$x isa person;$x val 'Bob';}";

        ReasonerQueryImpl query = new ReasonerQueryImpl(conjunction(patternString, snbGraph.graph()), snbGraph.graph());
        ReasonerQueryImpl query2 = new ReasonerQueryImpl(conjunction(patternString2, snbGraph.graph()), snbGraph.graph());
        ReasonerQueryImpl query3 = new ReasonerQueryImpl(conjunction(patternString3, snbGraph.graph()), snbGraph.graph());
        ReasonerQueryImpl query4 = new ReasonerQueryImpl(conjunction(patternString4, snbGraph.graph()), snbGraph.graph());
        assertTrue(query.isEquivalent(query2));
        assertTrue(query3.isEquivalent(query4));
    }

    @Test
    public void testAlphaEquivalence() {
<<<<<<< HEAD
        String patternString = "{" +
                "$x isa person;" +
                "$t isa tag;$t val 'Michelangelo';" +
=======

        String patternString = "{$x isa person;$t isa tag;$t val 'Michelangelo';" +
>>>>>>> 23ad3db3
                "($x, $t) isa tagging;" +
                "$y isa product;$y val 'Michelangelo  The Last Judgement';}";

        String patternString2 = "{$x isa person;$y isa tag;$y val 'Michelangelo';" +
                "($x, $y) isa tagging;" +
                "$pr isa product;$pr val 'Michelangelo  The Last Judgement';}";

        ReasonerQueryImpl query = new ReasonerQueryImpl(conjunction(patternString, snbGraph.graph()), snbGraph.graph());
        ReasonerQueryImpl query2 = new ReasonerQueryImpl(conjunction(patternString2, snbGraph.graph()), snbGraph.graph());
        assertTrue(query.isEquivalent(query2));
        assertEquals(query.hashCode(), query2.hashCode());
    }

    @Test
    public void testAlphaEquivalence2() {
        String patternString = "{$X id 'a'; (ancestor-friend: $X, person: $Y), isa Ancestor-friend;}";
        String patternString2 = "{$X id 'a'; (person: $X, ancestor-friend: $Y), isa Ancestor-friend;}";
        ReasonerQueryImpl query = new ReasonerQueryImpl(conjunction(patternString, ancestorGraph.graph()), ancestorGraph.graph());
        ReasonerQueryImpl query2 = new ReasonerQueryImpl(conjunction(patternString2, ancestorGraph.graph()), ancestorGraph.graph());
        assertTrue(!query.isEquivalent(query2));
        assertNotEquals(query.hashCode(), query2.hashCode());
    }

    @Test
    public void testAlphaEquivalence3() {
        GraknGraph graph = geoGraph.graph();
        String patternString = "{$y id 'Poland'; $y isa country; (geo-entity: $y1, entity-location: $y), isa is-located-in;}";
        String patternString2 = "{$y id 'Poland'; $x isa city; (geo-entity: $x, entity-location: $y), isa is-located-in; $y isa country;}";
        String patternString3 = "{$x isa city; (entity-location: $y1, geo-entity: $x), isa is-located-in;}";
        String patternString4 = "{(geo-entity: $y1, entity-location: $y2), isa is-located-in;}";

        ReasonerQueryImpl query = new ReasonerQueryImpl(conjunction(patternString, graph), graph);
        ReasonerQueryImpl query2 = new ReasonerQueryImpl(conjunction(patternString2, graph), graph);
        ReasonerQueryImpl query3 = new ReasonerQueryImpl(conjunction(patternString3, graph), graph);
        ReasonerQueryImpl query4 = new ReasonerQueryImpl(conjunction(patternString4, graph), graph);

        assertTrue(!query.isEquivalent(query2));
        assertTrue(!query.isEquivalent(query3));
        assertTrue(!query.isEquivalent(query4));

        assertTrue(!query2.isEquivalent(query3));
        assertTrue(!query2.isEquivalent(query4));
        assertTrue(!query3.isEquivalent(query4));

        String patternString5 = "{(entity-location: $y, geo-entity: $y1), isa is-located-in;}";
        String patternString6 = "{(geo-entity: $y1, entity-location: $y2), isa is-located-in;}";
        String patternString7 = "{(entity-location: $y, geo-entity: $x), isa is-located-in; $x isa city;}";
        String patternString8 = "{$x isa city; (entity-location: $y1, geo-entity: $x), isa is-located-in;}";

        ReasonerQueryImpl query5 = new ReasonerQueryImpl(conjunction(patternString5, graph), graph);
        ReasonerQueryImpl query6 = new ReasonerQueryImpl(conjunction(patternString6, graph), graph);
        ReasonerQueryImpl query7 = new ReasonerQueryImpl(conjunction(patternString7, graph), graph);
        ReasonerQueryImpl query8 = new ReasonerQueryImpl(conjunction(patternString8, graph), graph);
        assertTrue(query5.isEquivalent(query6));
        assertTrue(query7.isEquivalent(query8));
    }

    @Test
    public void testResourceEquivalence() {
        String patternString = "{$x isa $x-type-ec47c2f8-4ced-46a6-a74d-0fb84233e680;" +
                "$x has GRE $x-GRE-dabaf2cf-b797-4fda-87b2-f9b01e982f45;" +
<<<<<<< HEAD
                "$x-type-ec47c2f8-4ced-46a6-a74d-0fb84233e680 type-name 'applicant';" +
                "$x-GRE-dabaf2cf-b797-4fda-87b2-f9b01e982f45 value > 1099;}";

        String patternString2 = "{$x isa $x-type-79e3295d-6be6-4b15-b691-69cf634c9cd6;" +
                "$x has GRE $x-GRE-388fa981-faa8-4705-984e-f14b072eb688;" +
                "$x-type-79e3295d-6be6-4b15-b691-69cf634c9cd6 type-name 'applicant';" +
                "$x-GRE-388fa981-faa8-4705-984e-f14b072eb688 value > 1099;}";
=======
                "$x-type-ec47c2f8-4ced-46a6-a74d-0fb84233e680 label 'applicant';" +
                "$x-GRE-dabaf2cf-b797-4fda-87b2-f9b01e982f45 val > 1099;}";

        String patternString2 = "{$x isa $x-type-79e3295d-6be6-4b15-b691-69cf634c9cd6;" +
                "$x has GRE $x-GRE-388fa981-faa8-4705-984e-f14b072eb688;" +
                "$x-type-79e3295d-6be6-4b15-b691-69cf634c9cd6 label 'applicant';" +
                "$x-GRE-388fa981-faa8-4705-984e-f14b072eb688 val > 1099;}";
>>>>>>> 23ad3db3
        Conjunction<VarAdmin> pattern = conjunction(patternString, admissionsGraph.graph());
        Conjunction<VarAdmin> pattern2 = conjunction(patternString2, admissionsGraph.graph());
        ReasonerQueryImpl parentQuery = new ReasonerQueryImpl(pattern, admissionsGraph.graph());
        ReasonerQueryImpl childQuery = new ReasonerQueryImpl(pattern2, admissionsGraph.graph());
        assertEquals(parentQuery, childQuery);
        assertEquals(parentQuery.hashCode(), childQuery.hashCode());
    }

    @Test
    public void testQueryEquivalence(){
        String patternString = "{(entity-location: $x2, geo-entity: $x1) isa is-located-in;" +
                "$x1 isa $t1; $t1 sub geoObject;}";
        String patternString2 = "{(geo-entity: $y1, entity-location: $y2) isa is-located-in;" +
                "$y1 isa $t2; $t2 sub geoObject;}";
        ReasonerQueryImpl query = new ReasonerQueryImpl(conjunction(patternString, geoGraph.graph()), geoGraph.graph());
        ReasonerQueryImpl query2 = new ReasonerQueryImpl(conjunction(patternString2, geoGraph.graph()), geoGraph.graph());
        assertTrue(query.isEquivalent(query2));
    }

    @Test
    public void testUnification(){
        String parentString = "{(entity-location: $y, geo-entity: $y1), isa is-located-in;}";
        String childString = "{(geo-entity: $y1, entity-location: $y2), isa is-located-in;}";

        ReasonerAtomicQuery parentQuery = new ReasonerAtomicQuery(conjunction(parentString, geoGraph.graph()), geoGraph.graph());
        ReasonerAtomicQuery childQuery = new ReasonerAtomicQuery(conjunction(childString, geoGraph.graph()), geoGraph.graph());

        Atomic childAtom = childQuery.getAtom();
        Atomic parentAtom = parentQuery.getAtom();

        Unifier unifiers = childAtom.getUnifier(parentAtom);

        ReasonerAtomicQuery childCopy = new ReasonerAtomicQuery(childQuery);
        childCopy.unify(unifiers);
        Atomic childAtomCopy = childCopy.getAtom();
        assertTrue(!childAtomCopy.equals(childAtom));
    }

    //Bug #11150 Relations with resources as single VarAdmin
    @Test
    public void testRelationResources(){
        GraknGraph graph = genealogyOntology.graph();
        String patternString = "{$rel (happening: $b, protagonist: $p) isa event-protagonist has event-role 'parent';}";
        String patternString2 = "{$rel (happening: $b, protagonist: $p) isa event-protagonist; $rel has event-role 'parent';}";
        ReasonerQueryImpl query = new ReasonerQueryImpl(conjunction(patternString, graph), graph);
        ReasonerQueryImpl query2 = new ReasonerQueryImpl(conjunction(patternString2, graph), graph);
        assertTrue(query.equals(query2));
    }

    private Conjunction<VarAdmin> conjunction(String patternString, GraknGraph graph){
        Set<VarAdmin> vars = graph.graql().parsePattern(patternString).admin()
                .getDisjunctiveNormalForm().getPatterns()
                .stream().flatMap(p -> p.getPatterns().stream()).collect(toSet());
        return Patterns.conjunction(vars);
    }

    private void assertQueriesEqual(MatchQuery q1, MatchQuery q2) {
        assertEquals(Sets.newHashSet(q1), Sets.newHashSet(q2));
    }
}<|MERGE_RESOLUTION|>--- conflicted
+++ resolved
@@ -93,14 +93,8 @@
 
     @Test
     public void testAlphaEquivalence() {
-<<<<<<< HEAD
-        String patternString = "{" +
-                "$x isa person;" +
-                "$t isa tag;$t val 'Michelangelo';" +
-=======
 
         String patternString = "{$x isa person;$t isa tag;$t val 'Michelangelo';" +
->>>>>>> 23ad3db3
                 "($x, $t) isa tagging;" +
                 "$y isa product;$y val 'Michelangelo  The Last Judgement';}";
 
@@ -162,15 +156,6 @@
     public void testResourceEquivalence() {
         String patternString = "{$x isa $x-type-ec47c2f8-4ced-46a6-a74d-0fb84233e680;" +
                 "$x has GRE $x-GRE-dabaf2cf-b797-4fda-87b2-f9b01e982f45;" +
-<<<<<<< HEAD
-                "$x-type-ec47c2f8-4ced-46a6-a74d-0fb84233e680 type-name 'applicant';" +
-                "$x-GRE-dabaf2cf-b797-4fda-87b2-f9b01e982f45 value > 1099;}";
-
-        String patternString2 = "{$x isa $x-type-79e3295d-6be6-4b15-b691-69cf634c9cd6;" +
-                "$x has GRE $x-GRE-388fa981-faa8-4705-984e-f14b072eb688;" +
-                "$x-type-79e3295d-6be6-4b15-b691-69cf634c9cd6 type-name 'applicant';" +
-                "$x-GRE-388fa981-faa8-4705-984e-f14b072eb688 value > 1099;}";
-=======
                 "$x-type-ec47c2f8-4ced-46a6-a74d-0fb84233e680 label 'applicant';" +
                 "$x-GRE-dabaf2cf-b797-4fda-87b2-f9b01e982f45 val > 1099;}";
 
@@ -178,7 +163,6 @@
                 "$x has GRE $x-GRE-388fa981-faa8-4705-984e-f14b072eb688;" +
                 "$x-type-79e3295d-6be6-4b15-b691-69cf634c9cd6 label 'applicant';" +
                 "$x-GRE-388fa981-faa8-4705-984e-f14b072eb688 val > 1099;}";
->>>>>>> 23ad3db3
         Conjunction<VarAdmin> pattern = conjunction(patternString, admissionsGraph.graph());
         Conjunction<VarAdmin> pattern2 = conjunction(patternString2, admissionsGraph.graph());
         ReasonerQueryImpl parentQuery = new ReasonerQueryImpl(pattern, admissionsGraph.graph());

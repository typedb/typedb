--- conflicted
+++ resolved
@@ -380,8 +380,6 @@
         assertEquals(1, relation2.getApplicableRules().size());
     }
 
-<<<<<<< HEAD
-=======
     @Test
     public void testRuleApplicability_TypeRelation(){
         GraknGraph graph = ruleApplicabilitySet.graph();
@@ -390,7 +388,23 @@
         assertEquals(2, type.getApplicableRules().size());
     }
 
->>>>>>> d35ee694
+    @Test
+    public void testRuleApplicability_OntologicalTypes(){
+        GraknGraph graph = ruleApplicabilitySet.graph();
+        String typeString = "{$x sub relation;}";
+        String typeString2 = "{$x relates role1;}";
+        String typeString3 = "{$x plays role1;}";
+        String typeString4 = "{$x has res1;}";
+        TypeAtom type = (TypeAtom) new ReasonerAtomicQuery(conjunction(typeString, graph), graph).getAtom();
+        TypeAtom type2 = (TypeAtom) new ReasonerAtomicQuery(conjunction(typeString2, graph), graph).getAtom();
+        TypeAtom type3 = (TypeAtom) new ReasonerAtomicQuery(conjunction(typeString3, graph), graph).getAtom();
+        TypeAtom type4 = (TypeAtom) new ReasonerAtomicQuery(conjunction(typeString4, graph), graph).getAtom();
+        assertEquals(0, type.getApplicableRules().size());
+        assertEquals(0, type2.getApplicableRules().size());
+        assertEquals(0, type3.getApplicableRules().size());
+        assertEquals(0, type4.getApplicableRules().size());
+    }
+
     @Test //test rule applicability for atom with unspecified roles with missing relation players but with possible ambiguous role mapping
     public void testRuleApplicability_MissingRelationPlayers_TypeContradiction(){
         GraknGraph graph = ruleApplicabilitySetWithTypes.graph();
@@ -535,8 +549,6 @@
     }
 
     @Test
-<<<<<<< HEAD
-=======
     public void testRuleApplicability_TypeResource(){
         GraknGraph graph = resourceApplicabilitySet.graph();
         String typeString = "{$x isa res1;}";
@@ -545,7 +557,6 @@
     }
 
     @Test
->>>>>>> d35ee694
     public void testRuleApplicability_Resource_TypeMismatch(){
         GraknGraph graph = resourceApplicabilitySet.graph();
         String resourceString = "{$x isa entity1, has res1 $r;}";

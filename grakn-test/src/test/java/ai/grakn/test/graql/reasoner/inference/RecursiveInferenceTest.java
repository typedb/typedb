/*
 * Grakn - A Distributed Semantic Database
 * Copyright (C) 2016  Grakn Labs Limited
 *
 * Grakn is free software: you can redistribute it and/or modify
 * it under the terms of the GNU General Public License as published by
 * the Free Software Foundation, either version 3 of the License, or
 * (at your option) any later version.
 *
 * Grakn is distributed in the hope that it will be useful,
 * but WITHOUT ANY WARRANTY; without even the implied warranty of
 * MERCHANTABILITY or FITNESS FOR A PARTICULAR PURPOSE.  See the
 * GNU General Public License for more details.
 *
 * You should have received a copy of the GNU General Public License
 * along with Grakn. If not, see <http://www.gnu.org/licenses/gpl.txt>.
 */

package ai.grakn.test.graql.reasoner.inference;

import ai.grakn.graphs.DiagonalGraph;
import ai.grakn.graphs.MatrixGraph;
import ai.grakn.graphs.MatrixGraphII;
import ai.grakn.graphs.NguyenGraph;
import ai.grakn.graphs.PathGraph;
import ai.grakn.graphs.PathGraphII;
import ai.grakn.graphs.PathGraphSymmetric;
import ai.grakn.graphs.TailRecursionGraph;
import ai.grakn.graphs.TransitivityChainGraph;
import ai.grakn.graql.MatchQuery;
import ai.grakn.graql.QueryBuilder;
import ai.grakn.test.GraphContext;
import org.junit.Before;
import org.junit.ClassRule;
import org.junit.Ignore;
import org.junit.Rule;
import org.junit.Test;

import java.util.stream.Collectors;

import static ai.grakn.test.GraknTestEnv.usingTinker;
import static org.junit.Assert.assertEquals;
import static org.junit.Assume.assumeTrue;

public class RecursiveInferenceTest {

    // The recursivity graph is loaded to test if possible, but is unused elsewhere
    @ClassRule
    public static final GraphContext recursivityContext = GraphContext.preLoad("recursivity-test.gql");

    @ClassRule
    public static final GraphContext recursivitySGContext = GraphContext.preLoad("recursivity-sg-test.gql");

    @ClassRule
    public static final GraphContext recursivityTCContext = GraphContext.preLoad("recursivity-tc-test.gql");

    @ClassRule
    public static final GraphContext recursivityRSGContext = GraphContext.preLoad("recursivity-rsg-test.gql");

    @ClassRule
    public static final GraphContext ancestorFriendContext = GraphContext.preLoad("ancestor-friend-test.gql");

    @ClassRule
    public static final GraphContext transitivityContext = GraphContext.preLoad("transitivity-test.gql");

    @ClassRule
    public static final GraphContext ancestorContext = GraphContext.preLoad("ancestor-test.gql");

    @ClassRule
    public static final GraphContext reachabilityContext = GraphContext.preLoad("reachability-test.gql");

    @ClassRule
    public static final GraphContext sameGenerationContext = GraphContext.preLoad("same-generation-test.gql");

    @ClassRule
    public static final GraphContext reachabilitySymmetricContext = GraphContext.preLoad("reachability-test-symmetric.gql");

    @Rule
    public final GraphContext graphContext = GraphContext.empty();

    @Before
    public void onStartup() throws Exception {
        assumeTrue(usingTinker());
    }

    /**from Vieille - Recursive Axioms in Deductive Databases p. 192*/
    @Test
    public void testTransitivity() {
        QueryBuilder qb = transitivityContext.graph().graql().infer(false);
        QueryBuilder iqb = transitivityContext.graph().graql().infer(true);
        String queryString = "match ($x, $y) isa R;$x has index 'i'; select $y;";
        String explicitQuery = "match $y has index $ind;" +
                            "{$ind value 'j';} or {$ind value 's';} or {$ind value 'v';}; select $y;";

        assertQueriesEqual(iqb.materialise(false).parse(queryString), qb.parse(explicitQuery));
        assertQueriesEqual(iqb.materialise(true).parse(queryString), qb.parse(explicitQuery));
    }

    /*single-directional*/
    /**from Bancilhon - An Amateur's Introduction to Recursive Query Processing Strategies p. 25*/
    @Test
    public void testAncestor() {
        QueryBuilder qb = ancestorContext.graph().graql().infer(false);
        QueryBuilder iqb = ancestorContext.graph().graql().infer(true);

        String queryString = "match (ancestor: $X, descendant: $Y) isa Ancestor;$X has name 'aa';" +
                            "$Y has name $name;select $Y, $name;";
        String explicitQuery = "match $Y isa Person, has name $name;" +
                "{$name value 'aaa';} or {$name value 'aab';} or {$name value 'aaaa';};select $Y, $name;";

        assertQueriesEqual(iqb.materialise(false).parse(queryString), qb.parse(explicitQuery));
        assertQueriesEqual(iqb.materialise(true).parse(queryString), qb.parse(explicitQuery));
    }

    /**as above but both directions*/
    @Test
    public void testAncestorPrime() {
        QueryBuilder qb = ancestorContext.graph().graql().infer(false);
        QueryBuilder iqb = ancestorContext.graph().graql().infer(true);

        String queryString = "match ($X, $Y) isa Ancestor;$X has name 'aa'; select $Y;";
        String explicitQuery = "match $Y isa Person, has name $name;" +
                "{$name value 'a';} or {$name value 'aaa';} or {$name value 'aab';} or {$name value 'aaaa';};select $Y;";

        assertQueriesEqual(iqb.materialise(false).parse(queryString), qb.parse(explicitQuery));
        assertQueriesEqual(iqb.materialise(true).parse(queryString), qb.parse(explicitQuery));
    }

    @Test
    public void testAncestor2() {
        QueryBuilder qb = ancestorContext.graph().graql().infer(false);
        QueryBuilder iqb = ancestorContext.graph().graql().infer(true);

        String queryString = "match (ancestor: $X, descendant: $Y) isa Ancestor;";
        String explicitQuery = "match $Y isa Person, has name $nameY; $X isa Person, has name $nameX;" +
                "{$nameX value 'a';$nameY value 'aa';} or {$nameX value 'a';$nameY value 'ab';} or" +
                "{$nameX value 'a';$nameY value 'aaa';} or {$nameX value 'a';$nameY value 'aab';} or" +
                "{$nameX value 'a';$nameY value 'aaaa';} or {$nameX value 'aa';$nameY value 'aaa';} or" +
                "{$nameX value 'aa';$nameY value 'aab';} or {$nameX value 'aa';$nameY value 'aaaa';} or " +
                "{$nameX value 'aaa';$nameY value 'aaaa';} or {$nameX value 'c';$nameY value 'ca';}; select $X, $Y;";

        assertQueriesEqual(iqb.materialise(false).parse(queryString), qb.parse(explicitQuery));
        assertQueriesEqual(iqb.materialise(true).parse(queryString), qb.parse(explicitQuery));
    }

    @Test
    public void testAncestor2Prime() {
        QueryBuilder qb = ancestorContext.graph().graql().infer(false);
        QueryBuilder iqb = ancestorContext.graph().graql().infer(true);
        String queryString = "match ($X, $Y) isa Ancestor;";
        String explicitQuery = "match $Y isa Person, has name $nameY; $X isa Person, has name $nameX;" +
                "{$nameX value 'a';$nameY value 'aa';} or " +
                "{$nameX value 'a';$nameY value 'ab';} or {$nameX value 'a';$nameY value 'aaa';} or" +
                "{$nameX value 'a';$nameY value 'aab';} or {$nameX value 'a';$nameY value 'aaaa';} or " +
                "{$nameY value 'a';$nameX value 'aa';} or" +
                "{$nameY value 'a';$nameX value 'ab';} or {$nameY value 'a';$nameX value 'aaa';} or" +
                "{$nameY value 'a';$nameX value 'aab';} or {$nameY value 'a';$nameX value 'aaaa';} or "
                +
                "{$nameX value 'aa';$nameY value 'aaa';} or {$nameX value 'aa';$nameY value 'aab';} or" +
                "{$nameX value 'aa';$nameY value 'aaaa';} or " +
                "{$nameY value 'aa';$nameX value 'aaa';} or {$nameY value 'aa';$nameX value 'aab';} or" +
                "{$nameY value 'aa';$nameX value 'aaaa';} or "
                +
                "{$nameX value 'aaa';$nameY value 'aaaa';} or " +
                "{$nameY value 'aaa';$nameX value 'aaaa';} or "
                +
                "{$nameX value 'c';$nameY value 'ca';} or " +
                "{$nameY value 'c';$nameX value 'ca';}; select $X, $Y;";
        assertQueriesEqual(iqb.materialise(false).parse(queryString), qb.parse(explicitQuery));
        assertQueriesEqual(iqb.materialise(true).parse(queryString), qb.parse(explicitQuery));
    }

    /**from Vieille - Recursive Axioms in Deductive Databases (QSQ approach) p. 186*/
    @Test
    public void testAncestorFriend() {
        QueryBuilder qb = ancestorFriendContext.graph().graql().infer(false);
        QueryBuilder iqb = ancestorFriendContext.graph().graql().infer(true);

        String queryString = "match (person: $X, ancestor-friend: $Y) isa Ancestor-friend;$X has name 'a'; $Y has name $name; select $Y, $name;";
        String explicitQuery = "match $Y has name $name;{$name value 'd';} or {$name value 'g';};";

        assertQueriesEqual(iqb.materialise(false).parse(queryString), qb.parse(explicitQuery));
        assertQueriesEqual(iqb.materialise(true).parse(queryString), qb.parse(explicitQuery));
    }

    /**from Vieille - Recursive Axioms in Deductive Databases (QSQ approach) p. 186*/
    @Test
    public void testAncestorFriendPrime() {
        QueryBuilder qb = ancestorFriendContext.graph().graql().infer(false);
        QueryBuilder iqb = ancestorFriendContext.graph().graql().infer(true);

        String queryString = "match ($X, $Y) isa Ancestor-friend;$X has name 'a'; select $Y;";
        String explicitQuery = "match $Y has name $name;{$name value 'd';} or {$name value 'g';}; select $Y;";

        assertQueriesEqual(iqb.materialise(false).parse(queryString), qb.parse(explicitQuery));
        assertQueriesEqual(iqb.materialise(true).parse(queryString), qb.parse(explicitQuery));
    }

    /**from Vieille - Recursive Axioms in Deductive Databases (QSQ approach) p. 186*/
    @Test
    public void testAncestorFriend2() {
        QueryBuilder qb = ancestorFriendContext.graph().graql().infer(false);
        QueryBuilder iqb = ancestorFriendContext.graph().graql().infer(true);

        String queryString = "match (person: $X, ancestor-friend: $Y) isa Ancestor-friend;$Y has name 'd'; select $X;";
        String explicitQuery = "match $X has name $name;" +
                "{$name value 'a';} or {$name value 'b';} or {$name value 'c';}; select $X;";

        assertQueriesEqual(iqb.materialise(false).parse(queryString), qb.parse(explicitQuery));
        assertQueriesEqual(iqb.materialise(true).parse(queryString), qb.parse(explicitQuery));
    }

    /**from Vieille - Recursive Axioms in Deductive Databases (QSQ approach) p. 186*/
    @Test
    public void testAncestorFriend2Prime() {
        QueryBuilder qb = ancestorFriendContext.graph().graql().infer(false);
        QueryBuilder iqb = ancestorFriendContext.graph().graql().infer(true);

        String queryString = "match ($X, $Y) isa Ancestor-friend;$Y has name 'd'; select $X;";
        String explicitQuery = "match $X has name $name;" +
                "{$name value 'a';} or {$name value 'b';} or {$name value 'c';}; select $X;";

        assertQueriesEqual(iqb.materialise(false).parse(queryString), qb.parse(explicitQuery));
        assertQueriesEqual(iqb.materialise(true).parse(queryString), qb.parse(explicitQuery));
    }

    /*from Vieille - Recursive Query Processing: The power of logic p. 25*/
    /** SG(X, X) :- H(X) doesn't get applied*/
    @Ignore
    @Test
    public void testSameGeneration(){
        QueryBuilder qb = recursivitySGContext.graph().graql().infer(false);
        QueryBuilder iqb = recursivitySGContext.graph().graql().infer(true);

        String queryString = "match ($x, $y) isa SameGen; $x has name 'a'; select $y;";
        String explicitQuery = "match $y has name $name;{$name value 'f';} or {$name value 'h';};select $y;";

        assertQueriesEqual(iqb.materialise(false).parse(queryString), qb.parse(explicitQuery));
        assertQueriesEqual(iqb.materialise(true).parse(queryString), qb.parse(explicitQuery));
    }

    /**from Vieille - Recursive Query Processing: The power of logic p. 18*/
    @Test
    public void testTC() {
        QueryBuilder qb = recursivityTCContext.graph().graql().infer(false);
        QueryBuilder iqb = recursivityTCContext.graph().graql().infer(true);

        String queryString = "match ($x, $y) isa N-TC; $y has index 'a'; select $x;";
        String explicitQuery = "match $x has index 'a2';";

        assertQueriesEqual(iqb.materialise(false).parse(queryString), qb.parse(explicitQuery));
        assertQueriesEqual(iqb.materialise(true).parse(queryString), qb.parse(explicitQuery));
    }

    @Test
    public void testReachability(){
        QueryBuilder qb = reachabilityContext.graph().graql().infer(false);
        QueryBuilder iqb = reachabilityContext.graph().graql().infer(true);

        String queryString = "match (reach-from: $x, reach-to: $y) isa reachable;";
        String explicitQuery = "match $x has index $indX;$y has index $indY;" +
                "{$indX value 'a';$indY value 'b';} or" +
                "{$indX value 'b';$indY value 'c';} or" +
                "{$indX value 'c';$indY value 'c';} or" +
                "{$indX value 'c';$indY value 'd';} or" +
                "{$indX value 'a';$indY value 'c';} or" +
                "{$indX value 'b';$indY value 'd';} or" +
                "{$indX value 'a';$indY value 'd';};select $x, $y;";

        assertQueriesEqual(iqb.materialise(false).parse(queryString), qb.parse(explicitQuery));
        assertQueriesEqual(iqb.materialise(true).parse(queryString), qb.parse(explicitQuery));
    }

    @Test
    public void testReachabilitySymmetric(){
        QueryBuilder qb = reachabilitySymmetricContext.graph().graql().infer(false);
        QueryBuilder iqb = reachabilitySymmetricContext.graph().graql().infer(true);

        String queryString = "match ($x, $y) isa reachable;$x has index 'a';select $y;";
        String explicitQuery = "match $y has index $indY;" +
                "{$indY value 'a';} or {$indY value 'b';} or {$indY value 'c';} or {$indY value 'd';};select $y;";

        assertQueriesEqual(iqb.materialise(false).parse(queryString), qb.parse(explicitQuery));
        assertQueriesEqual(iqb.materialise(true).parse(queryString), qb.parse(explicitQuery));
    }

    /** test 6.1 from Cao p 71*/
    @Test
    public void testMatrix(){
        final int N = 5;
        graphContext.load(MatrixGraph.get(N, N));
        QueryBuilder qb = graphContext.graph().graql().infer(false);
        QueryBuilder iqb = graphContext.graph().graql().infer(true);

        String queryString = "match (Q1-from: $x, Q1-to: $y) isa Q1; $x has index 'a0'; select $y;";
        String explicitQuery = "match $y isa a-entity or $y isa end;";

        assertQueriesEqual(iqb.materialise(false).parse(queryString), qb.parse(explicitQuery));
        assertQueriesEqual(iqb.materialise(true).parse(queryString), qb.parse(explicitQuery));
    }

    /** test 6.3 from Cao p 75*/
    @Test
    public void testTailRecursion(){
        final int N = 10;
        final int M = 5;
        graphContext.load(TailRecursionGraph.get(N, M));
        QueryBuilder qb = graphContext.graph().graql().infer(false);
        QueryBuilder iqb = graphContext.graph().graql().infer(true);

        String queryString = "match (P-from: $x, P-to: $y) isa P; $x has index 'a0'; select $y;";
        String explicitQuery = "match $y isa b-entity;";

        assertQueriesEqual(iqb.materialise(false).parse(queryString), qb.parse(explicitQuery));
        assertQueriesEqual(iqb.materialise(true).parse(queryString), qb.parse(explicitQuery));
    }

    /**test3 from Nguyen (similar to test 6.5 from Cao)*/
    @Test
    public void testNguyen(){
        final int N = 9;
        graphContext.load(NguyenGraph.get(N));
        QueryBuilder qb = graphContext.graph().graql().infer(false);
        QueryBuilder iqb = graphContext.graph().graql().infer(true);

        String queryString = "match (N-rA: $x, N-rB: $y) isa N; $x has index 'c'; select $y;";
        String explicitQuery = "match $y isa a-entity;";

        assertQueriesEqual(iqb.materialise(false).parse(queryString), qb.parse(explicitQuery));
        assertQueriesEqual(iqb.materialise(true).parse(queryString), qb.parse(explicitQuery));
    }

    //TODO bug #10635
    @Test
    public void testNguyen2(){
        final int N = 9;
        graphContext.load(NguyenGraph.get(N));

        QueryBuilder qb = graphContext.graph().graql().infer(false);
        QueryBuilder iqb = graphContext.graph().graql().infer(true);

        String queryString = "match (N-rA: $x, N-rB: $y) isa N;$x has index 'c'; select $y;";
        String explicitQuery = "match $y isa a-entity;";

        assertQueriesEqual(iqb.materialise(false).parse(queryString), qb.parse(explicitQuery));
        assertQueriesEqual(iqb.materialise(true).parse(queryString), qb.parse(explicitQuery));
    }

    /**test 6.6 from Cao p.76*/
    @Test
    public void testSameGenerationCao(){
        QueryBuilder qb = sameGenerationContext.graph().graql().infer(false);
        QueryBuilder iqb = sameGenerationContext.graph().graql().infer(true);

        String queryString = "match ($x, $y) isa SameGen;$x has name 'ann';select $y;";
        String explicitQuery = "match $y has name $name;" +
                "{$name value 'ann';} or {$name value 'bill';} or {$name value 'peter';};select $y;";

        assertQueriesEqual(iqb.materialise(false).parse(queryString), qb.parse(explicitQuery));
        assertQueriesEqual(iqb.materialise(true).parse(queryString), qb.parse(explicitQuery));
    }

    /**test 6.9 from Cao p.82*/
    @Test
    public void testMatrixII(){
        final int N = 5;
        final int M = 5;
        graphContext.load(MatrixGraphII.get(N, M));
        QueryBuilder qb = graphContext.graph().graql().infer(false);
        QueryBuilder iqb = graphContext.graph().graql().infer(true);

        String queryString = "match (P-from: $x, P-to: $y) isa P;$x has index 'a'; select $y;";
        String explicitQuery = "match $y isa a-entity;";

        assertQueriesEqual(iqb.materialise(false).parse(queryString), qb.parse(explicitQuery));
        assertQueriesEqual(iqb.materialise(true).parse(queryString), qb.parse(explicitQuery));
    }

    /**test 6.10 from Cao p. 82*/
    @Test
    public void testPath(){
        final int N = 3;
        graphContext.load(PathGraph.get(N, 3));
        QueryBuilder qb = graphContext.graph().graql().infer(false);
        QueryBuilder iqb = graphContext.graph().graql().infer(true);

        String queryString = "match (path-from: $x, path-to: $y) isa path;$x has index 'a0'; select $y;";
        String explicitQuery = "match $y isa vertex;";

        assertQueriesEqual(iqb.materialise(false).parse(queryString), qb.parse(explicitQuery));
        assertQueriesEqual(iqb.materialise(true).parse(queryString), qb.parse(explicitQuery));
    }

    @Test
    public void testPathPrime(){
        final int N = 3;
        graphContext.load(PathGraph.get(N, 3));
        QueryBuilder qb = graphContext.graph().graql().infer(false);
        QueryBuilder iqb = graphContext.graph().graql().infer(true);

        String queryString = "match ($x, $y) isa path;$x has index 'a0'; select $y;";
        String explicitQuery = "match $y isa vertex;";

        assertQueriesEqual(iqb.materialise(false).parse(queryString), qb.parse(explicitQuery));
        assertQueriesEqual(iqb.materialise(true).parse(queryString), qb.parse(explicitQuery));
    }

    @Ignore
    @Test
    public void testPathSymmetric(){
        final int N = 3;
        graphContext.load(PathGraphSymmetric.get(N, 3));
        QueryBuilder qb = graphContext.graph().graql().infer(false);
        QueryBuilder iqb = graphContext.graph().graql().infer(true);

        String queryString = "match ($x, $y) isa path;$x has index 'a0'; select $y;";
        String explicitQuery = "match $y isa vertex;";

        assertQueriesEqual(iqb.materialise(false).parse(queryString), qb.parse(explicitQuery));
        assertQueriesEqual(iqb.materialise(true).parse(queryString), qb.parse(explicitQuery));
    }

    @Test
    /*modified test 6.10 from Cao p. 82*/
    public void testPathII(){
        final int N = 3;
        graphContext.load(PathGraphII.get(N, N));
        QueryBuilder qb = graphContext.graph().graql().infer(false);
        QueryBuilder iqb = graphContext.graph().graql().infer(true);

        String queryString = "match (path-from: $x, path-to: $y) isa path;$x has index 'a0'; select $y;";
        String explicitQuery = "match $y isa vertex;";

        assertQueriesEqual(iqb.materialise(false).parse(queryString), qb.parse(explicitQuery));
        assertQueriesEqual(iqb.materialise(true).parse(queryString), qb.parse(explicitQuery));
    }

    @Test
    /*modified test 6.10 from Cao p. 82*/
    public void testPathIIPrime(){
        final int N = 3;
        graphContext.load(PathGraphII.get(N, N));
        QueryBuilder qb = graphContext.graph().graql().infer(false);
        QueryBuilder iqb = graphContext.graph().graql().infer(true);

        String queryString = "match ($x, $y) isa path;$x has index 'a0'; select $y;";
        String explicitQuery = "match $y isa vertex;";

        assertQueriesEqual(iqb.materialise(false).parse(queryString), qb.parse(explicitQuery));
        assertQueriesEqual(iqb.materialise(true).parse(queryString), qb.parse(explicitQuery));
    }

    /**from Abiteboul - Foundations of databases p. 312/Cao test 6.14 p. 89*/
    @Test
    public void testReverseSameGeneration(){
        QueryBuilder qb = recursivityRSGContext.graph().graql().infer(false);
        QueryBuilder iqb = recursivityRSGContext.graph().graql().infer(true);

        String queryString = "match (RSG-from: $x, RSG-to: $y) isa RevSG;$x has name 'a'; select $y;";
        String explicitQuery = "match $y isa person, has name $name;" +
                                "{$name value 'b';} or {$name value 'c';} or {$name value 'd';};select $y;";

        assertQueriesEqual(iqb.materialise(false).parse(queryString), qb.parse(explicitQuery));
        assertQueriesEqual(iqb.materialise(true).parse(queryString), qb.parse(explicitQuery));
    }
    @Test
    public void testReverseSameGeneration2() {
        QueryBuilder qb = recursivityRSGContext.graph().graql().infer(false);
        QueryBuilder iqb = recursivityRSGContext.graph().graql().infer(true);

        String queryString = "match (RSG-from: $x, RSG-to: $y) isa RevSG;";
        String explicitQuery = "match $x has name $nameX;$y has name $nameY;" +
                "{$nameX value 'a';$nameY value 'b';} or {$nameX value 'a';$nameY value 'c';} or" +
                "{$nameX value 'a';$nameY value 'd';} or {$nameX value 'm';$nameY value 'n';} or" +
                "{$nameX value 'm';$nameY value 'o';} or {$nameX value 'p';$nameY value 'm';} or" +
                "{$nameX value 'g';$nameY value 'f';} or {$nameX value 'h';$nameY value 'f';} or" +
                "{$nameX value 'i';$nameY value 'f';} or {$nameX value 'j';$nameY value 'f';} or" +
                "{$nameX value 'f';$nameY value 'k';};select $x, $y;";

        assertQueriesEqual(iqb.materialise(false).parse(queryString), qb.parse(explicitQuery));
        assertQueriesEqual(iqb.materialise(true).parse(queryString), qb.parse(explicitQuery));
    }
<<<<<<< HEAD
    
=======

    @Test
    public void testTransitiveChain(){
        final int N = 10;
        graphContext.load(TransitivityChainGraph.get(N));
        QueryBuilder qb = graphContext.graph().graql().infer(false);
        QueryBuilder iqb = graphContext.graph().graql().infer(true);

        String queryString = "match (Q-from: $x, Q-to: $y) isa Q;$x has index 'a'; select $y;";
        String explicitQuery = "match $y isa a-entity;";

        assertQueriesEqual(iqb.materialise(false).parse(queryString), qb.parse(explicitQuery));
        assertQueriesEqual(iqb.materialise(true).parse(queryString), qb.parse(explicitQuery));
    }

    @Test
    public void testDiagonal(){
        final int N = 10;
        graphContext.load(DiagonalGraph.get(N, N));
        QueryBuilder iqb = graphContext.graph().graql().infer(true);

        String queryString = "match (rel-from: $x, rel-to: $y) isa diagonal;";

        assertEquals(iqb.materialise(false).<MatchQuery>parse(queryString).execute().size(), 64);
        assertEquals(iqb.materialise(true).<MatchQuery>parse(queryString).execute().size(), 64);
    }

>>>>>>> e44e9a4e
    private void assertQueriesEqual(MatchQuery q1, MatchQuery q2) {
        assertEquals(q1.stream().collect(Collectors.toSet()), q2.stream().collect(Collectors.toSet()));
    }
}<|MERGE_RESOLUTION|>--- conflicted
+++ resolved
@@ -480,9 +480,6 @@
         assertQueriesEqual(iqb.materialise(false).parse(queryString), qb.parse(explicitQuery));
         assertQueriesEqual(iqb.materialise(true).parse(queryString), qb.parse(explicitQuery));
     }
-<<<<<<< HEAD
-    
-=======
 
     @Test
     public void testTransitiveChain(){
@@ -510,7 +507,6 @@
         assertEquals(iqb.materialise(true).<MatchQuery>parse(queryString).execute().size(), 64);
     }
 
->>>>>>> e44e9a4e
     private void assertQueriesEqual(MatchQuery q1, MatchQuery q2) {
         assertEquals(q1.stream().collect(Collectors.toSet()), q2.stream().collect(Collectors.toSet()));
     }

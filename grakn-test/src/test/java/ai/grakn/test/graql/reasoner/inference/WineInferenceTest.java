/*
 * Grakn - A Distributed Semantic Database
 * Copyright (C) 2016  Grakn Labs Limited
 *
 * Grakn is free software: you can redistribute it and/or modify
 * it under the terms of the GNU General Public License as published by
 * the Free Software Foundation, either version 3 of the License, or
 * (at your option) any later version.
 *
 * Grakn is distributed in the hope that it will be useful,
 * but WITHOUT ANY WARRANTY; without even the implied warranty of
 * MERCHANTABILITY or FITNESS FOR A PARTICULAR PURPOSE.  See the
 * GNU General Public License for more details.
 *
 * You should have received a copy of the GNU General Public License
 * along with Grakn. If not, see <http://www.gnu.org/licenses/gpl.txt>.
 */

package ai.grakn.test.graql.reasoner.inference;

<<<<<<< HEAD
import ai.grakn.GraknGraph;
import ai.grakn.test.AbstractGraknTest;
import ai.grakn.graql.MatchQuery;
import ai.grakn.graql.QueryBuilder;
import ai.grakn.test.graql.reasoner.graphs.TestGraph;
=======
import ai.grakn.concept.Concept;
import ai.grakn.graql.MatchQuery;
import ai.grakn.graql.QueryBuilder;
import ai.grakn.graql.internal.reasoner.Reasoner;
import ai.grakn.graql.VarName;
import ai.grakn.test.GraphContext;
>>>>>>> 1152ac39
import org.junit.BeforeClass;
import org.junit.ClassRule;
import org.junit.Test;

import java.util.stream.Collectors;

import static org.junit.Assert.assertEquals;
import static org.junit.Assume.assumeTrue;

import static ai.grakn.test.GraknTestEnv.*;

public class WineInferenceTest {

    @ClassRule
    public static final GraphContext wineGraph = GraphContext.preLoad("wines-test.gql", "wines-rules.gql");

    @BeforeClass
    public static void setUpClass() {
        assumeTrue(usingTinker());
    }

    @Test
    public void testRecommendation() {
        String queryString = "match $x isa person;$y isa wine;($x, $y) isa wine-recommendation;";
<<<<<<< HEAD
        QueryBuilder qb = graph.graql().infer(false);
        QueryBuilder iqb = graph.graql().infer(true);
=======
        QueryBuilder qb = wineGraph.graph().graql().infer(false);
        MatchQuery query = qb.parse(queryString);
>>>>>>> 1152ac39

        String explicitQuery = "match $x isa person, has name $nameP;$y isa wine, has name $nameW;" +
                            "{$nameP value 'Bob';$nameW value 'White Champagne';} or" +
                        "{$nameP value 'Alice';$nameW value 'Cabernet Sauvignion';} or" +
                        "{$nameP value 'Charlie';$nameW value 'Pinot Grigio Rose';} or" +
                        "{$nameP value 'Denis';$nameW value 'Busuioaca Romaneasca';} or" +
                        "{$nameP value 'Eva';$nameW value 'Tamaioasa Romaneasca';} or" +
                        "{$nameP value 'Frank';$nameW value 'Riojo Blanco CVNE 2003';}; select $x, $y;";

        assertQueriesEqual(iqb.materialise(false).parse(queryString), qb.parse(explicitQuery));
        assertQueriesEqual(iqb.materialise(true).parse(queryString), qb.parse(explicitQuery));
    }

    private void assertQueriesEqual(MatchQuery q1, MatchQuery q2) {
        assertEquals(q1.stream().collect(Collectors.toSet()), q2.stream().collect(Collectors.toSet()));
    }
}<|MERGE_RESOLUTION|>--- conflicted
+++ resolved
@@ -18,20 +18,9 @@
 
 package ai.grakn.test.graql.reasoner.inference;
 
-<<<<<<< HEAD
-import ai.grakn.GraknGraph;
-import ai.grakn.test.AbstractGraknTest;
 import ai.grakn.graql.MatchQuery;
 import ai.grakn.graql.QueryBuilder;
-import ai.grakn.test.graql.reasoner.graphs.TestGraph;
-=======
-import ai.grakn.concept.Concept;
-import ai.grakn.graql.MatchQuery;
-import ai.grakn.graql.QueryBuilder;
-import ai.grakn.graql.internal.reasoner.Reasoner;
-import ai.grakn.graql.VarName;
 import ai.grakn.test.GraphContext;
->>>>>>> 1152ac39
 import org.junit.BeforeClass;
 import org.junit.ClassRule;
 import org.junit.Test;
@@ -56,13 +45,8 @@
     @Test
     public void testRecommendation() {
         String queryString = "match $x isa person;$y isa wine;($x, $y) isa wine-recommendation;";
-<<<<<<< HEAD
-        QueryBuilder qb = graph.graql().infer(false);
-        QueryBuilder iqb = graph.graql().infer(true);
-=======
         QueryBuilder qb = wineGraph.graph().graql().infer(false);
-        MatchQuery query = qb.parse(queryString);
->>>>>>> 1152ac39
+        QueryBuilder iqb = wineGraph.graph().graql().infer(true);
 
         String explicitQuery = "match $x isa person, has name $nameP;$y isa wine, has name $nameW;" +
                             "{$nameP value 'Bob';$nameW value 'White Champagne';} or" +

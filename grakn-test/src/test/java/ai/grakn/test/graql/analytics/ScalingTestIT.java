--- conflicted
+++ resolved
@@ -380,13 +380,8 @@
         EntityType thing = graph.putEntityType("thing");
         RoleType relation1 = graph.putRoleType("relation1");
         RoleType relation2 = graph.putRoleType("relation2");
-<<<<<<< HEAD
         thing.plays(relation1).plays(relation2);
-        graph.putRelationType("related").hasRole(relation1).hasRole(relation2);
-=======
-        thing.playsRole(relation1).playsRole(relation2);
         graph.putRelationType("related").relates(relation1).relates(relation2);
->>>>>>> 2054a42c
         ResourceType<String> id = graph.putResourceType("node-id", ResourceType.DataType.STRING);
         thing.resource(id);
         ResourceType<Long> degree = graph.putResourceType("degree", ResourceType.DataType.LONG);

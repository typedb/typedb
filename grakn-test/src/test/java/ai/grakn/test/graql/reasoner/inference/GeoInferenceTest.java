/*
 * Grakn - A Distributed Semantic Database
 * Copyright (C) 2016  Grakn Labs Limited
 *
 * Grakn is free software: you can redistribute it and/or modify
 * it under the terms of the GNU General Public License as published by
 * the Free Software Foundation, either version 3 of the License, or
 * (at your option) any later version.
 *
 * Grakn is distributed in the hope that it will be useful,
 * but WITHOUT ANY WARRANTY; without even the implied warranty of
 * MERCHANTABILITY or FITNESS FOR A PARTICULAR PURPOSE.  See the
 * GNU General Public License for more details.
 *
 * You should have received a copy of the GNU General Public License
 * along with Grakn. If not, see <http://www.gnu.org/licenses/gpl.txt>.
 */

package ai.grakn.test.graql.reasoner.inference;

import ai.grakn.GraknGraph;
import ai.grakn.concept.Concept;
import ai.grakn.graphs.GeoGraph;
import ai.grakn.graql.Graql;
import ai.grakn.graql.MatchQuery;
import ai.grakn.graql.QueryBuilder;
<<<<<<< HEAD
=======
import ai.grakn.graql.Var;
>>>>>>> d4593213
import ai.grakn.graql.internal.reasoner.query.QueryAnswers;
import ai.grakn.test.GraphContext;
import org.junit.BeforeClass;
import org.junit.Rule;
import org.junit.Test;

import java.util.stream.Collectors;

import static ai.grakn.test.GraknTestEnv.usingTinker;
import static java.util.stream.Collectors.toSet;
import static org.junit.Assert.assertEquals;
import static org.junit.Assert.assertTrue;
import static org.junit.Assume.assumeTrue;

public class GeoInferenceTest {

    @Rule
    public final GraphContext geoGraph = GraphContext.preLoad(GeoGraph.get());

    @BeforeClass
    public static void onStartup() throws Exception {
        assumeTrue(usingTinker());
    }

    @Test
    public void testTransitiveQueryWithTypes() {
        QueryBuilder qb = geoGraph.graph().graql().infer(false);
        QueryBuilder iqb = geoGraph.graph().graql().infer(true);
        String queryString = "match $x isa city;"+
                        "(geo-entity: $x, entity-location: $y) isa is-located-in;"+
                        "$y isa country;$y has name 'Poland'; select $x;";

        String explicitQuery = "match " +
                "$x isa city;$x has name $name;{$name val 'Warsaw';} or {$name val 'Wroclaw';};select $x;";

        assertQueriesEqual(iqb.materialise(false).parse(queryString), qb.parse(explicitQuery));
        assertQueriesEqual(iqb.materialise(true).parse(queryString), qb.parse(explicitQuery));
    }

    @Test
    public void testTransitiveQueryWithTypes_NoRoles() {
        QueryBuilder qb = geoGraph.graph().graql().infer(false);
        QueryBuilder iqb = geoGraph.graph().graql().infer(true);
        String queryString = "match " +
                "$z1 isa city;$z1 has name $name;" +
                "($z1, $z2) isa is-located-in;" +
                "$z2 isa country;$z2 has name 'Poland';" +
                "select $z1, $name;";
        String queryString2 = "match " +
                "$z1 isa country;$z1 has name 'Poland';" +
                "$z2 isa city;$z2 has name $name;"+
                "($z1, $z2) isa is-located-in;" +
                "select $z2, $name;";
        String explicitQuery = "match " +
                "$z1 isa city;$z1 has name $name;{$name val 'Warsaw';} or {$name val 'Wroclaw';};select $z1, $name;";
        String explicitQuery2 = "match " +
                "$z2 isa city;$z2 has name $name;{$name val 'Warsaw';} or {$name val 'Wroclaw';};select $z2, $name;";

        QueryAnswers answers = queryAnswers(iqb.materialise(false).parse(queryString));
        QueryAnswers explicitAnswers = queryAnswers(qb.parse(explicitQuery));

        assertEquals(answers, explicitAnswers);
        assertQueriesEqual(iqb.materialise(false).parse(queryString), qb.parse(explicitQuery));
        assertQueriesEqual(iqb.materialise(true).parse(queryString), qb.parse(explicitQuery));

        assertQueriesEqual(iqb.materialise(false).parse(queryString2), qb.parse(explicitQuery2));
        assertQueriesEqual(iqb.materialise(true).parse(queryString2), qb.parse(explicitQuery2));
    }

    @Test
    public void testTransitiveQueryWithTypes2() {
        QueryBuilder qb = geoGraph.graph().graql().infer(false);
        QueryBuilder iqb = geoGraph.graph().graql().infer(true);
        String queryString = "match " +
                "$x isa university;$x has name $name;"+
                "(geo-entity: $x, entity-location: $y) isa is-located-in;"+
                "$y isa country;$y has name 'Poland';" +
                "select $x, $name;";
        String explicitQuery = "match " +
                "$x isa university;$x has name $name;" +
                "{$x has name 'University-of-Warsaw';} or {$x has name'Warsaw-Polytechnics';};";

        QueryAnswers answers = queryAnswers(iqb.materialise(false).parse(queryString));
        QueryAnswers explicitAnswers = queryAnswers(qb.parse(explicitQuery));
        assertEquals(answers.size(), explicitAnswers.size());
        assertEquals(answers, explicitAnswers);
        QueryAnswers answers2 = queryAnswers(iqb.materialise(true).parse(queryString));
        assertEquals(answers, answers2);
    }

    @Test
    public void testTransitiveQueryWithTypes2_NoRoles() {
        QueryBuilder qb = geoGraph.graph().graql().infer(false);
        QueryBuilder iqb = geoGraph.graph().graql().infer(true);
        String queryString = "match " +
                "$z1 isa university;$z1 has name $name;"+
                "($z1, $z2) isa is-located-in;" +
                "$z2 isa country;$z2 has name 'Poland';" +
                "select $z1, $name;";
        String queryString2 = "match " +
                "$z2 isa university;$z2 has name $name;"+
                "($z1, $z2) isa is-located-in;" +
                "$z1 isa country;$z1 has name 'Poland';" +
                "select $z2, $name;";
        String explicitQuery = "match " +
                "$z1 isa university;$z1 has name $name;" +
                "{$z1 has name 'University-of-Warsaw';} or {$z1 has name'Warsaw-Polytechnics';};";
        String explicitQuery2 = "match " +
                "$z2 isa university;$z2 has name $name;" +
                "{$z2 has name 'University-of-Warsaw';} or {$z2 has name'Warsaw-Polytechnics';};";
        assertQueriesEqual(iqb.materialise(false).parse(queryString), qb.parse(explicitQuery));
        assertQueriesEqual(iqb.materialise(true).parse(queryString), qb.parse(explicitQuery));
        assertQueriesEqual(iqb.materialise(false).parse(queryString2), qb.parse(explicitQuery2));
        assertQueriesEqual(iqb.materialise(true).parse(queryString2), qb.parse(explicitQuery2));
    }

    @Test
    public void testSpecificTransitiveQuery() {
        GraknGraph graph = geoGraph.graph();
        QueryBuilder iqb = graph.graql().infer(true);
        String queryString = "match (geo-entity: $x, entity-location: $y) isa is-located-in;" +
                "$y has name 'Poland';";

        String queryString2 = "match (geo-entity: $x, entity-location: $y) isa is-located-in;" +
                "$y has name 'Europe';";

        Concept poland = getConcept(graph, "name", "Poland");
        Concept europe = getConcept(graph, "name", "Europe");

        QueryAnswers answers = queryAnswers(iqb.materialise(false).parse(queryString));
        answers.forEach(ans -> assertEquals(ans.size(), 2));
<<<<<<< HEAD
        answers.forEach(ans -> assertEquals(ans.get(Graql.var("y")).getId().getValue(), poland.getId().getValue()));
=======
        answers.forEach(ans -> assertEquals(ans.get(Var.of("y")).getId().getValue(), poland.getId().getValue()));
>>>>>>> d4593213
        assertEquals(answers.size(), 6);

        QueryAnswers answers2 = queryAnswers(iqb.materialise(false).parse(queryString2));
        answers2.forEach(ans -> assertEquals(ans.size(), 2));
<<<<<<< HEAD
        answers2.forEach(ans -> assertEquals(ans.get(Graql.var("y")).getId().getValue(), europe.getId().getValue()));
=======
        answers2.forEach(ans -> assertEquals(ans.get(Var.of("y")).getId().getValue(), europe.getId().getValue()));
>>>>>>> d4593213
        assertEquals(answers2.size(), 21);
    }

    @Test
    public void testSpecificTransitiveQueryWithIds() {
        GraknGraph graph = geoGraph.graph();
        QueryBuilder iqb = graph.graql().infer(true);
        Concept poland = getConcept(graph, "name", "Poland");
        Concept europe = getConcept(graph, "name", "Europe");
        String queryString = "match " +
                "(geo-entity: $x, entity-location: $y) isa is-located-in;" +
                "$y id '" + poland.getId().getValue() + "';";

        String queryString2 = "match " +
                "(geo-entity: $x, entity-location: $y) isa is-located-in;" +
                "$y id '" + europe.getId().getValue() + "';";

        QueryAnswers answers = queryAnswers(iqb.materialise(false).parse(queryString));
        answers.forEach(ans -> assertEquals(ans.size(), 2));
<<<<<<< HEAD
        answers.forEach(ans -> assertEquals(ans.get(Graql.var("y")).getId().getValue(), poland.getId().getValue()));
=======
        answers.forEach(ans -> assertEquals(ans.get(Var.of("y")).getId().getValue(), poland.getId().getValue()));
>>>>>>> d4593213
        assertEquals(answers.size(), 6);

        QueryAnswers answers2 = queryAnswers(iqb.materialise(false).parse(queryString2));
        answers2.forEach(ans -> assertEquals(ans.size(), 2));
<<<<<<< HEAD
        answers2.forEach(ans -> assertEquals(ans.get(Graql.var("y")).getId().getValue(), europe.getId().getValue()));
=======
        answers2.forEach(ans -> assertEquals(ans.get(Var.of("y")).getId().getValue(), europe.getId().getValue()));
>>>>>>> d4593213
        assertEquals(answers2.size(), 21);
    }

    @Test
    public void testSpecificTransitiveQuery_NoRoles() {
        GraknGraph graph = geoGraph.graph();
        QueryBuilder iqb = graph.graql().infer(true);
        Concept masovia = getConcept(graph, "name", "Masovia");
        String queryString = "match " +
                "($x, $y) isa is-located-in;" +
                "$y has name 'Masovia';";
        String queryString2 = "match " +
                "{(geo-entity: $x, entity-location: $y) isa is-located-in or " +
                "(geo-entity: $y, entity-location: $x) isa is-located-in;};" +
                "$y has name 'Masovia';";

        QueryAnswers answers = queryAnswers(iqb.materialise(false).parse(queryString));
        assertEquals(answers.size(), 5);
        answers.forEach(ans -> assertEquals(ans.size(), 2));
<<<<<<< HEAD
        answers.forEach(ans -> assertEquals(ans.get(Graql.var("y")).getId().getValue(), masovia.getId().getValue()));
=======
        answers.forEach(ans -> assertEquals(ans.get(Var.of("y")).getId().getValue(), masovia.getId().getValue()));
>>>>>>> d4593213
        QueryAnswers answers2 = queryAnswers(iqb.materialise(false).parse(queryString2));
        assertEquals(answers.size(), answers2.size());
    }

    @Test
    public void testSpecificTransitiveQueryWithIds_NoRoles() {
        GraknGraph graph = geoGraph.graph();
        QueryBuilder iqb = graph.graql().infer(true);
        Concept masovia = getConcept(graph, "name", "Masovia");
        String queryString = "match " +
                "($x, $y) isa is-located-in;" +
                "$y id '" + masovia.getId().getValue() + "';";

        String queryString2 = "match " +
                "{(geo-entity: $x, entity-location: $y) isa is-located-in or " +
                "(geo-entity: $y, entity-location: $x) isa is-located-in;};" +
                "$y id '" + masovia.getId().getValue() + "';";

        QueryAnswers answers = queryAnswers(iqb.materialise(false).parse(queryString));
        answers.forEach(ans -> assertEquals(ans.size(), 2));
<<<<<<< HEAD
        answers.forEach(ans -> assertEquals(ans.get(Graql.var("y")).getId().getValue(), masovia.getId().getValue()));
=======
        answers.forEach(ans -> assertEquals(ans.get(Var.of("y")).getId().getValue(), masovia.getId().getValue()));
>>>>>>> d4593213
        assertEquals(answers.size(), 5);
        QueryAnswers answers2 = queryAnswers(iqb.materialise(false).parse(queryString2));
        assertEquals(answers.size(), answers2.size());
    }

    @Test
    public void testTransitiveClosureQuery() {
        QueryBuilder iqb = geoGraph.graph().graql().infer(true);
        String queryString = "match (geo-entity: $x, entity-location: $y) isa is-located-in;";

        QueryAnswers answers = queryAnswers(iqb.materialise(false).parse(queryString));
        assertEquals(answers.size(), 51);
        QueryAnswers answers2 = queryAnswers(iqb.materialise(true).parse(queryString));
        assertEquals(answers, answers2);
    }

    @Test
    public void testTransitiveClosureQuery_NoRoles() {
        QueryBuilder iqb = geoGraph.graph().graql().infer(true);
        String queryString = "match ($x, $y) isa is-located-in;";

        QueryAnswers answers = queryAnswers(iqb.materialise(false).parse(queryString));
        QueryAnswers answers2 = queryAnswers(iqb.materialise(true).parse(queryString));
        assertEquals(answers.size(), 102);
        assertEquals(answers, answers2);
    }

    @Test
    public void testTransitiveClosureQueryWithRelationVar() {
        QueryBuilder iqb = geoGraph.graph().graql().infer(true);
        String queryString = "match $x (geo-entity: $x1, entity-location: $x2) isa is-located-in;";

        QueryAnswers answers = new QueryAnswers(iqb.materialise(false).<MatchQuery>parse(queryString).admin().stream().collect(Collectors.toSet()));
        QueryAnswers answers2 = queryAnswers(iqb.materialise(true).parse(queryString));
        assertEquals(answers.size(), 51);
        assertEquals(answers, answers2);
    }

    @Test
    public void testRelationVarQuery_WithAndWithoutRelationPlayers() {
        QueryBuilder iqb = geoGraph.graph().graql().infer(true);
        String queryString = "match $x isa is-located-in;";
        String queryString2 = "match $x ($x1, $x2)isa is-located-in;select $x;";

        QueryAnswers answers = queryAnswers(iqb.materialise(true).parse(queryString));
        QueryAnswers answers2 = queryAnswers(iqb.materialise(true).parse(queryString2));
        assertEquals(answers.size(), 51);
        assertEquals(answers, answers2);
    }

    @Test
    public void testLazy() {
        QueryBuilder iqb = geoGraph.graph().graql().infer(true);
        String queryString = "match (geo-entity: $x, entity-location: $y) isa is-located-in; limit 1;";
        String queryString2 = "match (geo-entity: $x, entity-location: $y) isa is-located-in; limit 22;";
        String queryString3 = "match (geo-entity: $x, entity-location: $y) isa is-located-in;";

        QueryAnswers answers = queryAnswers(iqb.materialise(false).parse(queryString));
        QueryAnswers answers2 = queryAnswers(iqb.materialise(false).parse(queryString2));
        QueryAnswers answers3 = queryAnswers(iqb.materialise(false).parse(queryString3));
        assertTrue(answers3.containsAll(answers));
        assertTrue(answers3.containsAll(answers2));
    }

    private Concept getConcept(GraknGraph graph, String typeName, Object val){
        return graph.graql().match(Graql.var("x").has(typeName, val).admin()).execute().iterator().next().get("x");
    }

    private QueryAnswers queryAnswers(MatchQuery query) {
        return new QueryAnswers(query.admin().stream().collect(toSet()));
    }

    private void assertQueriesEqual(MatchQuery q1, MatchQuery q2) {
        QueryAnswers answers = queryAnswers(q1);
        QueryAnswers answers2 = queryAnswers(q2);
        assertEquals(answers, answers2);
    }
}<|MERGE_RESOLUTION|>--- conflicted
+++ resolved
@@ -24,10 +24,7 @@
 import ai.grakn.graql.Graql;
 import ai.grakn.graql.MatchQuery;
 import ai.grakn.graql.QueryBuilder;
-<<<<<<< HEAD
-=======
 import ai.grakn.graql.Var;
->>>>>>> d4593213
 import ai.grakn.graql.internal.reasoner.query.QueryAnswers;
 import ai.grakn.test.GraphContext;
 import org.junit.BeforeClass;
@@ -159,20 +156,12 @@
 
         QueryAnswers answers = queryAnswers(iqb.materialise(false).parse(queryString));
         answers.forEach(ans -> assertEquals(ans.size(), 2));
-<<<<<<< HEAD
         answers.forEach(ans -> assertEquals(ans.get(Graql.var("y")).getId().getValue(), poland.getId().getValue()));
-=======
-        answers.forEach(ans -> assertEquals(ans.get(Var.of("y")).getId().getValue(), poland.getId().getValue()));
->>>>>>> d4593213
         assertEquals(answers.size(), 6);
 
         QueryAnswers answers2 = queryAnswers(iqb.materialise(false).parse(queryString2));
         answers2.forEach(ans -> assertEquals(ans.size(), 2));
-<<<<<<< HEAD
         answers2.forEach(ans -> assertEquals(ans.get(Graql.var("y")).getId().getValue(), europe.getId().getValue()));
-=======
-        answers2.forEach(ans -> assertEquals(ans.get(Var.of("y")).getId().getValue(), europe.getId().getValue()));
->>>>>>> d4593213
         assertEquals(answers2.size(), 21);
     }
 
@@ -192,20 +181,12 @@
 
         QueryAnswers answers = queryAnswers(iqb.materialise(false).parse(queryString));
         answers.forEach(ans -> assertEquals(ans.size(), 2));
-<<<<<<< HEAD
         answers.forEach(ans -> assertEquals(ans.get(Graql.var("y")).getId().getValue(), poland.getId().getValue()));
-=======
-        answers.forEach(ans -> assertEquals(ans.get(Var.of("y")).getId().getValue(), poland.getId().getValue()));
->>>>>>> d4593213
         assertEquals(answers.size(), 6);
 
         QueryAnswers answers2 = queryAnswers(iqb.materialise(false).parse(queryString2));
         answers2.forEach(ans -> assertEquals(ans.size(), 2));
-<<<<<<< HEAD
         answers2.forEach(ans -> assertEquals(ans.get(Graql.var("y")).getId().getValue(), europe.getId().getValue()));
-=======
-        answers2.forEach(ans -> assertEquals(ans.get(Var.of("y")).getId().getValue(), europe.getId().getValue()));
->>>>>>> d4593213
         assertEquals(answers2.size(), 21);
     }
 
@@ -225,11 +206,7 @@
         QueryAnswers answers = queryAnswers(iqb.materialise(false).parse(queryString));
         assertEquals(answers.size(), 5);
         answers.forEach(ans -> assertEquals(ans.size(), 2));
-<<<<<<< HEAD
         answers.forEach(ans -> assertEquals(ans.get(Graql.var("y")).getId().getValue(), masovia.getId().getValue()));
-=======
-        answers.forEach(ans -> assertEquals(ans.get(Var.of("y")).getId().getValue(), masovia.getId().getValue()));
->>>>>>> d4593213
         QueryAnswers answers2 = queryAnswers(iqb.materialise(false).parse(queryString2));
         assertEquals(answers.size(), answers2.size());
     }
@@ -250,11 +227,7 @@
 
         QueryAnswers answers = queryAnswers(iqb.materialise(false).parse(queryString));
         answers.forEach(ans -> assertEquals(ans.size(), 2));
-<<<<<<< HEAD
         answers.forEach(ans -> assertEquals(ans.get(Graql.var("y")).getId().getValue(), masovia.getId().getValue()));
-=======
-        answers.forEach(ans -> assertEquals(ans.get(Var.of("y")).getId().getValue(), masovia.getId().getValue()));
->>>>>>> d4593213
         assertEquals(answers.size(), 5);
         QueryAnswers answers2 = queryAnswers(iqb.materialise(false).parse(queryString2));
         assertEquals(answers.size(), answers2.size());

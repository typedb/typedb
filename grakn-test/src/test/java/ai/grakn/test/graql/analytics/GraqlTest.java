/*
 * Grakn - A Distributed Semantic Database
 * Copyright (C) 2016  Grakn Labs Limited
 *
 * Grakn is free software: you can redistribute it and/or modify
 * it under the terms of the GNU General Public License as published by
 * the Free Software Foundation, either version 3 of the License, or
 * (at your option) any later version.
 *
 * Grakn is distributed in the hope that it will be useful,
 * but WITHOUT ANY WARRANTY; without even the implied warranty of
 * MERCHANTABILITY or FITNESS FOR A PARTICULAR PURPOSE.  See the
 * GNU General Public License for more details.
 *
 * You should have received a copy of the GNU General Public License
 * along with Grakn. If not, see <http://www.gnu.org/licenses/gpl.txt>.
 */

package ai.grakn.test.graql.analytics;

import ai.grakn.GraknGraph;
import ai.grakn.GraknSession;
import ai.grakn.GraknTxType;
import ai.grakn.concept.Concept;
import ai.grakn.concept.ConceptId;
import ai.grakn.concept.Entity;
import ai.grakn.concept.EntityType;
import ai.grakn.concept.RelationType;
import ai.grakn.concept.ResourceType;
import ai.grakn.concept.RoleType;
import ai.grakn.concept.TypeLabel;
import ai.grakn.exception.GraknValidationException;
import ai.grakn.graql.analytics.ClusterQuery;
import ai.grakn.graql.analytics.DegreeQuery;
import ai.grakn.graql.analytics.MaxQuery;
import ai.grakn.graql.analytics.MeanQuery;
import ai.grakn.graql.analytics.MedianQuery;
import ai.grakn.graql.analytics.MinQuery;
import ai.grakn.graql.analytics.PathQuery;
import ai.grakn.graql.analytics.SumQuery;
import ai.grakn.test.EngineContext;
import ai.grakn.util.Schema;
import com.google.common.collect.Lists;
import org.junit.Before;
import org.junit.ClassRule;
import org.junit.Test;

import java.util.Arrays;
import java.util.HashMap;
import java.util.HashSet;
import java.util.List;
import java.util.Map;
import java.util.Optional;
import java.util.Set;
import java.util.concurrent.ExecutionException;
import java.util.stream.Collectors;

import static ai.grakn.test.GraknTestEnv.usingOrientDB;
import static ai.grakn.test.GraknTestEnv.usingTinker;
import static junit.framework.TestCase.assertNull;
import static org.junit.Assert.assertEquals;
import static org.junit.Assert.assertTrue;
import static org.junit.Assume.assumeFalse;

public class GraqlTest {

    public GraknSession factory;

    private static final String thing = "thing";
    private static final String anotherThing = "anotherThing";
    private static final String related = "related";

    private String entityId1;
    private String entityId2;
    private String entityId3;
    private String entityId4;
    private String relationId12;
    private String relationId24;

    @ClassRule
    public static final EngineContext context = EngineContext.startInMemoryServer();

    @Before
    public void setUp() {
        // TODO: Make orientdb support analytics
        assumeFalse(usingOrientDB());

        factory = context.factoryWithNewKeyspace();
    }

    @Test
    public void testGraqlCount() throws GraknValidationException, InterruptedException, ExecutionException {
        addOntologyAndEntities();
        try (GraknGraph graph = factory.open(GraknTxType.WRITE)) {
            assertEquals(6L, ((Long) graph.graql().parse("compute count;").execute()).longValue());
            assertEquals(3L, ((Long) graph.graql().parse("compute count in thing, thing;").execute()).longValue());
        }
    }

    @Test
    public void testDegrees() throws Exception {
        // TODO: Fix on TinkerGraphComputer
        assumeFalse(usingTinker());

        addOntologyAndEntities();
        try (GraknGraph graph = factory.open(GraknTxType.WRITE)) {
            Map<Long, Set<String>> degrees = graph.graql().<DegreeQuery>parse("compute degrees;").execute();

            Map<String, Long> correctDegrees = new HashMap<>();
            correctDegrees.put(entityId1, 1L);
            correctDegrees.put(entityId2, 2L);
            correctDegrees.put(entityId3, 0L);
            correctDegrees.put(entityId4, 1L);
            correctDegrees.put(relationId12, 2L);
            correctDegrees.put(relationId24, 2L);

            assertTrue(!degrees.isEmpty());
            degrees.entrySet().forEach(entry -> entry.getValue().forEach(
                    id -> {
                        assertTrue(correctDegrees.containsKey(id));
                        assertEquals(correctDegrees.get(id), entry.getKey());
                    }
            ));
        }
    }

    @Test(expected = IllegalArgumentException.class)
    public void testInvalidIdWithAnalytics() {
        try (GraknGraph graph = factory.open(GraknTxType.WRITE)) {
            graph.graql().parse("compute sum of thing;").execute();
        }
    }

    @Test
    public void testStatisticsMethods() throws GraknValidationException {
        // TODO: Fix on TinkerGraphComputer
        assumeFalse(usingTinker());

        try (GraknGraph graph = factory.open(GraknTxType.WRITE)) {
            TypeLabel resourceTypeId = TypeLabel.of("my-resource");

<<<<<<< HEAD
            RoleType resourceOwner = graph.putRoleType(Schema.ImplicitType.HAS_OWNER.getName(resourceTypeId));
            RoleType resourceValue = graph.putRoleType(Schema.ImplicitType.HAS_VALUE.getName(resourceTypeId));
            RelationType relationType = graph.putRelationType(Schema.ImplicitType.HAS.getName(resourceTypeId))
=======
            RoleType resourceOwner = graph.putRoleType(Schema.ImplicitType.HAS_RESOURCE_OWNER.getLabel(resourceTypeId));
            RoleType resourceValue = graph.putRoleType(Schema.ImplicitType.HAS_RESOURCE_VALUE.getLabel(resourceTypeId));
            RelationType relationType = graph.putRelationType(Schema.ImplicitType.HAS_RESOURCE.getLabel(resourceTypeId))
>>>>>>> 5ae0249a
                    .relates(resourceOwner)
                    .relates(resourceValue);

            ResourceType<Long> resource = graph.putResourceType(resourceTypeId, ResourceType.DataType.LONG)
                    .plays(resourceValue);
            EntityType thing = graph.putEntityType("thing").plays(resourceOwner);
            Entity theResourceOwner = thing.addEntity();

            relationType.addRelation()
                    .addRolePlayer(resourceOwner, theResourceOwner)
                    .addRolePlayer(resourceValue, resource.putResource(1L));
            relationType.addRelation()
                    .addRolePlayer(resourceOwner, theResourceOwner)
                    .addRolePlayer(resourceValue, resource.putResource(2L));
            relationType.addRelation()
                    .addRolePlayer(resourceOwner, theResourceOwner)
                    .addRolePlayer(resourceValue, resource.putResource(3L));

            graph.commit();
        }

        try (GraknGraph graph = factory.open(GraknTxType.WRITE)) {
            // use graql to compute various statistics
            Optional<? extends Number> result = graph.graql().<SumQuery>parse("compute sum of my-resource;").execute();
            assertEquals(Optional.of(6L), result);
            result = graph.graql().<MinQuery>parse("compute min of my-resource;").execute();
            assertEquals(Optional.of(1L), result);
            result = graph.graql().<MaxQuery>parse("compute max of my-resource;").execute();
            assertEquals(Optional.of(3L), result);
            result = graph.graql().<MeanQuery>parse("compute mean of my-resource;").execute();
            assert result.isPresent();
            assertEquals(2.0, (Double) result.get(), 0.1);
            result = graph.graql().<MedianQuery>parse("compute median of my-resource;").execute();
            assertEquals(Optional.of(2L), result);
        }
    }

    @Test
    public void testConnectedComponents() throws GraknValidationException {
        // TODO: Fix on TinkerGraphComputer
        assumeFalse(usingTinker());

        try (GraknGraph graph = factory.open(GraknTxType.WRITE)) {
            Map<String, Long> sizeMap =
                    graph.graql().<ClusterQuery<Map<String, Long>>>parse("compute cluster;").execute();
            assertTrue(sizeMap.isEmpty());
            Map<String, Set<String>> memberMap =
                    graph.graql().<ClusterQuery<Map<String, Set<String>>>>parse("compute cluster; members;").execute();
            assertTrue(memberMap.isEmpty());
        }
    }

    @Test
    public void testPath() throws GraknValidationException {
        // TODO: Fix on TinkerGraphComputer
        assumeFalse(usingTinker());

        addOntologyAndEntities();

        try (GraknGraph graph = factory.open(GraknTxType.WRITE)) {
            PathQuery query = graph.graql().parse("compute path from '" + entityId1 + "' to '" + entityId2 + "';");

            Optional<List<Concept>> path = query.execute();
            assert path.isPresent();
            List<String> result = path.get().stream().map(Concept::getId).map(ConceptId::getValue).collect(Collectors.toList());

            List<String> expected = Lists.newArrayList(entityId1, relationId12, entityId2);

            assertEquals(expected, result);
        }
    }

    @Test(expected = IllegalArgumentException.class)
    public void testNonResourceTypeAsSubgraphForAnalytics() throws GraknValidationException {
        try (GraknGraph graph = factory.open(GraknTxType.WRITE)) {
            graph.putEntityType(thing);
            graph.commit();
        }

        try (GraknGraph graph = factory.open(GraknTxType.WRITE)) {
            graph.graql().parse("compute sum in thing;").execute();
        }
    }

    @Test(expected = IllegalArgumentException.class)
    public void testErrorWhenNoSubgrapForAnalytics() throws GraknValidationException {
        try (GraknGraph graph = factory.open(GraknTxType.WRITE)) {
            graph.graql().parse("compute sum;").execute();
            graph.graql().parse("compute min;").execute();
            graph.graql().parse("compute max;").execute();
            graph.graql().parse("compute mean;").execute();
            graph.graql().parse("compute std;").execute();
        }
    }

    @Test
    public void testAnalyticsDoesNotCommitByMistake() throws GraknValidationException {
        // TODO: Fix on TinkerGraphComputer
        assumeFalse(usingTinker());
        try (GraknGraph graph = factory.open(GraknTxType.WRITE)) {
            graph.putResourceType("number", ResourceType.DataType.LONG);
            graph.commit();
        }

        Set<String> analyticsCommands = new HashSet<>(Arrays.asList(
                "compute count;",
                "compute degrees;",
                "compute mean of number;"));

        analyticsCommands.forEach(command -> {
            try (GraknGraph graph = factory.open(GraknTxType.WRITE)) {
                // insert a node but do not commit it
                graph.graql().parse("insert thing sub entity;").execute();
                // use analytics
                graph.graql().parse(command).execute();
            }

            try(GraknGraph graph = factory.open(GraknTxType.WRITE)) {
                // see if the node was commited
                assertNull(graph.getEntityType("thing"));
            }
        });
    }

    private void addOntologyAndEntities() throws GraknValidationException {
        try (GraknGraph graph = factory.open(GraknTxType.WRITE)) {
            EntityType entityType1 = graph.putEntityType(thing);
            EntityType entityType2 = graph.putEntityType(anotherThing);

            Entity entity1 = entityType1.addEntity();
            Entity entity2 = entityType1.addEntity();
            Entity entity3 = entityType1.addEntity();
            Entity entity4 = entityType2.addEntity();

            entityId1 = entity1.getId().getValue();
            entityId2 = entity2.getId().getValue();
            entityId3 = entity3.getId().getValue();
            entityId4 = entity4.getId().getValue();

            RoleType role1 = graph.putRoleType("role1");
            RoleType role2 = graph.putRoleType("role2");
            entityType1.plays(role1).plays(role2);
            entityType2.plays(role1).plays(role2);
            RelationType relationType = graph.putRelationType(related).relates(role1).relates(role2);

            relationId12 = relationType.addRelation()
                    .addRolePlayer(role1, entity1)
                    .addRolePlayer(role2, entity2).getId().getValue();
            relationId24 = relationType.addRelation()
                    .addRolePlayer(role1, entity2)
                    .addRolePlayer(role2, entity4).getId().getValue();

            graph.commit();
        }
    }
}<|MERGE_RESOLUTION|>--- conflicted
+++ resolved
@@ -139,15 +139,9 @@
         try (GraknGraph graph = factory.open(GraknTxType.WRITE)) {
             TypeLabel resourceTypeId = TypeLabel.of("my-resource");
 
-<<<<<<< HEAD
-            RoleType resourceOwner = graph.putRoleType(Schema.ImplicitType.HAS_OWNER.getName(resourceTypeId));
-            RoleType resourceValue = graph.putRoleType(Schema.ImplicitType.HAS_VALUE.getName(resourceTypeId));
-            RelationType relationType = graph.putRelationType(Schema.ImplicitType.HAS.getName(resourceTypeId))
-=======
-            RoleType resourceOwner = graph.putRoleType(Schema.ImplicitType.HAS_RESOURCE_OWNER.getLabel(resourceTypeId));
-            RoleType resourceValue = graph.putRoleType(Schema.ImplicitType.HAS_RESOURCE_VALUE.getLabel(resourceTypeId));
-            RelationType relationType = graph.putRelationType(Schema.ImplicitType.HAS_RESOURCE.getLabel(resourceTypeId))
->>>>>>> 5ae0249a
+            RoleType resourceOwner = graph.putRoleType(Schema.ImplicitType.HAS_OWNER.getLabel(resourceTypeId));
+            RoleType resourceValue = graph.putRoleType(Schema.ImplicitType.HAS_VALUE.getLabel(resourceTypeId));
+            RelationType relationType = graph.putRelationType(Schema.ImplicitType.HAS.getLabel(resourceTypeId))
                     .relates(resourceOwner)
                     .relates(resourceValue);
 

/*
 * Grakn - A Distributed Semantic Database
 * Copyright (C) 2016  Grakn Labs Limited
 *
 * Grakn is free software: you can redistribute it and/or modify
 * it under the terms of the GNU General Public License as published by
 * the Free Software Foundation, either version 3 of the License, or
 * (at your option) any later version.
 *
 * Grakn is distributed in the hope that it will be useful,
 * but WITHOUT ANY WARRANTY; without even the implied warranty of
 * MERCHANTABILITY or FITNESS FOR A PARTICULAR PURPOSE.  See the
 * GNU General Public License for more details.
 *
 * You should have received a copy of the GNU General Public License
 * along with Grakn. If not, see <http://www.gnu.org/licenses/gpl.txt>.
 */

package ai.grakn.test.graql.reasoner;

import ai.grakn.GraknGraph;
import ai.grakn.concept.Concept;
import ai.grakn.graphs.GenealogyGraph;
import ai.grakn.graphs.GeoGraph;
import ai.grakn.graql.Graql;
import ai.grakn.graql.MatchQuery;
import ai.grakn.graql.QueryBuilder;
import ai.grakn.graql.VarName;
import ai.grakn.graql.admin.Answer;
import ai.grakn.graql.admin.AnswerExplanation;
import ai.grakn.graql.internal.reasoner.query.QueryAnswer;
import ai.grakn.test.GraphContext;
import com.google.common.collect.ImmutableMap;
import java.util.List;
import java.util.Set;
import java.util.stream.Collectors;
import org.junit.BeforeClass;
import org.junit.ClassRule;
import org.junit.Test;

import static ai.grakn.test.GraknTestEnv.usingTinker;
import static junit.framework.TestCase.assertTrue;
import static org.junit.Assert.assertEquals;
import static org.junit.Assume.assumeTrue;

public class ExplanationTest {


    @ClassRule
    public static final GraphContext geoGraph = GraphContext.preLoad(GeoGraph.get());

    @ClassRule
    public static final GraphContext genealogyGraph = GraphContext.preLoad(GenealogyGraph.get());

    @ClassRule
    public static final GraphContext explanationGraph = GraphContext.preLoad("explanationTest.gql");

    private static Concept polibuda;
    private static Concept uw;
    private static Concept warsaw;
    private static Concept masovia;
    private static Concept poland;
    private static Concept europe;
    private static QueryBuilder iqb;

    @BeforeClass
    public static void onStartup() throws Exception {
        assumeTrue(usingTinker());
        GraknGraph graph = geoGraph.graph();
        iqb = graph.graql().infer(true).materialise(false);
        polibuda = getConcept(graph, "name", "Warsaw-Polytechnics");
        uw = getConcept(graph, "name", "University-of-Warsaw");
        warsaw = getConcept(graph, "name", "Warsaw");
        masovia = getConcept(graph, "name", "Masovia");
        poland = getConcept(graph, "name", "Poland");
        europe = getConcept(graph, "name", "Europe");
    }

    @Test
    public void testTransitiveExplanation() {
        String queryString = "match (geo-entity: $x, entity-location: $y) isa is-located-in;";

        Answer answer1 = new QueryAnswer(ImmutableMap.of(VarName.of("x"), polibuda, VarName.of("y"), warsaw));
        Answer answer2 = new QueryAnswer(ImmutableMap.of(VarName.of("x"), polibuda, VarName.of("y"), masovia));
        Answer answer3 = new QueryAnswer(ImmutableMap.of(VarName.of("x"), polibuda, VarName.of("y"), poland));
        Answer answer4 = new QueryAnswer(ImmutableMap.of(VarName.of("x"), polibuda, VarName.of("y"), europe));

        List<Answer> answers = iqb.<MatchQuery>parse(queryString).admin().streamWithAnswers().collect(Collectors.toList());

        Answer queryAnswer1 = findAnswer(answer1, answers);
        Answer queryAnswer2 = findAnswer(answer2, answers);
        Answer queryAnswer3 = findAnswer(answer3, answers);
        Answer queryAnswer4 = findAnswer(answer4, answers);

        assertTrue(queryAnswer1.getExplanation().isLookupExplanation());

        assertTrue(queryAnswer2.getExplanation().isRuleExplanation());
        assertEquals(2, getLookupExplanations(queryAnswer2).size());
        assertEquals(2, queryAnswer2.getExplicitPath().size());

        assertTrue(queryAnswer3.getExplanation().isRuleExplanation());
        assertEquals(2, getRuleExplanations(queryAnswer3).size());
        assertEquals(3, queryAnswer3.getExplicitPath().size());

        assertTrue(queryAnswer4.getExplanation().isRuleExplanation());
        assertEquals(3, getRuleExplanations(queryAnswer4).size());
        assertEquals(4, queryAnswer4.getExplicitPath().size());
    }

    @Test
    public void testExplainingSpecificAnswer(){
        String queryString = "match " +
                "(geo-entity: $x, entity-location: $y) isa is-located-in;" +
                "$x id '" + polibuda.getId() + "';" +
                "$y id '" + europe.getId() + "';";

        MatchQuery query = iqb.parse(queryString);
        List<Answer> answers = query.admin().streamWithAnswers().collect(Collectors.toList());
        assertEquals(answers.size(), 1);

        Answer answer = answers.iterator().next();
        assertTrue(answer.getExplanation().isRuleExplanation());
        assertEquals(2, answer.getExplanation().getAnswers().size());
        assertEquals(3, getRuleExplanations(answer).size());
        assertEquals(4, answer.getExplicitPath().size());
    }

    @Test
    public void testExplainingConjunctiveQueryWithTwoIdPredicates(){
        String queryString = "match " +
                "(geo-entity: $x, entity-location: $y) isa is-located-in;" +
                "(geo-entity: $y, entity-location: $z) isa is-located-in;" +
                "$x id '" + polibuda.getId() + "';" +
                "$z id '" + masovia.getId() + "';" +
                "select $y;";

        MatchQuery query = iqb.parse(queryString);
        List<Answer> answers = query.admin().streamWithAnswers().collect(Collectors.toList());
        assertEquals(answers.size(), 1);
    }

    @Test
    public void testExplainingQueryContainingContradiction(){
        String queryString = "match " +
                "(geo-entity: $x, entity-location: $y) isa is-located-in;" +
                "$x id '" + polibuda.getId() + "';" +
                "$y id '" + uw.getId() + "';";

        MatchQuery query = iqb.parse(queryString);
        List<Answer> answers = query.admin().streamWithAnswers().collect(Collectors.toList());
        assertEquals(answers.size(), 0);
    }

    @Test
    public void testExplainingQueryContainingContradiction2(){
        GraknGraph expGraph = explanationGraph.graph();
        QueryBuilder eiqb = expGraph.graql().infer(true);

        Concept a1 = getConcept(expGraph, "name", "a1");
        Concept a2 = getConcept(expGraph, "name", "a2");
        String queryString = "match " +
                "(role1: $x, role2: $y) isa relation1;" +
                "$x id '" + a1.getId() + "';" +
                "$y id '" + a2.getId() + "';";

        MatchQuery query = eiqb.parse(queryString);
        List<Answer> answers = query.admin().streamWithAnswers().collect(Collectors.toList());
        assertEquals(answers.size(), 0);
    }

<<<<<<< HEAD
    private static Concept getConcept(GraknGraph graph, String typeName, Object val){
        return graph.graql().match(Graql.var("x").has(typeName, val).admin()).execute().iterator().next().get("x");
=======
    private static Concept getConcept(GraknGraph graph, String typeLabel, Object val){
        return graph.graql().match(Graql.var("x").has(typeLabel, val).admin()).execute().iterator().next().get("x");
>>>>>>> 23ad3db3
    }

    private Answer findAnswer(Answer a, List<Answer> list){
        for(Answer ans : list) {
            if (ans.equals(a)) return ans;
        }
        return new QueryAnswer();
    }

    private Set<AnswerExplanation> getRuleExplanations(Answer a){
        return a.getExplanations().stream().filter(AnswerExplanation::isRuleExplanation).collect(Collectors.toSet());
    }

    private Set<AnswerExplanation> getLookupExplanations(Answer a){
        return a.getExplanations().stream().filter(AnswerExplanation::isLookupExplanation).collect(Collectors.toSet());
    }

}<|MERGE_RESOLUTION|>--- conflicted
+++ resolved
@@ -168,13 +168,8 @@
         assertEquals(answers.size(), 0);
     }
 
-<<<<<<< HEAD
-    private static Concept getConcept(GraknGraph graph, String typeName, Object val){
-        return graph.graql().match(Graql.var("x").has(typeName, val).admin()).execute().iterator().next().get("x");
-=======
     private static Concept getConcept(GraknGraph graph, String typeLabel, Object val){
         return graph.graql().match(Graql.var("x").has(typeLabel, val).admin()).execute().iterator().next().get("x");
->>>>>>> 23ad3db3
     }
 
     private Answer findAnswer(Answer a, List<Answer> list){

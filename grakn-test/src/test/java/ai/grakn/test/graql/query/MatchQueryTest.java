--- conflicted
+++ resolved
@@ -801,11 +801,7 @@
 
     @Test
     public void testDontHideImplicitTypesIfExplicitlyMentioned() {
-<<<<<<< HEAD
-        MatchQuery query = qb.match(var("x").sub("concept").name(HAS.getName("title")));
-=======
-        MatchQuery query = qb.match(var("x").sub("concept").label(HAS_RESOURCE.getLabel("title")));
->>>>>>> 5ae0249a
+        MatchQuery query = qb.match(var("x").sub("concept").label(HAS.getLabel("title")));
         assertThat(query, variable("x", (Matcher) hasItem(hasTitle)));
     }
 

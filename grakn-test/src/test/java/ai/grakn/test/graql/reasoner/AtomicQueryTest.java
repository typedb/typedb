--- conflicted
+++ resolved
@@ -135,11 +135,7 @@
         ReasonerAtomicQuery atomicQuery = ReasonerQueries.atomic(pattern, graph);
         ReasonerAtomicQuery copy = ReasonerQueries.atomic(atomicQuery);
 
-<<<<<<< HEAD
-        atomicQuery.unify(VarName.of("y"), VarName.of("z"));
-=======
         atomicQuery.unify(new UnifierImpl(ImmutableMap.of(VarName.of("y"), VarName.of("z"))));
->>>>>>> 748a6762
         assertEquals(ReasonerQueries.atomic(conjunction(patternString, graph), snbGraph.graph()).getAtom().getRoleVarTypeMap(), copy.getAtom().getRoleVarTypeMap());
     }
 

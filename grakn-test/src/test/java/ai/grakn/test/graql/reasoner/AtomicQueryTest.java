--- conflicted
+++ resolved
@@ -56,15 +56,11 @@
 import static ai.grakn.graql.internal.reasoner.query.QueryAnswerStream.subFilter;
 import static ai.grakn.test.GraknTestEnv.usingTinker;
 import static java.util.stream.Collectors.toSet;
-<<<<<<< HEAD
-import static junit.framework.Assert.assertEquals;
-import static junit.framework.Assert.assertTrue;
+
 import static org.junit.Assert.assertFalse;
-=======
 import static org.junit.Assert.assertEquals;
 import static org.junit.Assert.assertNotEquals;
 import static org.junit.Assert.assertTrue;
->>>>>>> 64ba9647
 import static org.junit.Assume.assumeTrue;
 
 public class AtomicQueryTest {
@@ -110,27 +106,6 @@
         assertEquals(atomicQuery.hashCode(), copy.hashCode());
     }
 
-<<<<<<< HEAD
-    @Ignore
-    @Test
-    public void testCopyConstructor2(){
-        GraknGraph graph = snbGraph.graph();
-        String patternString = "{(recommended-product: $x, recommended-customer: $y) isa recommendation;}";
-        Conjunction<VarAdmin> pattern = conjunction(patternString, graph);
-        ReasonerAtomicQuery atomicQuery = new ReasonerAtomicQuery(pattern, graph);
-        MatchQuery q1 = atomicQuery.getMatchQuery();
-
-        ReasonerAtomicQuery copy = new ReasonerAtomicQuery(atomicQuery);
-        MatchQuery q2 = copy.getMatchQuery();
-
-        atomicQuery.unify(VarName.of("y"), VarName.of("z"));
-
-        assertTrue(!q1.toString().equals(q2.toString()));
-        assertEquals(new ReasonerAtomicQuery(conjunction(patternString, graph), snbGraph.graph()).getAtom().getRoleVarTypeMap(), copy.getAtom().getRoleVarTypeMap());
-    }
-
-=======
->>>>>>> 64ba9647
     @Test
     public void testWhenModifyingAQuery_TheCopyDoesNotChange(){
         GraknGraph graph = snbGraph.graph();
@@ -158,16 +133,10 @@
     }
 
     @Test
-<<<<<<< HEAD
-    public void testMaterialize(){
+    public void testWhenMaterialising_MaterialisedInformationIsPresentInGraph(){
         GraknGraph graph = snbGraph.graph();
         QueryBuilder qb = graph.graql().infer(false);
         String explicitQuery = "match (recommended-customer: $x, recommended-product: $y) isa recommendation;$x has name 'Bob';$y has name 'Colour of Magic';";
-=======
-    public void testWhenMaterialising_MaterialisedInformationIsPresentInGraph(){
-        QueryBuilder qb = snbGraph.graph().graql().infer(false);
-        String explicitQuery = "match ($x, $y) isa recommendation;$x has name 'Bob';$y has name 'Colour of Magic';";
->>>>>>> 64ba9647
         assertTrue(!qb.<MatchQuery>parse(explicitQuery).ask().execute());
 
         String patternString = "{(recommended-customer: $x, recommended-product: $y) isa recommendation;}";

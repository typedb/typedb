/*
 * Grakn - A Distributed Semantic Database
 * Copyright (C) 2016  Grakn Labs Limited
 *
 * Grakn is free software: you can redistribute it and/or modify
 * it under the terms of the GNU General Public License as published by
 * the Free Software Foundation, either version 3 of the License, or
 * (at your option) any later version.
 *
 * Grakn is distributed in the hope that it will be useful,
 * but WITHOUT ANY WARRANTY; without even the implied warranty of
 * MERCHANTABILITY or FITNESS FOR A PARTICULAR PURPOSE.  See the
 * GNU General Public License for more details.
 *
 * You should have received a copy of the GNU General Public License
 * along with Grakn. If not, see <http://www.gnu.org/licenses/gpl.txt>.
 */

package ai.grakn.test.graql.reasoner;

import ai.grakn.GraknGraph;
import ai.grakn.concept.Concept;
import ai.grakn.graphs.AdmissionsGraph;
import ai.grakn.graphs.CWGraph;
import ai.grakn.graphs.GeoGraph;
import ai.grakn.graphs.SNBGraph;
import ai.grakn.graql.MatchQuery;
import ai.grakn.graql.QueryBuilder;
import ai.grakn.graql.VarName;
import ai.grakn.graql.admin.Answer;
import ai.grakn.graql.admin.Conjunction;
import ai.grakn.graql.admin.PatternAdmin;
import ai.grakn.graql.admin.Unifier;
import ai.grakn.graql.admin.VarAdmin;
import ai.grakn.graql.internal.pattern.Patterns;
import ai.grakn.graql.internal.reasoner.atom.Atom;
import ai.grakn.graql.internal.reasoner.atom.binary.TypeAtom;
import ai.grakn.graql.internal.reasoner.atom.predicate.IdPredicate;
import ai.grakn.graql.internal.reasoner.query.QueryAnswer;
import ai.grakn.graql.internal.reasoner.query.QueryAnswers;
import ai.grakn.graql.internal.reasoner.query.ReasonerAtomicQuery;
import ai.grakn.test.GraphContext;
import com.google.common.collect.ImmutableMap;
import com.google.common.collect.Sets;
import org.junit.BeforeClass;
import org.junit.ClassRule;
import org.junit.Ignore;
import org.junit.Rule;
import org.junit.Test;
import org.junit.rules.ExpectedException;

import java.util.Set;
import java.util.stream.Collectors;

import static ai.grakn.graql.internal.reasoner.query.QueryAnswerStream.entityTypeFilter;
import static ai.grakn.graql.internal.reasoner.query.QueryAnswerStream.permuteFunction;
import static ai.grakn.graql.internal.reasoner.query.QueryAnswerStream.subFilter;
import static ai.grakn.test.GraknTestEnv.usingTinker;
import static java.util.stream.Collectors.toSet;
import static junit.framework.Assert.assertEquals;
import static junit.framework.Assert.assertTrue;
import static org.junit.Assume.assumeTrue;

public class AtomicQueryTest {

    @ClassRule
    public static final GraphContext snbGraph = GraphContext.preLoad(SNBGraph.get());

    @ClassRule
    public static final GraphContext geoGraph = GraphContext.preLoad(GeoGraph.get());

    @ClassRule
    public static final GraphContext admissionsGraph = GraphContext.preLoad(AdmissionsGraph.get());

    @ClassRule
    public static final GraphContext cwGraph = GraphContext.preLoad(CWGraph.get());

    @ClassRule
    public static final GraphContext ancestorGraph = GraphContext.preLoad("ancestor-friend-test.gql");

    @Rule
    public final ExpectedException exception = ExpectedException.none();

    @BeforeClass
    public static void setUpClass() {
        assumeTrue(usingTinker());
    }

    @Test
    public void testErrorNonAtomicQuery() {
        String patternString = "{$x isa person;$y isa product;($x, $y) isa recommendation;($y, $t) isa typing;}";
        Conjunction<VarAdmin> pattern = conjunction(patternString, snbGraph.graph());
        exception.expect(IllegalStateException.class);
        ReasonerAtomicQuery atomicQuery = new ReasonerAtomicQuery(pattern, snbGraph.graph());
    }

    @Test
    public void testCopyConstructor(){
        String patternString = "{($x, $y) isa recommendation;}";
        Conjunction<VarAdmin> pattern = conjunction(patternString, snbGraph.graph());
        ReasonerAtomicQuery atomicQuery = new ReasonerAtomicQuery(pattern, snbGraph.graph());
        ReasonerAtomicQuery copy = new ReasonerAtomicQuery(atomicQuery);
        assertEquals(atomicQuery, copy);
        assertEquals(atomicQuery.hashCode(), copy.hashCode());
    }

    @Ignore
    @Test
    public void testCopyConstructor2(){
        GraknGraph graph = snbGraph.graph();
        String patternString = "{(recommended-item: $x, recommended-customer: $y) isa recommendation;}";
        Conjunction<VarAdmin> pattern = conjunction(patternString, graph);
        ReasonerAtomicQuery atomicQuery = new ReasonerAtomicQuery(pattern, graph);
        MatchQuery q1 = atomicQuery.getMatchQuery();

        ReasonerAtomicQuery copy = new ReasonerAtomicQuery(atomicQuery);
        MatchQuery q2 = copy.getMatchQuery();

        atomicQuery.unify(VarName.of("y"), VarName.of("z"));

        assertTrue(!q1.toString().equals(q2.toString()));
        assertEquals(new ReasonerAtomicQuery(conjunction(patternString, graph), snbGraph.graph()).getAtom().getRoleVarTypeMap(), copy.getAtom().getRoleVarTypeMap());
    }

    @Test
    public void testWhenModifyingAQuery_TheCopyDoesNotChange(){
        GraknGraph graph = snbGraph.graph();
        String patternString = "{(recommended-item: $x, recommended-customer: $y) isa recommendation;}";
        Conjunction<VarAdmin> pattern = conjunction(patternString, graph);
        ReasonerAtomicQuery atomicQuery = new ReasonerAtomicQuery(pattern, graph);
        ReasonerAtomicQuery copy = new ReasonerAtomicQuery(atomicQuery);

        atomicQuery.unify(VarName.of("y"), VarName.of("z"));
        MatchQuery q1 = atomicQuery.getMatchQuery();
        MatchQuery q2 = copy.getMatchQuery();
        assertTrue(!q1.toString().equals(q2.toString()));
    }

    @Test
    public void testWhenCopyingAQuery_TheyHaveTheSameRoleVarTypeMaps(){
        GraknGraph graph = snbGraph.graph();
        String patternString = "{(recommended-item: $x, recommended-customer: $y) isa recommendation;}";
        Conjunction<VarAdmin> pattern = conjunction(patternString, graph);
        ReasonerAtomicQuery atomicQuery = new ReasonerAtomicQuery(pattern, graph);
        ReasonerAtomicQuery copy = new ReasonerAtomicQuery(atomicQuery);

        atomicQuery.unify(VarName.of("y"), VarName.of("z"));
        assertEquals(new ReasonerAtomicQuery(conjunction(patternString, graph), snbGraph.graph()).getAtom().getRoleVarTypeMap(), copy.getAtom().getRoleVarTypeMap());
    }

    @Test
    public void testMaterialize(){
        QueryBuilder qb = snbGraph.graph().graql().infer(false);
        String explicitQuery = "match ($x, $y) isa recommendation;$x has name 'Bob';$y has name 'Colour of Magic';";
        assertTrue(!qb.<MatchQuery>parse(explicitQuery).ask().execute());

        String patternString = "{($x, $y) isa recommendation;}";
        Conjunction<VarAdmin> pattern = conjunction(patternString, snbGraph.graph());
        QueryAnswers answers = new QueryAnswers();

        answers.add(new QueryAnswer(
                ImmutableMap.of(
                        VarName.of("x"), getConcept("Bob"),
                        VarName.of("y"), getConcept("Colour of Magic")))
        );
        ReasonerAtomicQuery atomicQuery = new ReasonerAtomicQuery(pattern, snbGraph.graph());

        answers.stream().flatMap(atomicQuery::materialise).collect(Collectors.toList());
        assertTrue(qb.<MatchQuery>parse(explicitQuery).ask().execute());
    }

    @Test
    public void testResourceEquivalence(){
        String patternString = "{$x-firstname-9cbf242b-6baf-43b0-97a3-f3af5d801777 val 'c';" +
                "$x has firstname $x-firstname-9cbf242b-6baf-43b0-97a3-f3af5d801777;}";
        String patternString2 = "{$x has firstname $x-firstname-d6a3b1d0-2a1c-48f3-b02e-9a6796e2b581;" +
                "$x-firstname-d6a3b1d0-2a1c-48f3-b02e-9a6796e2b581 val 'c';}";
        Conjunction<VarAdmin> pattern = conjunction(patternString, snbGraph.graph());
        Conjunction<VarAdmin> pattern2 = conjunction(patternString2, snbGraph.graph());
        ReasonerAtomicQuery parentQuery = new ReasonerAtomicQuery(pattern, snbGraph.graph());
        ReasonerAtomicQuery childQuery = new ReasonerAtomicQuery(pattern2, snbGraph.graph());
        assertEquals(parentQuery, childQuery);
        assertEquals(parentQuery.hashCode(), childQuery.hashCode());
    }

    @Test
<<<<<<< HEAD
=======
    public void testResourceEquivalence2() {
        String patternString = "{$x isa $x-type-ec47c2f8-4ced-46a6-a74d-0fb84233e680;" +
                "$x has GRE $x-GRE-dabaf2cf-b797-4fda-87b2-f9b01e982f45;" +
                "$x-type-ec47c2f8-4ced-46a6-a74d-0fb84233e680 type-name 'applicant';" +
                "$x-GRE-dabaf2cf-b797-4fda-87b2-f9b01e982f45 val > 1099;}";

        String patternString2 = "{$x isa $x-type-79e3295d-6be6-4b15-b691-69cf634c9cd6;" +
                "$x has GRE $x-GRE-388fa981-faa8-4705-984e-f14b072eb688;" +
                "$x-type-79e3295d-6be6-4b15-b691-69cf634c9cd6 type-name 'applicant';" +
                "$x-GRE-388fa981-faa8-4705-984e-f14b072eb688 val > 1099;}";
        Conjunction<VarAdmin> pattern = conjunction(patternString, admissionsGraph.graph());
        Conjunction<VarAdmin> pattern2 = conjunction(patternString2, admissionsGraph.graph());
        ReasonerAtomicQuery parentQuery = new ReasonerAtomicQuery(pattern, admissionsGraph.graph());
        ReasonerAtomicQuery childQuery = new ReasonerAtomicQuery(pattern2, admissionsGraph.graph());
        assertEquals(parentQuery, childQuery);
        assertEquals(parentQuery.hashCode(), childQuery.hashCode());
    }


    @Test
>>>>>>> 2054a42c
    public void testVarPermutation(){
        String queryString = "match (geo-entity: $x, entity-location: $y) isa is-located-in;";
        String queryString2 = "match ($x, $y) isa is-located-in;";
        GraknGraph graph = geoGraph.graph();
        QueryBuilder qb = graph.graql().infer(false);
        MatchQuery query = qb.parse(queryString);
        MatchQuery query2 = qb.parse(queryString2);
        Set<Answer> answers = query.admin().streamWithVarNames().map(QueryAnswer::new).collect(toSet());
        Set<Answer> fullAnswers = query2.admin().streamWithVarNames().map(QueryAnswer::new).collect(toSet());
        Atom mappedAtom = new ReasonerAtomicQuery(conjunction(query.admin().getPattern()), graph).getAtom();
        Atom unmappedAtom = new ReasonerAtomicQuery(conjunction(query2.admin().getPattern()), graph).getAtom();

        Set<Unifier> permutationUnifiers = mappedAtom.getPermutationUnifiers(mappedAtom);
        Set<IdPredicate> unmappedIdPredicates = mappedAtom.getUnmappedIdPredicates();
        Set<TypeAtom> unmappedTypeConstraints = mappedAtom.getUnmappedTypeConstraints();
        Set<Answer> permutedAnswers = answers.stream()
                .flatMap(a -> permuteFunction.apply(a, permutationUnifiers))
                .filter(a -> subFilter(a, unmappedIdPredicates))
                .filter(a -> entityTypeFilter(a, unmappedTypeConstraints))
                .collect(Collectors.toSet());

        Set<Unifier> permutationUnifiers2 = unmappedAtom.getPermutationUnifiers(mappedAtom);
        Set<IdPredicate> unmappedIdPredicates2 = unmappedAtom.getUnmappedIdPredicates();
        Set<TypeAtom> unmappedTypeConstraints2 = unmappedAtom.getUnmappedTypeConstraints();
        Set<Answer> permutedAnswers2 = answers.stream()
                .flatMap(a -> permuteFunction.apply(a, permutationUnifiers2))
                .filter(a -> subFilter(a, unmappedIdPredicates2))
                .filter(a -> entityTypeFilter(a, unmappedTypeConstraints2))
                .collect(Collectors.toSet());

        assertEquals(fullAnswers, permutedAnswers2);
        assertEquals(answers, permutedAnswers);
    }

    @Test
    public void testReifiedRelation(){
        String patternString = "{(geo-entity: $x, entity-location: $y) isa is-located-in;}";
        String patternString2 = "{($x, $y) relates geo-entity;}";
        GraknGraph graph = geoGraph.graph();
        Conjunction<VarAdmin> pattern = conjunction(patternString, graph);
        Conjunction<VarAdmin> pattern2 = conjunction(patternString2, graph);
        ReasonerAtomicQuery query = new ReasonerAtomicQuery(pattern, graph);
        ReasonerAtomicQuery query2 = new ReasonerAtomicQuery(pattern2, graph);
        assertEquals(query.getAtom().isUserDefinedName(), false);
        assertEquals(query2.getAtom().isUserDefinedName(), true);
    }

    @Test
    public void testTrivialUnification(){
        String patternString = "{$x isa country;($x, $y) isa is-enemy-of;$y isa country;}";
        GraknGraph graph = cwGraph.graph();
        Conjunction<VarAdmin> pattern = conjunction(patternString, graph);
        ReasonerAtomicQuery parentQuery = new ReasonerAtomicQuery(pattern, graph);
        ReasonerAtomicQuery childQuery = new ReasonerAtomicQuery(pattern, graph);
        Unifier unifier = childQuery.getUnifier(parentQuery);
        assertTrue(Sets.intersection(unifier.keySet(), Sets.newHashSet(VarName.of("x"), VarName.of("y"))).isEmpty());

    }

    private Conjunction<VarAdmin> conjunction(PatternAdmin pattern){
        Set<VarAdmin> vars = pattern
                .getDisjunctiveNormalForm().getPatterns()
                .stream().flatMap(p -> p.getPatterns().stream()).collect(toSet());
        return Patterns.conjunction(vars);
    }

    private Conjunction<VarAdmin> conjunction(String patternString, GraknGraph graph){
        Set<VarAdmin> vars = graph.graql().parsePattern(patternString).admin()
                .getDisjunctiveNormalForm().getPatterns()
                .stream().flatMap(p -> p.getPatterns().stream()).collect(toSet());
        return Patterns.conjunction(vars);
    }

    private QueryAnswers queryAnswers(MatchQuery query) {
        return new QueryAnswers(query.admin().streamWithVarNames().map(QueryAnswer::new).collect(toSet()));
    }
    private Concept getConcept(String id){
        Set<Concept> instances = snbGraph.graph().getResourcesByValue(id)
                .stream().flatMap(res -> res.ownerInstances().stream()).collect(Collectors.toSet());
        if (instances.size() != 1)
            throw new IllegalStateException("Something wrong, multiple instances with given res value");
        return instances.iterator().next();
    }

}<|MERGE_RESOLUTION|>--- conflicted
+++ resolved
@@ -184,8 +184,6 @@
     }
 
     @Test
-<<<<<<< HEAD
-=======
     public void testResourceEquivalence2() {
         String patternString = "{$x isa $x-type-ec47c2f8-4ced-46a6-a74d-0fb84233e680;" +
                 "$x has GRE $x-GRE-dabaf2cf-b797-4fda-87b2-f9b01e982f45;" +
@@ -204,9 +202,7 @@
         assertEquals(parentQuery.hashCode(), childQuery.hashCode());
     }
 
-
-    @Test
->>>>>>> 2054a42c
+    @Test
     public void testVarPermutation(){
         String queryString = "match (geo-entity: $x, entity-location: $y) isa is-located-in;";
         String queryString2 = "match ($x, $y) isa is-located-in;";

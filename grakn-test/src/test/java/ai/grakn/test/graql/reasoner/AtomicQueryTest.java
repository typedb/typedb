/*
 * Grakn - A Distributed Semantic Database
 * Copyright (C) 2016  Grakn Labs Limited
 *
 * Grakn is free software: you can redistribute it and/or modify
 * it under the terms of the GNU General Public License as published by
 * the Free Software Foundation, either version 3 of the License, or
 * (at your option) any later version.
 *
 * Grakn is distributed in the hope that it will be useful,
 * but WITHOUT ANY WARRANTY; without even the implied warranty of
 * MERCHANTABILITY or FITNESS FOR A PARTICULAR PURPOSE.  See the
 * GNU General Public License for more details.
 *
 * You should have received a copy of the GNU General Public License
 * along with Grakn. If not, see <http://www.gnu.org/licenses/gpl.txt>.
 */

package ai.grakn.test.graql.reasoner;

import ai.grakn.concept.Concept;
import ai.grakn.graphs.GeoGraph;
import ai.grakn.graql.MatchQuery;
import ai.grakn.graql.QueryBuilder;
import ai.grakn.graql.VarName;
import ai.grakn.graql.admin.Atomic;
import ai.grakn.graql.internal.reasoner.query.QueryCache;
import ai.grakn.graql.internal.reasoner.query.ReasonerAtomicQuery;
import ai.grakn.graphs.AdmissionsGraph;
import ai.grakn.graphs.SNBGraph;
import ai.grakn.graql.internal.reasoner.query.QueryAnswers;
import ai.grakn.test.GraphContext;
import com.google.common.collect.ImmutableMap;
import org.junit.BeforeClass;
import org.junit.ClassRule;
import org.junit.Ignore;
import org.junit.Rule;
import org.junit.Test;
import org.junit.rules.ExpectedException;

import java.util.HashMap;
import java.util.Map;
import java.util.Set;
import java.util.stream.Collectors;

import static ai.grakn.graql.internal.pattern.Patterns.varName;
import static ai.grakn.test.GraknTestEnv.usingTinker;
import static junit.framework.Assert.assertEquals;
import static org.junit.Assert.assertTrue;
import static org.junit.Assume.assumeTrue;

public class AtomicQueryTest {

    @ClassRule
    public static final GraphContext snbGraph = GraphContext.preLoad(SNBGraph.get());
    
    @ClassRule
    public static final GraphContext geoGraph = GraphContext.preLoad(GeoGraph.get());

    @ClassRule
    public static final GraphContext admissionsGraph = GraphContext.preLoad(AdmissionsGraph.get());

    @ClassRule
    public static final GraphContext ancestorGraph = GraphContext.preLoad("ancestor-friend-test.gql");

    @Rule
    public final ExpectedException exception = ExpectedException.none();

    @BeforeClass
    public static void setUpClass() {
        assumeTrue(usingTinker());
    }

    @Test
    public void testErrorNonReasonerReasonerAtomicQuery() {
        String queryString = "match $x isa person;$y isa product;($x, $y) isa recommendation;($y, $t) isa typing;";
        exception.expect(IllegalStateException.class);
        ReasonerAtomicQuery atomicQuery = new ReasonerAtomicQuery(queryString, snbGraph.graph());
    }

    @Test
    public void testCopyConstructor(){
        String queryString = "match ($x, $y) isa recommendation;";
        ReasonerAtomicQuery atomicQuery = new ReasonerAtomicQuery(queryString, snbGraph.graph());
        ReasonerAtomicQuery copy = new ReasonerAtomicQuery(atomicQuery);
        assertEquals(atomicQuery, copy);
        assertEquals(atomicQuery.hashCode(), copy.hashCode());
    }

    @Test
    public void testMaterialize(){
        QueryBuilder qb = snbGraph.graph().graql().infer(false);
        String explicitQuery = "match ($x, $y) isa recommendation;$x has name 'Bob';$y has name 'Colour of Magic';";
        assertTrue(!qb.<MatchQuery>parse(explicitQuery).ask().execute());

        String queryString = "match ($x, $y) isa recommendation;";
        QueryAnswers answers = new QueryAnswers();

        answers.add(ImmutableMap.of(
                varName("x"), getConcept("Bob"),
                varName("y"), getConcept("Colour of Magic")));
        ReasonerAtomicQuery atomicQuery = new ReasonerAtomicQuery(queryString, snbGraph.graph());
        atomicQuery.getAnswers().addAll(answers);
        atomicQuery.materialise();
        assertTrue(qb.<MatchQuery>parse(explicitQuery).ask().execute());
    }

    //TODO Bug #10655 if we group resources into atomic queries
    @Ignore
    @Test
    public void testUnification(){
        ReasonerAtomicQuery parentQuery = new ReasonerAtomicQuery("match ($Y, $z) isa Friend; $Y has name 'd'; select $z;", ancestorGraph.graph());
        ReasonerAtomicQuery childQuery = new ReasonerAtomicQuery("match ($X, $Y) isa Friend; $Y has name 'd'; select $X;", ancestorGraph.graph());

        Atomic parentAtom = parentQuery.getAtom();
        Atomic childAtom = childQuery.getAtom();
        Map<VarName, VarName> unifiers = childAtom.getUnifiers(parentAtom);
        Map<VarName, VarName> correctUnifiers = new HashMap<>();
        correctUnifiers.put(varName("X"), varName("z"));
        assertTrue(unifiers.equals(correctUnifiers));
    }

    @Test
    public void testResourceEquivalence(){
        String queryString = "match" + "" +
                "$x-firstname-9cbf242b-6baf-43b0-97a3-f3af5d801777 value 'c';" +
                "$x has firstname $x-firstname-9cbf242b-6baf-43b0-97a3-f3af5d801777;";
        String queryString2 = "match" +
                "$x has firstname $x-firstname-d6a3b1d0-2a1c-48f3-b02e-9a6796e2b581;" +
                "$x-firstname-d6a3b1d0-2a1c-48f3-b02e-9a6796e2b581 value 'c';";
        ReasonerAtomicQuery parentQuery = new ReasonerAtomicQuery(queryString, snbGraph.graph());
        ReasonerAtomicQuery childQuery = new ReasonerAtomicQuery(queryString2, snbGraph.graph());
        assertEquals(parentQuery, childQuery);
        assertEquals(parentQuery.hashCode(), childQuery.hashCode());
    }

    @Test
    public void testResourceEquivalence2() {
        String queryString = "match $x isa $x-type-ec47c2f8-4ced-46a6-a74d-0fb84233e680;" +
                "$x has GRE $x-GRE-dabaf2cf-b797-4fda-87b2-f9b01e982f45;" +
                "$x-type-ec47c2f8-4ced-46a6-a74d-0fb84233e680 type-name 'applicant';" +
                "$x-GRE-dabaf2cf-b797-4fda-87b2-f9b01e982f45 value > 1099;";

        String queryString2 = "match $x isa $x-type-79e3295d-6be6-4b15-b691-69cf634c9cd6;" +
                "$x has GRE $x-GRE-388fa981-faa8-4705-984e-f14b072eb688;" +
                "$x-type-79e3295d-6be6-4b15-b691-69cf634c9cd6 type-name 'applicant';" +
                "$x-GRE-388fa981-faa8-4705-984e-f14b072eb688 value > 1099;";
        ReasonerAtomicQuery parentQuery = new ReasonerAtomicQuery(queryString, admissionsGraph.graph());
        ReasonerAtomicQuery childQuery = new ReasonerAtomicQuery(queryString2, admissionsGraph.graph());
        assertEquals(parentQuery, childQuery);
        assertEquals(parentQuery.hashCode(), childQuery.hashCode());
    }

    @Test
    public void testQueryEquivalence(){
        String queryString = "match " +
                "(entity-location: $x2, geo-entity: $xx) isa is-located-in;" +
                "$x1 isa $t1; $t1 sub geoObject;";
        String queryString2 = "match " +
                "(geo-entity: $y1, entity-location: $y2) isa is-located-in;" +
                "$y1 isa $t2; $t2 sub geoObject;";
        ReasonerAtomicQuery query = new ReasonerAtomicQuery(queryString, geoGraph.graph());
        ReasonerAtomicQuery query2 = new ReasonerAtomicQuery(queryString2, geoGraph.graph());
        assertTrue(query.isEquivalent(query2));
    }

    @Test
    public void testVarPermutation(){
        String queryString = "match (geo-entity: $x, entity-location: $y) isa is-located-in;";
        String queryString2 = "match ($x, $y) isa is-located-in;";
<<<<<<< HEAD
        QueryBuilder qb = geoGraph.graph().graql().infer(false);
        QueryAnswers answers = queryAnswers(qb.parse(queryString));
        QueryAnswers fullAnswers = queryAnswers(qb.parse(queryString2));
        QueryAnswers permutedAnswers = answers.permute(new ReasonerAtomicQuery(queryString, geoGraph.graph()).getAtom());
        QueryAnswers permutedAnswers2 = answers.permute(new ReasonerAtomicQuery(queryString2, geoGraph.graph()).getAtom());
=======
        ReasonerAtomicQuery query = new ReasonerAtomicQuery(queryString, geoGraph.graph());
        ReasonerAtomicQuery query2 = new ReasonerAtomicQuery(queryString2, geoGraph.graph());
        query.lookup(new QueryCache());
        query2.lookup(new QueryCache());
        QueryAnswers answers = query.getAnswers();
        QueryAnswers permutedAnswers = answers.permute(query.getAtom());
        QueryAnswers permutedAnswers2 = answers.permute(query2.getAtom());
        QueryAnswers fullAnswers = query2.getAnswers();

>>>>>>> a4d39a76
        assertEquals(fullAnswers, permutedAnswers2);
        assertEquals(answers, permutedAnswers);
    }

<<<<<<< HEAD
    private QueryAnswers queryAnswers(MatchQuery query) {
        return new QueryAnswers(query.admin().results());
    }

=======
>>>>>>> a4d39a76
    private Concept getConcept(String id){
        Set<Concept> instances = snbGraph.graph().getResourcesByValue(id)
                .stream().flatMap(res -> res.ownerInstances().stream()).collect(Collectors.toSet());
        if (instances.size() != 1)
            throw new IllegalStateException("Something wrong, multiple instances with given res value");
        return instances.iterator().next();
    }

}<|MERGE_RESOLUTION|>--- conflicted
+++ resolved
@@ -24,7 +24,6 @@
 import ai.grakn.graql.QueryBuilder;
 import ai.grakn.graql.VarName;
 import ai.grakn.graql.admin.Atomic;
-import ai.grakn.graql.internal.reasoner.query.QueryCache;
 import ai.grakn.graql.internal.reasoner.query.ReasonerAtomicQuery;
 import ai.grakn.graphs.AdmissionsGraph;
 import ai.grakn.graphs.SNBGraph;
@@ -168,34 +167,19 @@
     public void testVarPermutation(){
         String queryString = "match (geo-entity: $x, entity-location: $y) isa is-located-in;";
         String queryString2 = "match ($x, $y) isa is-located-in;";
-<<<<<<< HEAD
         QueryBuilder qb = geoGraph.graph().graql().infer(false);
         QueryAnswers answers = queryAnswers(qb.parse(queryString));
         QueryAnswers fullAnswers = queryAnswers(qb.parse(queryString2));
         QueryAnswers permutedAnswers = answers.permute(new ReasonerAtomicQuery(queryString, geoGraph.graph()).getAtom());
         QueryAnswers permutedAnswers2 = answers.permute(new ReasonerAtomicQuery(queryString2, geoGraph.graph()).getAtom());
-=======
-        ReasonerAtomicQuery query = new ReasonerAtomicQuery(queryString, geoGraph.graph());
-        ReasonerAtomicQuery query2 = new ReasonerAtomicQuery(queryString2, geoGraph.graph());
-        query.lookup(new QueryCache());
-        query2.lookup(new QueryCache());
-        QueryAnswers answers = query.getAnswers();
-        QueryAnswers permutedAnswers = answers.permute(query.getAtom());
-        QueryAnswers permutedAnswers2 = answers.permute(query2.getAtom());
-        QueryAnswers fullAnswers = query2.getAnswers();
-
->>>>>>> a4d39a76
         assertEquals(fullAnswers, permutedAnswers2);
         assertEquals(answers, permutedAnswers);
     }
 
-<<<<<<< HEAD
+
     private QueryAnswers queryAnswers(MatchQuery query) {
         return new QueryAnswers(query.admin().results());
     }
-
-=======
->>>>>>> a4d39a76
     private Concept getConcept(String id){
         Set<Concept> instances = snbGraph.graph().getResourcesByValue(id)
                 .stream().flatMap(res -> res.ownerInstances().stream()).collect(Collectors.toSet());

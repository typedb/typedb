/*
 * Grakn - A Distributed Semantic Database
 * Copyright (C) 2016  Grakn Labs Limited
 *
 * Grakn is free software: you can redistribute it and/or modify
 * it under the terms of the GNU General Public License as published by
 * the Free Software Foundation, either version 3 of the License, or
 * (at your option) any later version.
 *
 * Grakn is distributed in the hope that it will be useful,
 * but WITHOUT ANY WARRANTY; without even the implied warranty of
 * MERCHANTABILITY or FITNESS FOR A PARTICULAR PURPOSE.  See the
 * GNU General Public License for more details.
 *
 * You should have received a copy of the GNU General Public License
 * along with Grakn. If not, see <http://www.gnu.org/licenses/gpl.txt>.
 */

package ai.grakn.test.graql.shell;

import ai.grakn.Grakn;
import ai.grakn.GraknTxType;
import ai.grakn.exception.GraknValidationException;
import ai.grakn.graql.GraqlShell;
import ai.grakn.test.EngineContext;
import ai.grakn.util.Schema;
import ch.qos.logback.classic.Level;
import ch.qos.logback.classic.Logger;
import com.google.common.base.Strings;
import com.google.common.collect.ImmutableList;
import com.google.common.collect.ImmutableSet;
import com.google.common.collect.Lists;
import com.google.common.collect.Sets;
import mjson.Json;
import org.apache.commons.io.output.TeeOutputStream;
import org.hamcrest.Matcher;
import org.junit.After;
import org.junit.AfterClass;
import org.junit.BeforeClass;
import org.junit.ClassRule;
import org.junit.Ignore;
import org.junit.Test;

import java.io.ByteArrayInputStream;
import java.io.ByteArrayOutputStream;
import java.io.InputStream;
import java.io.PrintStream;
import java.util.Arrays;
import java.util.List;
import java.util.Random;
import java.util.stream.Stream;

import static ai.grakn.test.GraknTestEnv.usingTinker;
import static java.util.stream.Collectors.joining;
import static java.util.stream.Collectors.toList;
import static org.hamcrest.CoreMatchers.allOf;
import static org.hamcrest.CoreMatchers.containsString;
import static org.hamcrest.CoreMatchers.is;
import static org.hamcrest.CoreMatchers.not;
import static org.hamcrest.MatcherAssert.assertThat;
import static org.hamcrest.Matchers.anyOf;
import static org.hamcrest.Matchers.anything;
import static org.hamcrest.Matchers.contains;
import static org.junit.Assert.assertEquals;
import static org.junit.Assert.assertFalse;
import static org.junit.Assert.assertTrue;
import static org.junit.Assert.fail;
import static org.junit.Assume.assumeFalse;

/*
These tests are failing for some reason. The websocket appears to close itself mid-test. Possibly the graphs are not being
cleared correctly, or engine is not starting/stopping correctly.
 */
@Ignore // TODO: Fix this test
public class GraqlShellIT {

    @ClassRule
    public static final EngineContext engine = EngineContext.startInMemoryServer();

    private static InputStream trueIn;
    private static PrintStream trueOut;
    private static PrintStream trueErr;
    private static final String expectedVersion = "graql-9.9.9";
    private static final String historyFile = "/graql-test-history";

    private static final ImmutableList<String> keyspaces =
            ImmutableList.of(GraqlShell.DEFAULT_KEYSPACE, "foo", "bar", "batch");

    @BeforeClass
    public static void setUpClass() throws Exception {
        trueIn = System.in;
        trueOut = System.out;
        trueErr = System.err;

        // Disable engine logs so we can test stdout
        ((Logger) org.slf4j.LoggerFactory.getLogger("ai.grakn.engine")).setLevel(Level.OFF);
    }

    @After
    public void tearDown() throws GraknValidationException {
        for (String keyspace : keyspaces){
            Grakn.session(Grakn.DEFAULT_URI, keyspace).open(GraknTxType.WRITE).clear();
        }
    }

    @AfterClass
    public static void resetIO() {
        System.setIn(trueIn);
        System.setOut(trueOut);
        System.setErr(trueErr);
    }

    @Test
    public void testStartAndExitShell() throws Exception {
        // Assert simply that the shell starts and terminates without errors
        assertTrue(testShell("exit\n").matches("[\\s\\S]*>>> exit(\r\n?|\n)"));
    }

    @Test
    public void testHelpOption() throws Exception {
        String result = testShell("", "--help");

        // Check for a few expected usage messages
        assertThat(
                result,
                allOf(
                        containsString("usage"), containsString("graql.sh"), containsString("-e"),
                        containsString("--execute <arg>"), containsString("query to execute")
                )
        );
    }

    @Test
    public void testVersionOption() throws Exception {
        String result = testShell("", "--version");
        assertThat(result, containsString(expectedVersion));
    }

    @Test
    public void testExecuteOption() throws Exception {
        String result = testShell("", "-e", "match $x isa entity; ask;");

        // When using '-e', only results should be printed, no prompt or query
        assertThat(result, allOf(containsString("False"), not(containsString(">>>")), not(containsString("match"))));
    }

    @Test
    public void testDefaultKeyspace() throws Exception {
        testShell("insert im-in-the-default-keyspace sub entity;\ncommit\n");

        assertShellMatches(ImmutableList.of("-k", "grakn"),
                "match im-in-the-default-keyspace sub entity; ask;",
                containsString("True")
        );
    }

    @Test
    public void testSpecificKeyspace() throws Exception {
        testShell("insert foo-foo sub entity;\ncommit\n", "-k", "foo");
        testShell("insert bar-bar sub entity;\ncommit\n", "-k", "bar");

        String fooFooinFoo = testShell("match foo-foo sub entity; ask;\n", "-k", "foo");
        String fooFooInBar = testShell("match foo-foo sub entity; ask;\n", "-k", "bar");
        String barBarInFoo = testShell("match bar-bar sub entity; ask;\n", "-k", "foo");
        String barBarInBar = testShell("match bar-bar sub entity; ask;\n", "-k", "bar");
        assertThat(fooFooinFoo, containsString("True"));
        assertThat(fooFooInBar, containsString("False"));
        assertThat(barBarInFoo, containsString("False"));
        assertThat(barBarInBar, containsString("True"));
    }

    @Test
    public void testFileOption() throws Exception {
        ByteArrayOutputStream err = new ByteArrayOutputStream();
        testShell("", err, "-f", "src/test/graql/shell test(weird name).gql");
        assertEquals("", err.toString());
    }

    @Test
    public void testLoadCommand() throws Exception {
        assertShellMatches(
                "load src/test/graql/shell test(weird name).gql",
                anything(),
                "match movie sub entity; ask;",
                containsString("True")
        );
    }

    @Test
    public void testLoadCommandWithEscapes() throws Exception {
        assertShellMatches(
                "load src/test/graql/shell\\ test\\(weird\\ name\\).gql",
                anything(),
                "match movie sub entity; ask;",
                containsString("True")
        );
    }

    @Test
    public void testMatchQuery() throws Exception {
        String[] result = testShell("match $x sub concept;\nexit").split("\r\n?|\n");

        // Make sure we find a few results (don't be too fussy about the output here)
        assertEquals(">>> match $x sub concept;", result[4]);
        assertTrue(result.length > 5);
    }

    @Test
    public void testAskQuery() throws Exception {
        assertShellMatches(
                "match $x isa relation; ask;",
                containsString("False")
        );
    }

    @Test
    public void testInsertQuery() throws Exception {
        assertShellMatches(
                "insert entity2 sub entity;",
                anything(),
                "match $x isa entity2; ask;",
                containsString("False"),
                "insert $x isa entity2;",
                anything(),
                "match $x isa entity2; ask;",
                containsString("True")
        );
    }

    @Test
    public void testInsertOutput() throws Exception {
        assertShellMatches(
                "insert X sub entity; $thingy isa X;",
                allOf(containsString("$thingy"), containsString("isa"), containsString("X"))
        );
    }

    @Test
    public void testAggregateQuery() throws Exception {
        assertShellMatches(
                "match $x sub concept; aggregate count;",
                is("8") // Expect to see the whole meta-ontology
        );
    }

    @Test
    public void testAutocomplete() throws Exception {
        String result = testShell("match $x isa \t");

        // Make sure all the autocompleters are working (except shell commands because we are writing a query)
        assertThat(
                result,
                allOf(
                        containsString("concept"), containsString("match"),
                        not(containsString("exit")), containsString("$x")
                )
        );
    }

    @Test
    public void testAutocompleteShellCommand() throws Exception {
        String result = testShell("\t");

        // Make sure all the autocompleters are working (including shell commands because we are not writing a query)
        assertThat(result, allOf(containsString("type"), containsString("match"), containsString("exit")));
    }

    @Test
    public void testAutocompleteFill() throws Exception {
        String result = testShell("match $x sub concep\t;\n");
        assertThat(result, containsString(Schema.MetaSchema.RELATION.getName().getValue()));
    }

    @Test
    public void testReasonerOff() throws Exception {
        assertShellMatches(
                "insert man sub entity has-resource name; name sub resource datatype string;",
                anything(),
                "insert person sub entity;",
                anything(),
                "insert has name 'felix' isa man;",
                anything(),
                "insert $my-rule isa inference-rule lhs {$x isa man;} rhs {$x isa person;};",
                anything(),
                "commit",
                "match isa person, has name $x;"
                // No results
        );
    }

    @Test
    public void testReasoner() throws Exception {
        assertShellMatches(ImmutableList.of("--infer"),
                "insert man sub entity has-resource name; name sub resource datatype string;",
                anything(),
                "insert person sub entity;",
                anything(),
                "insert has name 'felix' isa man;",
                anything(),
                "match isa person, has name $x;",
                // No results
                "insert $my-rule isa inference-rule lhs {$x isa man;} rhs {$x isa person;};",
                anything(),
                "commit",
                "match isa person, has name $x;",
                containsString("felix") // Results after result is added
        );
    }

    @Test
    public void testInvalidQuery() throws Exception {
        ByteArrayOutputStream err = new ByteArrayOutputStream();
        testShell("insert movie sub entity; $moon isa movie; $europa isa $moon;\n", err);

        assertThat(err.toString(), allOf(containsString("not"), containsString("type")));
    }

    @Test
    public void testComputeCount() throws Exception {
        assertShellMatches(
                "insert X sub entity; $a isa X; $b isa X; $c isa X;",
                anything(),
                "commit",
                "compute count;",
                is("3")
        );
    }

    @Test
    public void testRollback() throws Exception {
        // Tinker graph doesn't support rollback
        assumeFalse(usingTinker());

        String[] result = testShell("insert E sub entity;\nrollback\nmatch $x type-name E;\n").split("\n");

        // Make sure there are no results for match query
        assertEquals(">>> match $x type-name E;", result[result.length-2]);
        assertEquals(">>> ", result[result.length-1]);
    }

    @Test
    public void testLimit() throws Exception {
        assertShellMatches(
                "match $x sub concept; limit 1;",
                anything() // Only one result
        );
    }

    @Test
    public void testGraqlOutput() throws Exception {
        String result = testShell("", "-e", "match $x sub concept;", "-o", "graql");
        assertThat(result, allOf(containsString("$x"), containsString(Schema.MetaSchema.ENTITY.getName().getValue())));
    }

    @Test
    public void testJsonOutput() throws Exception {
        String[] result = testShell("", "-e", "match $x sub concept;", "-o", "json").split("\n");
        assertTrue("expected more than 5 results: " + Arrays.toString(result), result.length > 5);
        Json json = Json.read(result[0]);
        Json x = json.at("x");
        assertTrue(x.has("id"));
        assertFalse(x.has("isa"));
    }

    @Test
    public void testHALOutput() throws Exception {
        String[] result = testShell("", "-e", "match $x sub concept;", "-o", "hal").split("\n");
        assertTrue("expected more than 5 results: " + Arrays.toString(result), result.length > 5);
        Json json = Json.read(result[0]);
        Json x = json.at("x");
        assertTrue(x.has("_id"));
        assertTrue(x.has("_baseType"));
    }

    @Test
    public void testRollbackSemicolon() throws Exception {
        // Tinker graph doesn't support rollback
        assumeFalse(usingTinker());

        String result = testShell("insert entity2 sub entity; insert $x isa entity2;\nrollback;\nmatch $x isa entity;\n");
        String[] lines = result.split("\n");

        // Make sure there are no results for match query
        assertEquals(result, ">>> match $x isa entity;", lines[lines.length-2]);
        assertEquals(result, ">>> ", lines[lines.length-1]);
    }

    @Test
    public void testErrorWhenEngineNotRunning() throws Exception {
        ByteArrayOutputStream err = new ByteArrayOutputStream();
        testShell("", err, "-r", "localhost:7654");

        assertFalse(err.toString().isEmpty());
    }

    @Test
    @Ignore
    /* TODO: Fix this test
     * Sometimes we see this: "Websocket closed, code: 1005, reason: null".
     * Other times, JLine crashes when receiving certain input.
     */
    public void fuzzTest() throws Exception {
        int repeats = 100;
        for (int i = 0; i < repeats; i ++) {
            String input = randomString(i);
            try {
                testShellAllowErrors(input);
            } catch (Throwable e) {
                // We catch all exceptions so we can report exactly what input caused the error
                throw new RuntimeException("Error when providing the following input to shell: [" + input + "]", e);
            }
        }
    }

    @Test
    public void testLargeQuery() throws Exception {
        String value = Strings.repeat("really-", 100000) + "long-value";

        assertShellMatches(
                "insert X sub resource datatype string; value '" + value + "' isa X;",
                anything(),
                "match $x isa X;",
                allOf(containsString("$x"), containsString(value))
        );
    }

    @Test
    public void testCommitError() throws Exception {
        ByteArrayOutputStream err = new ByteArrayOutputStream();
        String out = testShell("insert bob sub relation;\ncommit;\nmatch $x sub relation;\n", err);
        assertFalse(out, err.toString().isEmpty());
    }

    @Test
    public void testCommitErrorExecuteOption() throws Exception {
        ByteArrayOutputStream err = new ByteArrayOutputStream();
        String out = testShell("", err, "-e", "insert bob sub relation;");
        assertFalse(out, err.toString().isEmpty());
    }

    @Test
    public void testDefaultDontDisplayResources() throws Exception {
        assertShellMatches(
                "insert X sub entity; R sub resource datatype string; X has-resource R; isa X has R 'foo';",
                anything(),
                "match $x isa X;",
                allOf(containsString("id"), not(containsString("\"foo\"")))
        );
    }

    @Test
    public void testDisplayResourcesCommand() throws Exception {
        assertShellMatches(
                "insert X sub entity; R sub resource datatype string; X has-resource R; isa X has R 'foo';",
                anything(),
                "display R;",
                "match $x isa X;",
                allOf(containsString("id"), containsString("\"foo\""))
        );
    }

    @Test
    public void whenRunningCleanCommand_TheGraphIsCleanedAndCommitted() throws Exception {
        assertShellMatches(
                "insert my-type sub entity;",
                is("{}"),
                "commit",
                "match $x sub entity;",
                containsString("entity"),
                containsString("entity"),
                "clean",
                is("Are you sure? This will clean ALL data in the current keyspace and immediately commit."),
                is("Type 'confirm' to continue."),
                "confirm",
                is("Cleaning..."),
                "match $x sub entity;",
                containsString("entity"),
                "rollback",
                "match $x sub entity;",
                containsString("entity")
        );
    }

    @Test
    public void whenCancellingCleanCommand_TheGraphIsNotCleaned() throws Exception {
        assertShellMatches(
                "insert my-type sub entity;",
                is("{}"),
                "match $x sub entity;",
                containsString("entity"),
                containsString("entity"),
                "clean",
                is("Are you sure? This will clean ALL data in the current keyspace and immediately commit."),
                is("Type 'confirm' to continue."),
                "n",
                is("Cancelling clean."),
                "match $x sub entity;",
                containsString("entity"),
                containsString("entity"),
                "clean",
                is("Are you sure? This will clean ALL data in the current keyspace and immediately commit."),
                is("Type 'confirm' to continue."),
                "no thanks bad idea thanks for warning me",
                is("Cancelling clean."),
                "match $x sub entity;",
                containsString("entity"),
                containsString("entity")
        );
    }

    @Test
    public void testExecuteMultipleQueries() throws Exception {
        assertShellMatches(
                "insert X sub entity; $x isa X; match $y isa X; match $y isa X; aggregate count;",
                // Make sure we see results from all three queries
                containsString("$x"),
                containsString("$y"),
                is("1")
        );
    }

    @Test
    public void whenRunningBatchLoad_LoadCompletes() throws Exception {
        testShell("", "-k", "batch", "-f", "src/test/graql/shell test(weird name).gql");
        testShell("", "-k", "batch", "-b", "src/test/graql/batch-test.gql");

        assertShellMatches(ImmutableList.of("-k", "batch"),
                "match $x isa movie; ask;",
                containsString("True")
        );
    }

    @Test
    public void whenRunningBatchLoadAndAnErrorOccurs_PrintStatus() throws Exception {
        testShell("", "-k", "batch", "-f", "src/test/graql/shell test(weird name).gql");

        assertShellMatches(ImmutableList.of("-k", "batch", "-b", "src/test/graql/batch-test-bad.gql"),
                is("Status of batch [1]: FAILED"),
                is("Number batches completed: 1"),
                containsString("Approximate queries executed:"),
                containsString("All tasks completed")
        );
    }

    @Test
    public void whenUserMakesAMistake_SubsequentQueriesStillWork() throws Exception {
        ByteArrayOutputStream err = new ByteArrayOutputStream();
        String out = testShell(
                "match $x sub concet; aggregate count;\n" +
                "match $x sub concept; ask;\n",
                err);

        assertThat(err.toString(), not(containsString("error")));
        assertThat(out, containsString("True"));
    }

    @Test
    public void testDuplicateRelation() throws Exception {
        ByteArrayOutputStream err = new ByteArrayOutputStream();
        testShell(
<<<<<<< HEAD
                "insert R sub relation, has-role R1, has-role R2; R1 sub role; R2 sub role;\n" +
                        "insert X sub entity, plays R1, plays R2;\n" +
=======
                "insert R sub relation, relates R1, relates R2; R1 sub role; R2 sub role;\n" +
                        "insert X sub entity, plays-role R1, plays-role R2;\n" +
>>>>>>> 2054a42c
                        "insert $x isa X; (R1: $x, R2: $x) isa R;\n" +
                        "match $x isa X; insert (R1: $x, R2: $x) isa R;\n" +
                        "commit\n",
                err
        );

        assertThat(err.toString().toLowerCase(), allOf(
                anyOf(containsString("exists"), containsString("one or more")),
                containsString("relation")
        ));
    }

    private static String randomString(int length) {
        Random random = new Random();
        StringBuilder sb = new StringBuilder();

        random.ints().limit(length).forEach(i -> sb.append((char) i));

        return sb.toString();
    }

    private void assertShellMatches(Object... matchers) throws Exception {
        assertShellMatches(ImmutableList.of(), matchers);
    }

    // Arguments should be strings or matchers. Strings are interpreted as input, matchers as expected output
    private void assertShellMatches(List<String> arguments, Object... matchers) throws Exception {
        String input = Stream.of(matchers)
                .filter(String.class::isInstance)
                .map(String.class::cast)
                .collect(joining("\n", "", "\n"));

        List<Matcher<? super String>> matcherList = Stream.of(matchers)
                .map(obj -> (obj instanceof Matcher) ? (Matcher<String>) obj : is(">>> " + obj))
                .collect(toList());

        String output = testShell(input, arguments.toArray(new String[arguments.size()]));

        List<String> outputLines = Lists.newArrayList(output.replace(" \r", "").split("\n"));

        ImmutableSet<String> noPromptArgs = ImmutableSet.of("-e", "-f", "-b", "-v", "-h");
        if (Sets.intersection(Sets.newHashSet(arguments), noPromptArgs).isEmpty()) {
            // Remove first four lines containing license and last line containing prompt
            outputLines = outputLines.subList(4, outputLines.size() - 1);
        }

        assertThat(outputLines, contains(matcherList));
    }

    private String testShell(String input, String... args) throws Exception {
        ByteArrayOutputStream err = new ByteArrayOutputStream();
        String result = testShell(input, err, args);
        String errMessage = err.toString();
        assertTrue("Error: \"" + errMessage + "\"", errMessage.isEmpty());
        return result;
    }

    private String testShellAllowErrors(String input, String... args) throws Exception {
        ByteArrayOutputStream err = new ByteArrayOutputStream();
        return testShell(input, err, args);
    }

    private String testShell(String input, ByteArrayOutputStream berr, String... args) throws Exception {
        InputStream in = new ByteArrayInputStream(input.getBytes());

        ByteArrayOutputStream bout = new ByteArrayOutputStream();

        PrintStream out = new PrintStream(bout);

        // Intercept stderr, but make sure it is still printed using the TeeOutputStream
        PrintStream err = new PrintStream(new TeeOutputStream(berr, trueErr));

        try {
            System.out.flush();
            System.err.flush();
            System.setIn(in);
            System.setOut(out);
            System.setErr(err);

            GraqlShell.runShell(args, expectedVersion, historyFile);
        } catch (Exception e) {
            System.setErr(trueErr);
            e.printStackTrace();
            err.flush();
            fail(berr.toString());
        } finally {
            resetIO();
        }

        out.flush();
        err.flush();


        return bout.toString();
    }
}
<|MERGE_RESOLUTION|>--- conflicted
+++ resolved
@@ -558,13 +558,8 @@
     public void testDuplicateRelation() throws Exception {
         ByteArrayOutputStream err = new ByteArrayOutputStream();
         testShell(
-<<<<<<< HEAD
-                "insert R sub relation, has-role R1, has-role R2; R1 sub role; R2 sub role;\n" +
+                "insert R sub relation, relates R1, relates R2; R1 sub role; R2 sub role;\n" +
                         "insert X sub entity, plays R1, plays R2;\n" +
-=======
-                "insert R sub relation, relates R1, relates R2; R1 sub role; R2 sub role;\n" +
-                        "insert X sub entity, plays-role R1, plays-role R2;\n" +
->>>>>>> 2054a42c
                         "insert $x isa X; (R1: $x, R2: $x) isa R;\n" +
                         "match $x isa X; insert (R1: $x, R2: $x) isa R;\n" +
                         "commit\n",

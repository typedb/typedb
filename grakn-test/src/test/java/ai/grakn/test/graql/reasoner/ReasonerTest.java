/*
 * Grakn - A Distributed Semantic Database
 * Copyright (C) 2016  Grakn Labs Limited
 *
 * Grakn is free software: you can redistribute it and/or modify
 * it under the terms of the GNU General Public License as published by
 * the Free Software Foundation, either version 3 of the License, or
 * (at your option) any later version.
 *
 * Grakn is distributed in the hope that it will be useful,
 * but WITHOUT ANY WARRANTY; without even the implied warranty of
 * MERCHANTABILITY or FITNESS FOR A PARTICULAR PURPOSE.  See the
 * GNU General Public License for more details.
 *
 * You should have received a copy of the GNU General Public License
 * along with Grakn. If not, see <http://www.gnu.org/licenses/gpl.txt>.
 */

package ai.grakn.test.graql.reasoner;

import ai.grakn.GraknGraph;
import ai.grakn.concept.Concept;
import ai.grakn.concept.RelationType;
import ai.grakn.concept.Rule;
import ai.grakn.graql.MatchQuery;
import ai.grakn.graql.Pattern;
import ai.grakn.graql.QueryBuilder;
import ai.grakn.graql.internal.reasoner.Reasoner;
import ai.grakn.graql.VarName;
import ai.grakn.graql.internal.reasoner.Utility;
import ai.grakn.graql.internal.reasoner.query.AtomicQuery;
import ai.grakn.graql.internal.reasoner.query.ReasonerQueryImpl;
import ai.grakn.graql.internal.reasoner.query.QueryAnswers;
import ai.grakn.graql.internal.reasoner.rule.InferenceRule;
import ai.grakn.test.AbstractGraknTest;
import ai.grakn.test.graql.reasoner.graphs.GeoGraph;
import ai.grakn.test.graql.reasoner.graphs.SNBGraph;
import com.google.common.collect.Sets;
import javafx.util.Pair;
import org.junit.BeforeClass;
import org.junit.Ignore;
import org.junit.Test;

import java.util.HashMap;
import java.util.LinkedHashMap;
import java.util.List;
import java.util.Map;
import java.util.stream.Collectors;
import java.util.stream.Stream;

import static ai.grakn.graql.Graql.and;
import static ai.grakn.test.GraknTestEnv.usingTinker;
import static ai.grakn.graql.internal.pattern.Patterns.varName;
import static junit.framework.TestCase.assertEquals;
import static org.junit.Assert.assertTrue;
import static org.junit.Assume.assumeTrue;

public class ReasonerTest extends AbstractGraknTest {
    @BeforeClass
    public static void onStartup() throws Exception {
        assumeTrue(usingTinker());
    }

    @Test
    public void testSubPropertyRule() {
        GraknGraph graph = SNBGraph.getGraph();
        Map<String, String> roleMap = new HashMap<>();
        RelationType parent = graph.getRelationType("sublocate");
        RelationType child = graph.getRelationType("resides");

        roleMap.put(graph.getRoleType("member-location").getName(), graph.getRoleType("subject-location").getName());
        roleMap.put(graph.getRoleType("container-location").getName(), graph.getRoleType("located-subject").getName());

        Pattern body = and(graph.graql().parsePatterns("(subject-location: $x, located-subject: $x1) isa resides;"));
        Pattern head = and(graph.graql().parsePatterns("(member-location: $x, container-location: $x1) isa sublocate;"));

        InferenceRule R2 = new InferenceRule(graph.admin().getMetaRuleInference().addRule(body, head), graph);
        Rule rule = Utility.createSubPropertyRule(parent, child, roleMap, graph);
        InferenceRule R = new InferenceRule(rule, graph);

        assertTrue(R.getHead().equals(R2.getHead()));
        assertTrue(R.getBody().equals(R2.getBody()));
    }

    @Test
    public void testTransitiveRule() {
        GraknGraph graph = SNBGraph.getGraph();

        Rule rule = Utility.createTransitiveRule(graph.getRelationType("sublocate"),
                graph.getRoleType("member-location").getName(), graph.getRoleType("container-location").getName(), graph);

        InferenceRule R = new InferenceRule(rule, graph);

        Pattern body = and(graph.graql().parsePatterns("(member-location: $x, container-location: $z) isa sublocate;" +
                      "(member-location: $z, container-location: $y) isa sublocate;"));
        Pattern head = and(graph.graql().parsePatterns("(member-location: $x, container-location: $y) isa sublocate;"));

        InferenceRule R2 = new InferenceRule(graph.admin().getMetaRuleInference().addRule(body, head), graph);
        assertTrue(R.getHead().equals(R2.getHead()));
        assertTrue(R.getBody().equals(R2.getBody()));
    }

    @Test
    public void testReflexiveRule() {
        GraknGraph graph = SNBGraph.getGraph();
        Rule rule = Utility.createReflexiveRule(graph.getRelationType("knows"), graph);
        InferenceRule R = new InferenceRule(rule, graph);

        Pattern body = and(graph.graql().parsePatterns("($x, $y) isa knows;"));
        Pattern head = and(graph.graql().parsePatterns("($x, $x) isa knows;"));

        InferenceRule R2 = new InferenceRule(graph.admin().getMetaRuleInference().addRule(body, head), graph);
        assertTrue(R.getHead().equals(R2.getHead()));
        assertTrue(R.getBody().equals(R2.getBody()));
    }

    @Test
    public void testPropertyChainRule() {
        GraknGraph graph = SNBGraph.getGraph();
        RelationType resides = graph.getRelationType("resides");
        RelationType sublocate = graph.getRelationType("sublocate");

        LinkedHashMap<RelationType, Pair<String, String>> chain = new LinkedHashMap<>();

        chain.put(resides, new Pair<>(graph.getRoleType("located-subject").getName(), graph.getRoleType("subject-location").getName()));
        chain.put(sublocate, new Pair<>(graph.getRoleType("member-location").getName(), graph.getRoleType("container-location").getName()));

        Rule rule = Utility.createPropertyChainRule(resides, graph.getRoleType("located-subject").getName(),
                graph.getRoleType("subject-location").getName(), chain, graph);
        InferenceRule R = new InferenceRule(rule, graph);

        Pattern body = and(graph.graql().parsePatterns("(located-subject: $x, subject-location: $y) isa resides;" +
                "(member-location: $z, container-location: $y) isa sublocate;"));
        Pattern head = and(graph.graql().parsePatterns("(located-subject: $x, subject-location: $z) isa resides;"));

        InferenceRule R2 = new InferenceRule(graph.admin().getMetaRuleInference().addRule(body, head), graph);
        assertTrue(R.getHead().equals(R2.getHead()));
        assertTrue(R.getBody().equals(R2.getBody()));
    }

    @Test
    public void testIdComma(){
        GraknGraph graph = SNBGraph.getGraph();
        String queryString = "match $x isa person, has name 'Bob';";
        ReasonerQueryImpl query = new ReasonerQueryImpl(queryString, graph);
        assertEquals(query.getAtoms().size(), 2);
    }

    @Test
    public void testComma(){
        GraknGraph graph = SNBGraph.getGraph();
        String queryString = "match $x isa person, has firstname 'Bob', has name 'Bob', value 'Bob', has age <21;";
        String queryString2 = "match $x isa person; $x has firstname 'Bob';$x has name 'Bob';$x value 'Bob';$x has age <21;";
        MatchQuery query = graph.graql().infer(true).parse(queryString);
        MatchQuery query2 = graph.graql().infer(true).parse(queryString2);
        assertEquals(query.execute(), query2.execute());
    }

    @Test
    public void testComma2(){
        GraknGraph graph = SNBGraph.getGraph();
        String queryString = "match $x isa person, value <21, value >18;";
        String queryString2 = "match $x isa person;$x value <21;$x value >18;";
        MatchQuery query = graph.graql().parse(queryString);
        MatchQuery query2 = graph.graql().parse(queryString2);
        assertEquals(query.execute(), query2.execute());
    }

    @Test
    public void testResourceAsVar(){
        GraknGraph graph = SNBGraph.getGraph();
        String queryString = "match $x isa person, has firstname $y;";
        String queryString2 = "match $x isa person;$x has firstname $y;";
        ReasonerQueryImpl query = new ReasonerQueryImpl(queryString, graph);
        ReasonerQueryImpl query2 = new ReasonerQueryImpl(queryString2, graph);
        assertTrue(query.isEquivalent(query2));
    }

    @Test
    public void testResourceAsVar2(){
        GraknGraph graph = SNBGraph.getGraph();
        String queryString = "match $x has firstname $y;";
        QueryBuilder qb = graph.graql().infer(true);
        MatchQuery query = qb.parse(queryString);
        Pattern body = and(graph.graql().parsePatterns("$x isa person;$x has name 'Bob';"));
        Pattern head = and(graph.graql().parsePatterns("$x has firstname 'Bob';"));
        graph.admin().getMetaRuleInference().addRule(body, head);

        QueryAnswers answers = new QueryAnswers(query.admin().results());
        assertTrue(!answers.isEmpty());
    }

    @Test
    public void testResourceAsVar3(){
        GraknGraph graph = SNBGraph.getGraph();
        String queryString = "match $x isa person;$x has age <10;";
        String queryString2 = "match $x isa person;$x has age $y;$y value <10;select $x;";
        ReasonerQueryImpl query = new AtomicQuery(queryString, graph);
        ReasonerQueryImpl query2 = new AtomicQuery(queryString2, graph);
        assertTrue(query.equals(query2));
    }

    @Test
    public void testResourceAsVar4(){
        GraknGraph graph = SNBGraph.getGraph();
        String queryString = "match $x has firstname 'Bob';";
        String queryString2 = "match $x has firstname $y;$y value 'Bob';select $x;";
        ReasonerQueryImpl query = new AtomicQuery(queryString, graph);
        ReasonerQueryImpl query2 = new AtomicQuery(queryString2, graph);
        assertTrue(query.equals(query2));
    }

    @Test
    public void testResourceAsVar5(){
        GraknGraph graph = SNBGraph.getGraph();
        String queryString = "match $x has firstname 'Bob', has lastname 'Geldof';";
        String queryString2 = "match $x has firstname 'Bob';$x has lastname 'Geldof';";
        String queryString3 = "match $x has firstname $x1;$x has lastname $x2;$x1 value 'Bob';$x2 value 'Geldof';";
        String queryString4 = "match $x has firstname $x2;$x has lastname $x1;$x2 value 'Bob';$x1 value 'Geldof';";
        ReasonerQueryImpl query = new ReasonerQueryImpl(queryString, graph);
        ReasonerQueryImpl query2 = new ReasonerQueryImpl(queryString2, graph);
        ReasonerQueryImpl query3 = new ReasonerQueryImpl(queryString3, graph);
        ReasonerQueryImpl query4 = new ReasonerQueryImpl(queryString4, graph);

        assertTrue(query.equals(query3));
        assertTrue(query.equals(query4));
        assertTrue(query2.equals(query3));
        assertTrue(query2.equals(query4));
    }

    @Test
    public void testNoRelationType(){
        GraknGraph graph = GeoGraph.getGraph();
        String queryString = "match $x isa city;$y isa country;($x, $y);$y has name 'Poland';$x has name $name;";
        String queryString2 = "match $x isa city;$y isa country;$y has name 'Poland';$x has name $name;" +
                "($x, $y) isa is-located-in;";
        QueryBuilder iqb = graph.graql().infer(true).materialise(false);
        MatchQuery query = iqb.parse(queryString);
        MatchQuery query2 = iqb.parse(queryString2);
        assertQueriesEqual(query, query2);
    }

    @Test
    public void testNoRelationTypeWithRoles(){
        GraknGraph graph = GeoGraph.getGraph();
        String queryString = "match $x isa city;$y isa country;(geo-entity: $x, $y);$y has name 'Poland';";
        String queryString2 = "match $x isa city;$y isa country;" +
                    "(geo-entity: $x, entity-location: $y) isa is-located-in;$y has name 'Poland';";
        QueryBuilder iqb = graph.graql().infer(true).materialise(false);
        MatchQuery query = iqb.parse(queryString);
        MatchQuery query2 = iqb.parse(queryString2);
        assertQueriesEqual(query, query2);
    }

    @Test
    public void testNoRelationTypeWithRoles2(){
        GraknGraph graph = GeoGraph.getGraph();
        String queryString = "match $x isa city;$y isa country;(geo-entity: $x, $y);";
        String queryString2 = "match $x isa city;$y isa country;" +
                "(geo-entity: $x, entity-location: $y) isa is-located-in;";
        QueryBuilder iqb = graph.graql().infer(true).materialise(false);
        MatchQuery query = iqb.parse(queryString);
        MatchQuery query2 = iqb.parse(queryString2);
        assertQueriesEqual(query, query2);
    }

    //TODO need to unify types in rules potentially
    @Test
    public void testTypeVar(){
        GraknGraph graph = SNBGraph.getGraph();
        String queryString = "match $x isa person;$y isa $type;($x, $y) isa recommendation;";
        String explicitQuery = "match $y isa $type;" +
                "{$x has name 'Alice';$y has name 'War of the Worlds';} or" +
                "{$x has name 'Bob';{$y has name 'Ducatti 1299';} or " +
                    "{$y has name 'The Good the Bad the Ugly';};} or" +
                "{$x has name 'Charlie';{$y has name 'Blizzard of Ozz';} or " +
                    "{$y has name 'Stratocaster';};} or " +
                "{$x has name 'Denis';{$y has name 'Colour of Magic';} or " +
                    "{$y has name 'Dorian Gray';};} or"+
                "{$x has name 'Frank';$y has name 'Nocturnes';} or" +
                "{$x has name 'Karl Fischer';{$y has name 'Faust';} or " +
                        "{$y has name 'Nocturnes';};} or " +
                "{$x has name 'Gary';$y has name 'The Wall';} or" +
                "{$x has name 'Charlie';{$y has name 'Yngwie Malmsteen';} or " +
                    "{$y has name 'Cacophony';} or " +
                    "{$y has name 'Steve Vai';} or " +
                    "{$y has name 'Black Sabbath';};} or " +
                "{$x has name 'Gary';$y has name 'Pink Floyd';};";

        MatchQuery query = graph.graql().infer(true).materialise(false).parse(queryString);
        MatchQuery query2 = graph.graql().infer(false).parse(explicitQuery);
        assertQueriesEqual(query, query2);
    }

    @Test
    public void testTypeVar2(){
        GraknGraph graph = GeoGraph.getGraph();
        String queryString = "match $x isa $type;" +
                "(geo-entity: $x, entity-location: $y) isa is-located-in; $y isa country;$y has name 'Poland';";
        String explicitQuery = "match $y has name 'Poland';$x isa $type;$x has $name;" +
                "{" +
                "{$name value 'Warsaw-Polytechnics' or $name value 'University-of-Warsaw';};" +
                "{$type type-name 'university' or $type type-name 'entity' or $type type-name 'concept';};" +
                "} or {" +
                "{$name value 'Warsaw' or $name value 'Wroclaw';};" +
                "{$type type-name 'city' or $type type-name 'geoObject' or $type type-name 'entity' or $type type-name 'concept';};" +
                "} or {" +
                "{$name value 'Masovia' or $name value 'Silesia';};" +
                "{$type type-name 'region' or $type type-name 'geoObject' or $type type-name 'entity' or $type type-name 'concept';};" +
                "}; select $x, $y, $type;";
        MatchQuery query = graph.graql().infer(true).materialise(false).parse(queryString);
        MatchQuery query2 = graph.graql().infer(false).parse(explicitQuery);
        assertQueriesEqual(query, query2);
    }

    @Test
    public void testTypeVar3(){
        GraknGraph graph = GeoGraph.getGraph();
        String queryString = "match $x isa $type;$type type-name 'university';" +
                "(geo-entity: $x, entity-location: $y) isa is-located-in; $y isa country;$y has name 'Poland';";
        String explicitQuery = "match $y has name 'Poland';" +
                "{$x isa $type;$type type-name 'university';$x has name 'Warsaw-Polytechnics';} or" +
                "{$x isa $type;$type type-name 'university';$x has name 'University-of-Warsaw';};";
        MatchQuery query = graph.graql().infer(true).materialise(false).parse(queryString);
        MatchQuery query2 = graph.graql().infer(false).parse(explicitQuery);
        assertQueriesEqual(query, query2);
    }

    @Test
    public void testSub(){
        GraknGraph graph = GeoGraph.getGraph();
        String queryString = "match $x isa $type;$type sub geoObject;" +
                "(geo-entity: $x, entity-location: $y) isa is-located-in; $y isa country;$y has name 'Poland';$x has name $name;";
        String queryString2 = "match $x isa $type;{$type type-name 'region';} or {$type type-name 'city';} or {$type type-name 'geoObject';};" +
                "$y isa country;$y has name 'Poland';(geo-entity: $x, entity-location: $y) isa is-located-in;$x has name $name;";
        QueryBuilder iqb = graph.graql().infer(true).materialise(false);
        MatchQuery query = iqb.parse(queryString);
        MatchQuery query2 = iqb.parse(queryString2);
        assertQueriesEqual(query, query2);
    }

    @Test
    public void testSub2(){
        GraknGraph graph = SNBGraph.getGraph();
        String queryString = "match $x isa person;$y isa $type;$type sub recommendable;($x, $y) isa recommendation;";
        String explicitQuery = "match $x isa person, has name $xName;$y isa $type;$y has name $yName;" +
                "{$type type-name 'recommendable' or $type type-name 'product' or $type type-name 'tag';};" +
                "{$xName value 'Alice';$yName value 'War of the Worlds';} or" +
                "{$xName value 'Bob';{$yName value 'Ducatti 1299';} or {$yName value 'The Good the Bad the Ugly';};} or" +
                "{$xName value 'Charlie';{$yName value 'Blizzard of Ozz';} or {$yName value 'Stratocaster';};} or " +
                "{$xName value 'Denis';{$yName value 'Colour of Magic';} or {$yName value 'Dorian Gray';};} or"+
                "{$xName value 'Frank';$yName value 'Nocturnes';} or" +
                "{$xName value 'Karl Fischer';{$yName value 'Faust';} or {$yName value 'Nocturnes';};} or " +
                "{$xName value 'Gary';$yName value 'The Wall';} or" +
                "{$xName value 'Charlie';" +
                "{$yName value 'Yngwie Malmsteen';} or {$yName value 'Cacophony';} or {$yName value 'Steve Vai';} or {$yName value 'Black Sabbath';};} or " +
                "{$xName value 'Gary';$yName value 'Pink Floyd';};select $x, $y, $type;";
        MatchQuery query = graph.graql().infer(true).materialise(false).parse(queryString);
        MatchQuery query2 = graph.graql().infer(false).parse(explicitQuery);
        assertQueriesEqual(query, query2);
    }

    @Test
    public void testPlaysRole(){
        GraknGraph graph = GeoGraph.getGraph();
        String queryString = "match $x isa $type;$type plays-role geo-entity;$y isa country;$y has name 'Poland';" +
             "($x, $y) isa is-located-in;";
        String explicitQuery = "match $y has name 'Poland';$x isa $type;$x has $name;" +
                "{" +
                "{$name value 'Europe';};" +
                "{$type type-name 'continent' or $type type-name 'geoObject';};" +
                "} or {" +
                "{$name value 'Warsaw-Polytechnics' or $name value 'University-of-Warsaw';};" +
                "{$type type-name 'university';};" +
                "} or {" +
                "{$name value 'Warsaw' or $name value 'Wroclaw';};" +
                "{$type type-name 'city' or $type type-name 'geoObject';};" +
                "} or {" +
                "{$name value 'Masovia' or $name value 'Silesia';};" +
                "{$type type-name 'region' or $type type-name 'geoObject';};" +
                "}; select $x, $y, $type;";
        MatchQuery query = graph.graql().infer(true).materialise(false).parse(queryString);
        MatchQuery query2 = graph.graql().infer(false).parse(explicitQuery);
        assertQueriesEqual(query, query2);
    }

    //TODO loses type variable as non-core types are not unified in rules
    @Test
    @Ignore
    public void testPlaysRole2(){
        GraknGraph graph = SNBGraph.getGraph();
        String queryString = "match $x isa person;$y isa $type;$type plays-role recommended-product;($x, $y) isa recommendation;";
        String queryString2 = "match $x isa person;$y isa $type;{$type type-name 'product';} or {$type type-name 'tag';};($x, $y) isa recommendation;";
        QueryBuilder iqb = graph.graql().infer(true).materialise(false);
        MatchQuery query = iqb.parse(queryString);
        MatchQuery query2 = iqb.parse(queryString2);
        assertQueriesEqual(query, query2);
    }

    @Test
    public void testHasResource(){
        GraknGraph graph = GeoGraph.getGraph();
        String queryString = "match $x isa $type;$type has-resource name;$y isa country;$y has name 'Poland';" +
                "($x, $y) isa is-located-in;select $x, $y;";
        String queryString2 = "match $y isa country;$y has name 'Poland';" +
                "($x, $y) isa is-located-in;";
        QueryBuilder iqb = graph.graql().infer(true).materialise(false);
        MatchQuery query = iqb.parse(queryString);
        MatchQuery query2 = iqb.parse(queryString2);
        assertQueriesEqual(query, query2);
    }

    @Test
    public void testHasResource2(){
        GraknGraph graph = SNBGraph.getGraph();
        String queryString = "match $x isa $type;$type has-resource name;$y isa product;($x, $y) isa recommendation;";
        //String queryString2 = "match $x isa $type;$y isa product;($x, $y) isa recommendation;";
        String explicitQuery = "match $x isa person, has name $xName;$x isa $type;$y has name $yName;" +
                "{$type type-name 'person' or $type type-name 'entity2';};" +
                "{$xName value 'Alice';$yName value 'War of the Worlds';} or" +
                "{$xName value 'Bob';{$yName value 'Ducatti 1299';} or {$yName value 'The Good the Bad the Ugly';};} or" +
                "{$xName value 'Charlie';{$yName value 'Blizzard of Ozz';} or {$yName value 'Stratocaster';};} or " +
                "{$xName value 'Denis';{$yName value 'Colour of Magic';} or {$yName value 'Dorian Gray';};} or"+
                "{$xName value 'Frank';$yName value 'Nocturnes';} or" +
                "{$xName value 'Karl Fischer';{$yName value 'Faust';} or {$yName value 'Nocturnes';};} or " +
                "{$xName value 'Gary';$yName value 'The Wall';};select $x, $y, $type;";
        MatchQuery query = graph.graql().infer(true).materialise(false).parse(queryString);
        MatchQuery query2 = graph.graql().infer(false).parse(explicitQuery);
        assertQueriesEqual(query, query2);
    }

    @Test
    public void testRegex(){
        GraknGraph graph = GeoGraph.getGraph();
        String queryString = "match $y isa country;$y has name $name;"+
                "$name value  /.*(.*)land(.*).*/;($x, $y) isa is-located-in;select $x, $y;";
        String explicitQuery = "match $y isa country;{$y has name 'Poland';} or {$y has name 'England';};" +
                "($x, $y) isa is-located-in;";
        MatchQuery query = graph.graql().infer(true).materialise(false).parse(queryString);
        MatchQuery query2 = graph.graql().infer(false).parse(explicitQuery);
        assertQueriesEqual(query, query2);
    }

    @Test
    public void testContains(){
        GraknGraph graph = GeoGraph.getGraph();
        String queryString = "match $y isa country;$y has name $name;"+
                "$name value contains 'land';($x, $y) isa is-located-in;select $x, $y;";
        String explicitQuery = "match $y isa country;{$y has name 'Poland';} or {$y has name 'England';};" +
                "($x, $y) isa is-located-in;";
        MatchQuery query = graph.graql().infer(true).materialise(false).parse(queryString);
        MatchQuery query2 = graph.graql().infer(false).parse(explicitQuery);
        assertQueriesEqual(query, query2);
    }

    @Test
    public void testIndirectRelation(){
        GraknGraph graph = GeoGraph.getGraph();
        String queryString = "match ($x, $y) isa $rel;$rel type-name is-located-in;select $x, $y;";
        String queryString2 = "match ($x, $y) isa is-located-in;";
        QueryBuilder iqb = graph.graql().infer(true).materialise(false);
        MatchQuery query = iqb.parse(queryString);
        MatchQuery query2 = iqb.parse(queryString2);
        assertQueriesEqual(query, query2);
    }

    @Test
    public void testVarContraction(){
        GraknGraph graph = SNBGraph.getGraph();
        Utility.createReflexiveRule(graph.getRelationType("knows"), graph);
        String queryString = "match ($x, $y) isa knows;select $y;";
        String explicitQuery = "match $y isa person;$y has name 'Bob' or $y has name 'Charlie';";
        MatchQuery query = graph.graql().infer(true).materialise(false).parse(queryString);
        MatchQuery query2 = graph.graql().infer(false).parse(explicitQuery);
        assertQueriesEqual(query, query2);
    }

    @Ignore
    @Test
    //propagated sub [x/Bob] prevents from capturing the right inference
    public void testVarContraction2(){
        GraknGraph graph = SNBGraph.getGraph();
        Utility.createReflexiveRule(graph.getRelationType("knows"), graph);
        String queryString = "match ($x, $y) isa knows;$x has name 'Bob';select $y;";
        String explicitQuery = "match $y isa person;$y has name 'Bob' or $y has name 'Charlie';";
        MatchQuery query = graph.graql().infer(true).materialise(false).parse(queryString);
        MatchQuery query2 = graph.graql().infer(false).parse(explicitQuery);
        assertQueriesEqual(query, query2);
    }

    @Ignore
    @Test
    //Bug with unification, perhaps should unify select vars not atom vars
    public void testVarContraction3(){
        GraknGraph graph = SNBGraph.getGraph();
        Pattern body = graph.graql().parsePattern("$x isa person");
        Pattern head = graph.graql().parsePattern("($x, $x) isa knows");
        graph.admin().getMetaRuleInference().addRule(body, head);

        String queryString = "match ($x, $y) isa knows;$x has name 'Bob';";
        String explicitQuery = "match $y isa person;$y has name 'Bob' or $y has name 'Charlie';";
        MatchQuery query = graph.graql().infer(true).materialise(false).parse(queryString);
        MatchQuery query2 = graph.graql().infer(false).parse(explicitQuery);
        assertQueriesEqual(query, query2);
    }

    @Test
    public void testTypeVariable(){
        GraknGraph graph = GeoGraph.getGraph();
        String queryString = "match $x isa $type;$type type-name 'city';"+
                "(geo-entity: $x, entity-location: $y), isa is-located-in; $y isa country;select $x, $y;";
        String queryString2 = "match $x isa city;"+
                "(geo-entity: $x, entity-location: $y), isa is-located-in; $y isa country;";
        QueryBuilder iqb = graph.graql().infer(true).materialise(false);
        MatchQuery query = iqb.parse(queryString);
        MatchQuery query2 = iqb.parse(queryString2);
        assertQueriesEqual(query, query2);
    }

    @Test
    public void testTypeVariable2(){
        GraknGraph graph = GeoGraph.getGraph();
        String queryString = "match $x isa $type;$type type-name 'city';"+
                "(geo-entity: $x, entity-location: $y), isa is-located-in; $y isa country;$y has name 'Poland';select $x, $y;";
        String queryString2 = "match $x isa city;"+
                "(geo-entity: $x, entity-location: $y), isa is-located-in;$y has name 'Poland'; $y isa country;";
        QueryBuilder iqb = graph.graql().infer(true).materialise(false);
        MatchQuery query = iqb.parse(queryString);
        MatchQuery query2 = iqb.parse(queryString2);
        assertQueriesEqual(query, query2);
    }

    @Test
    public void testRelationVariable(){
        GraknGraph graph = GeoGraph.getGraph();
        String queryString = "match (geo-entity: $x, entity-location: $y) isa is-located-in;";
        String queryString2 = "match $r(geo-entity: $x, entity-location: $y) isa is-located-in;";

        QueryBuilder iqb = graph.graql().infer(true).materialise(false);
        MatchQuery query = iqb.parse(queryString);
        MatchQuery query2 = iqb.parse(queryString2);
        QueryAnswers answers = new QueryAnswers(query.admin().results());
        QueryAnswers answers2 = new QueryAnswers(query2.admin().results());
        answers2.forEach(answer -> {
            assertEquals(answer.size(), 3);
        });
        assertEquals(answers.size(), answers2.size());
    }

    //TODO need answer extrapolation
    @Ignore
    @Test
    public void testRelationVariable2(){
        GraknGraph graph = GeoGraph.getGraph();
        String queryString = "match ($x, $y) isa is-located-in;";
        String queryString2 = "match $r($x, $y) isa is-located-in;";

        QueryBuilder iqb = graph.graql().infer(true).materialise(false);
        MatchQuery query = iqb.parse(queryString);
        MatchQuery query2 = iqb.parse(queryString2);
        QueryAnswers answers = new QueryAnswers(query.admin().results());
        QueryAnswers answers2 = new QueryAnswers(query2.admin().results());
        answers2.forEach(answer -> {
            assertEquals(answer.size(), 3);
        });
        assertEquals(answers.size(), answers2.size());
    }

    @Test
    public void testUnspecifiedCastings(){
        GraknGraph graph = GeoGraph.getGraph();
        String queryString = "match (geo-entity: $x) isa is-located-in;";
        String queryString2 = "match (geo-entity: $x, entity-location: $y)isa is-located-in;select $x;";
        QueryBuilder iqb = graph.graql().infer(true).materialise(false);
        MatchQuery query = iqb.parse(queryString);
        MatchQuery query2 = iqb.parse(queryString2);
        assertQueriesEqual(query, query2);
    }

    @Test
    public void testUnspecifiedCastings2(){
        GraknGraph graph = GeoGraph.getGraph();
        String queryString = "match (geo-entity: $x);";
        String queryString2 = "match (geo-entity: $x, entity-location: $y)isa is-located-in;select $x;";
        QueryBuilder iqb = graph.graql().infer(true).materialise(false);
        MatchQuery query = iqb.parse(queryString);
        MatchQuery query2 = iqb.parse(queryString2);
        assertQueriesEqual(query, query2);
    }

    @Test
    public void testRelationTypeVar(){
        GraknGraph graph = GeoGraph.getGraph();
        String queryString = "match (geo-entity: $x) isa $type;$type type-name 'is-located-in'; select $x;";
        String queryString2 = "match (geo-entity: $x, entity-location: $y)isa is-located-in;select $x;";
        QueryBuilder iqb = graph.graql().infer(true).materialise(false);
        MatchQuery query = iqb.parse(queryString);
        MatchQuery query2 = iqb.parse(queryString2);
        assertQueriesEqual(query, query2);
    }

    @Test
    public void testRelationTypeVar2(){
        GraknGraph graph = GeoGraph.getGraph();
        String queryString = "match (geo-entity: $x) isa $type;$type type-name 'is-located-in';";
        String queryString2 = "match (geo-entity: $x, entity-location: $y)isa is-located-in;select $x;";
        QueryBuilder iqb = graph.graql().infer(true).materialise(false);
        MatchQuery query = iqb.parse(queryString);
        MatchQuery query2 = iqb.parse(queryString2);
        QueryAnswers answers = queryAnswers(query);
        QueryAnswers answers2 = queryAnswers(query2);
        assertEquals(answers.filterVars(Sets.newHashSet(varName("x"))), answers2);
    }

    @Test
    public void testLimit(){
        GraknGraph lgraph = GeoGraph.getGraph();
        String limitQueryString = "match (geo-entity: $x, entity-location: $y)isa is-located-in;limit 5;";
        String queryString = "match (geo-entity: $x, entity-location: $y)isa is-located-in;";
        MatchQuery limitQuery = lgraph.graql().parse(limitQueryString);
        MatchQuery query = lgraph.graql().parse(queryString);

        QueryAnswers limitedAnswers = queryAnswers(limitQuery);
        QueryAnswers answers = queryAnswers(query);
        assertTrue(answers.size() > limitedAnswers.size());
        assertTrue(answers.containsAll(limitedAnswers));
    }

    @Test
    public void testOrder(){
        GraknGraph lgraph = SNBGraph.getGraph();
        String queryString = "match $p isa person, has age $a;$pr isa product;($p, $pr) isa recommendation;order by $a;";
        MatchQuery query = lgraph.graql().infer(true).parse(queryString);

        List<Map<String, Concept>> answers = query.execute();
        assertTrue(answers.iterator().next().get("a").asResource().getValue().toString().equals("19"));
    }

    @Test
    public void testOrderAndOffset(){
        GraknGraph lgraph = SNBGraph.getGraph();
        String fullQueryString = "match $p isa person, has age $a;$pr isa product;($p, $pr) isa recommendation;";
        String queryString = "match $p isa person, has age $a;$pr isa product;($p, $pr) isa recommendation;order by $a; offset 3;";
        MatchQuery fullQuery = lgraph.graql().infer(true).materialise(false).parse(fullQueryString);
        MatchQuery query = lgraph.graql().infer(true).materialise(false).parse(queryString);

        List<Map<String, Concept>> fullAnswers = fullQuery.execute();
        List<Map<String, Concept>> answers = query.execute();
        assertEquals(fullAnswers.size(), answers.size() + 3);
        assertTrue(answers.iterator().next().get("a").asResource().getValue().toString().equals("23"));
    }

    @Test
    public void testIsAbstract(){
        GraknGraph lgraph = SNBGraph.getGraph();
        String queryString = "match $x is-abstract;";
<<<<<<< HEAD
        QueryAnswers answers = queryAnswers(lgraph.graql().infer(true).materialise(false).parse(queryString));
        QueryAnswers expAnswers = queryAnswers(lgraph.graql().infer(false).parse(queryString));
=======
        MatchQuery query = lgraph.graql().parse(queryString);
        QueryAnswers answers = queryAnswers(query);
        QueryAnswers expAnswers= queryAnswers(lgraph.graql().parse(queryString));
>>>>>>> d97e8f43
        assertEquals(answers, expAnswers);
    }

    @Test
    public void testTypeRegex(){
        GraknGraph lgraph = SNBGraph.getGraph();
        String queryString = " match $x sub resource, regex /name/;";
<<<<<<< HEAD
        QueryAnswers answers = queryAnswers(lgraph.graql().infer(true).materialise(false).parse(queryString));
        QueryAnswers expAnswers = queryAnswers(lgraph.graql().infer(false).parse(queryString));
=======
        MatchQuery query = lgraph.graql().parse(queryString);
        QueryAnswers answers = queryAnswers(query);
        QueryAnswers expAnswers= queryAnswers(lgraph.graql().parse(queryString));
>>>>>>> d97e8f43
        assertEquals(answers, expAnswers);
    }

    @Test
    public void testDataType(){
        GraknGraph lgraph = SNBGraph.getGraph();
        String queryString = " match $x sub resource, datatype string;";
<<<<<<< HEAD
        QueryAnswers answers = queryAnswers(lgraph.graql().infer(true).materialise(false).parse(queryString));
        QueryAnswers expAnswers = queryAnswers(lgraph.graql().infer(false).parse(queryString));
=======
        MatchQuery query = lgraph.graql().parse(queryString);
        QueryAnswers answers = queryAnswers(query);
        QueryAnswers expAnswers= queryAnswers(lgraph.graql().parse(queryString));
>>>>>>> d97e8f43
        assertEquals(answers, expAnswers);
    }

    @Test
    public void testHasRole() {
        GraknGraph graph = GeoGraph.getGraph();
        String queryString = "match ($x, $y) isa $rel-type;$rel-type has-role geo-entity;" +
            "$y isa country;$y has name 'Poland';select $x;";
        String queryString2 = "match $y isa country;" +
            "($x, $y) isa is-located-in;$y has name 'Poland'; select $x;";
        QueryBuilder iqb = graph.graql().infer(true).materialise(false);
        MatchQuery query = iqb.parse(queryString);
        MatchQuery query2 = iqb.parse(queryString2);
        assertQueriesEqual(query, query2);
    }

    @Test
    public void testScope(){
        GraknGraph lgraph = SNBGraph.getGraph();
        String queryString = "match $r ($p, $pr) isa recommendation;$r has-scope $s;";
        QueryAnswers answers = queryAnswers(lgraph.graql().infer(true).materialise(false).parse(queryString));
    }

    @Test
    public void testResourceComparison(){
        GraknGraph graph = SNBGraph.getGraph();
        //recommendations of products for people older than Denis - Frank, Karl and Gary
        String queryString = "match $b has name 'Denis', has age $x; $p has name $name, has age $y; $y value > $x;"+
        "$pr isa product;($p, $pr) isa recommendation;select $p, $y, $pr, $name;";
        String explicitQuery = "match $p isa person, has age $y, has name $name;$pr isa product, has name $yName;" +
                "{$name value 'Frank';$yName value 'Nocturnes';} or" +
                "{$name value 'Karl Fischer';{$yName value 'Faust';} or {$yName value 'Nocturnes';};} or " +
                "{$name value 'Gary';$yName value 'The Wall';};select $p, $pr, $y, $name;";
        MatchQuery query = graph.graql().infer(true).materialise(false).parse(queryString);
        MatchQuery query2 = graph.graql().infer(false).parse(explicitQuery);
        assertQueriesEqual(query, query2);
    }

    @Test
    public void testResourceComparison2(){
        GraknGraph graph = SNBGraph.getGraph();
        String queryString = "match $p has name $name, has age $x;$p2 has name 'Denis', has age $y;$x value < $y;" +
                "$t isa tag;($p, $t) isa recommendation; select $p, $name, $x, $t;";
        String explicitQuery = "match " +
                "$p isa person, has age $x, has name $name;$t isa tag, has name $yName;" +
                "{$name value 'Charlie';" +
                "{$yName value 'Yngwie Malmsteen';} or {$yName value 'Cacophony';} or" +
                "{$yName value 'Steve Vai';} or {$yName value 'Black Sabbath';};};select $p, $name, $x, $t;";
        MatchQuery query = graph.graql().infer(true).materialise(false).parse(queryString);
        MatchQuery query2 = graph.graql().infer(false).parse(explicitQuery);
        assertQueriesEqual(query, query2);
    }

    @Test
    public void testTypeRelation(){
        GraknGraph graph = GeoGraph.getGraph();
        GraknGraph graph2 = GeoGraph.getGraph();
        GraknGraph graph3 = GeoGraph.getGraph();
        String queryString = "match $x isa is-located-in;";
        String queryString2 = "match $x (geo-entity: $x1, entity-location: $x2) isa is-located-in; select $x;";
        String queryString3 = "match $x ($x1, $x2) isa is-located-in; select $x;";
        MatchQuery query = graph.graql().infer(true).materialise(false).parse(queryString);
        MatchQuery query2 = graph2.graql().infer(true).materialise(false).parse(queryString2);
        MatchQuery query3 = graph3.graql().infer(true).materialise(false).parse(queryString3);

        QueryAnswers answers = queryAnswers(query);
        QueryAnswers answers2 = queryAnswers(query2);
        QueryAnswers answers3 = queryAnswers(query3);
        assertEquals(answers, answers2);
        assertEquals(answers2, answers3);
    }

    @Test
    public void testTypeRelationWithMaterialisation(){
        GraknGraph graph = GeoGraph.getGraph();
        GraknGraph graph2 = GeoGraph.getGraph();
        GraknGraph graph3 = GeoGraph.getGraph();
        String queryString = "match $x isa is-located-in;";
        String queryString2 = "match $x (geo-entity: $x1, entity-location: $x2) isa is-located-in; select $x;";
        String queryString3 = "match $x ($x1, $x2) isa is-located-in; select $x;";
        MatchQuery query = graph.graql().infer(true).materialise(true).parse(queryString);
        MatchQuery query2 = graph2.graql().infer(true).materialise(true).parse(queryString2);
        MatchQuery query3 = graph3.graql().infer(true).materialise(true).parse(queryString3);

        QueryAnswers answers = queryAnswers(query);
        QueryAnswers requeriedAnswers = queryAnswers(query);
        QueryAnswers answers2 = queryAnswers(query2);
        QueryAnswers requeriedAnswers2 = queryAnswers(query2);
        QueryAnswers answers3 = queryAnswers(query3);
        QueryAnswers requeriedAnswers3 = queryAnswers(query3);

        assertEquals(answers.size(), answers2.size());
        assertEquals(answers2.size(), answers3.size());
        assertEquals(requeriedAnswers.size(), answers.size());
        assertEquals(requeriedAnswers.size(), requeriedAnswers2.size());
        assertEquals(requeriedAnswers2.size(), requeriedAnswers3.size());
    }

    @Test
    public void testTypeRelation2(){
        GraknGraph graph = SNBGraph.getGraph();
        String queryString = "match $x isa recommendation;";
        String queryString2 = "match $x($x1, $x2) isa recommendation;select $x;";
        QueryBuilder iqb = graph.graql().infer(true).materialise(false);
        MatchQuery query = iqb.parse(queryString);
        MatchQuery query2 = iqb.parse(queryString2);
        QueryAnswers answers = queryAnswers(query);
        QueryAnswers answers2 = queryAnswers(query2);
        assertEquals(answers, answers2);

        QueryAnswers requeriedAnswers = queryAnswers(query);
        assertEquals(requeriedAnswers.size(), answers.size());
    }

    @Test
    public void testTypeRelationWithMaterialisation2(){
        GraknGraph graph = SNBGraph.getGraph();
        GraknGraph graph2 = SNBGraph.getGraph();
        GraknGraph graph3 = SNBGraph.getGraph();
        String queryString = "match $x isa recommendation;";
        String queryString2 = "match $x(recommended-product: $x1, recommended-customer: $x2) isa recommendation; select $x;";
        String queryString3 = "match $x($x1, $x2) isa recommendation; select $x;";
        MatchQuery query = graph.graql().infer(true).materialise(true).parse(queryString);
        MatchQuery query2 = graph2.graql().infer(true).materialise(true).parse(queryString2);
        MatchQuery query3 = graph3.graql().infer(true).materialise(true).parse(queryString3);

        QueryAnswers answers = queryAnswers(query);
        QueryAnswers requeriedAnswers = queryAnswers(query);
        QueryAnswers answers2 = queryAnswers(query2);
        QueryAnswers requeriedAnswers2 = queryAnswers(query2);
        QueryAnswers answers3 = queryAnswers(query3);
        QueryAnswers requeriedAnswers3 = queryAnswers(query3);

        assertEquals(answers.size(), answers2.size());
        assertEquals(answers2.size(), answers3.size());
        assertEquals(requeriedAnswers.size(), answers.size());
        assertEquals(requeriedAnswers.size(), requeriedAnswers2.size());
        assertEquals(requeriedAnswers2.size(), requeriedAnswers3.size());
    }

    @Test
    public void testHas(){
        GraknGraph graph = SNBGraph.getGraph();
        String queryString = "match $x isa person has name $y;";
        String queryString2 = "match $x isa person has $y; $y isa name;";
        QueryBuilder iqb = graph.graql().infer(true).materialise(true);
        MatchQuery query = iqb.parse(queryString);
        MatchQuery query2 = iqb.parse(queryString2);
        assertQueriesEqual(query, query2);
    }

    @Test
    public void testMultiPredResource(){
        GraknGraph graph = SNBGraph.getGraph();
        String queryString = "match $p isa person, has age $a;$a value >23; $a value <27;$pr isa product;" +
                "($p, $pr) isa recommendation; select $p, $pr;";
        String queryString2 = "match $p isa person, has age >23, has age <27;$pr isa product;" +
                "($p, $pr) isa recommendation;";
        QueryBuilder iqb = graph.graql().infer(true).materialise(true);
        MatchQuery query = iqb.parse(queryString);
        MatchQuery query2 = iqb.parse(queryString2);
        assertQueriesEqual(query, query2);
    }

    private QueryAnswers queryAnswers(MatchQuery query) {
        return new QueryAnswers(query.admin().results());
    }
    private void assertQueriesEqual(MatchQuery q1, MatchQuery q2) {
        QueryAnswers answers = queryAnswers(q1);
        QueryAnswers answers2 = queryAnswers(q2);
        assertEquals(answers, answers2);
    }
}










<|MERGE_RESOLUTION|>--- conflicted
+++ resolved
@@ -654,14 +654,8 @@
     public void testIsAbstract(){
         GraknGraph lgraph = SNBGraph.getGraph();
         String queryString = "match $x is-abstract;";
-<<<<<<< HEAD
         QueryAnswers answers = queryAnswers(lgraph.graql().infer(true).materialise(false).parse(queryString));
         QueryAnswers expAnswers = queryAnswers(lgraph.graql().infer(false).parse(queryString));
-=======
-        MatchQuery query = lgraph.graql().parse(queryString);
-        QueryAnswers answers = queryAnswers(query);
-        QueryAnswers expAnswers= queryAnswers(lgraph.graql().parse(queryString));
->>>>>>> d97e8f43
         assertEquals(answers, expAnswers);
     }
 
@@ -669,14 +663,9 @@
     public void testTypeRegex(){
         GraknGraph lgraph = SNBGraph.getGraph();
         String queryString = " match $x sub resource, regex /name/;";
-<<<<<<< HEAD
+
         QueryAnswers answers = queryAnswers(lgraph.graql().infer(true).materialise(false).parse(queryString));
         QueryAnswers expAnswers = queryAnswers(lgraph.graql().infer(false).parse(queryString));
-=======
-        MatchQuery query = lgraph.graql().parse(queryString);
-        QueryAnswers answers = queryAnswers(query);
-        QueryAnswers expAnswers= queryAnswers(lgraph.graql().parse(queryString));
->>>>>>> d97e8f43
         assertEquals(answers, expAnswers);
     }
 
@@ -684,14 +673,9 @@
     public void testDataType(){
         GraknGraph lgraph = SNBGraph.getGraph();
         String queryString = " match $x sub resource, datatype string;";
-<<<<<<< HEAD
+
         QueryAnswers answers = queryAnswers(lgraph.graql().infer(true).materialise(false).parse(queryString));
         QueryAnswers expAnswers = queryAnswers(lgraph.graql().infer(false).parse(queryString));
-=======
-        MatchQuery query = lgraph.graql().parse(queryString);
-        QueryAnswers answers = queryAnswers(query);
-        QueryAnswers expAnswers= queryAnswers(lgraph.graql().parse(queryString));
->>>>>>> d97e8f43
         assertEquals(answers, expAnswers);
     }
 

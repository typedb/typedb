--- conflicted
+++ resolved
@@ -49,11 +49,8 @@
 import java.util.stream.Stream;
 
 import static ai.grakn.graql.Graql.and;
-<<<<<<< HEAD
 import static ai.grakn.test.GraknTestEnv.usingTinker;
-=======
 import static ai.grakn.graql.internal.pattern.Patterns.varName;
->>>>>>> 20b2f918
 import static junit.framework.TestCase.assertEquals;
 import static org.junit.Assert.assertTrue;
 import static org.junit.Assume.assumeTrue;
@@ -674,15 +671,9 @@
     public void testIsAbstract(){
         GraknGraph lgraph = SNBGraph.getGraph();
         String queryString = "match $x is-abstract;";
-<<<<<<< HEAD
-        MatchQuery query = lgraph.graql().parse(queryString);
-        QueryAnswers answers = new QueryAnswers(query.execute());
-        QueryAnswers expAnswers= new QueryAnswers(Sets.newHashSet(lgraph.graql().<MatchQuery>parse(queryString)));
-=======
-        Query query = new Query(queryString, lgraph);
+        MatchQuery query = lgraph.graql().parse(queryString);
         QueryAnswers answers = queryAnswers(query);
         QueryAnswers expAnswers= queryAnswers(lgraph.graql().<MatchQuery>parse(queryString));
->>>>>>> 20b2f918
         assertEquals(answers, expAnswers);
     }
 
@@ -690,15 +681,9 @@
     public void testTypeRegex(){
         GraknGraph lgraph = SNBGraph.getGraph();
         String queryString = " match $x sub resource, regex /name/;";
-<<<<<<< HEAD
-        MatchQuery query = lgraph.graql().parse(queryString);
-        QueryAnswers answers = new QueryAnswers(query.execute());
-        QueryAnswers expAnswers= new QueryAnswers(Sets.newHashSet(lgraph.graql().<MatchQuery>parse(queryString)));
-=======
-        Query query = new Query(queryString, lgraph);
+        MatchQuery query = lgraph.graql().parse(queryString);
         QueryAnswers answers = queryAnswers(query);
         QueryAnswers expAnswers= queryAnswers(lgraph.graql().<MatchQuery>parse(queryString));
->>>>>>> 20b2f918
         assertEquals(answers, expAnswers);
     }
 
@@ -706,15 +691,9 @@
     public void testDataType(){
         GraknGraph lgraph = SNBGraph.getGraph();
         String queryString = " match $x sub resource, datatype string;";
-<<<<<<< HEAD
-        MatchQuery query = lgraph.graql().parse(queryString);
-        QueryAnswers answers = new QueryAnswers(query.execute());
-        QueryAnswers expAnswers= new QueryAnswers(Sets.newHashSet(lgraph.graql().<MatchQuery>parse(queryString)));
-=======
-        Query query = new Query(queryString, lgraph);
+        MatchQuery query = lgraph.graql().parse(queryString);
         QueryAnswers answers = queryAnswers(query);
         QueryAnswers expAnswers= queryAnswers(lgraph.graql().<MatchQuery>parse(queryString));
->>>>>>> 20b2f918
         assertEquals(answers, expAnswers);
     }
 

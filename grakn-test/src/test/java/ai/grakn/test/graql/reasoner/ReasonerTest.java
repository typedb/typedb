/*
 * Grakn - A Distributed Semantic Database
 * Copyright (C) 2016  Grakn Labs Limited
 *
 * Grakn is free software: you can redistribute it and/or modify
 * it under the terms of the GNU General Public License as published by
 * the Free Software Foundation, either version 3 of the License, or
 * (at your option) any later version.
 *
 * Grakn is distributed in the hope that it will be useful,
 * but WITHOUT ANY WARRANTY; without even the implied warranty of
 * MERCHANTABILITY or FITNESS FOR A PARTICULAR PURPOSE.  See the
 * GNU General Public License for more details.
 *
 * You should have received a copy of the GNU General Public License
 * along with Grakn. If not, see <http://www.gnu.org/licenses/gpl.txt>.
 */

package ai.grakn.test.graql.reasoner;

import ai.grakn.GraknGraph;
import ai.grakn.concept.Concept;
import ai.grakn.concept.RelationType;
import ai.grakn.concept.Rule;
import ai.grakn.graql.MatchQuery;
import ai.grakn.graql.Pattern;
import ai.grakn.graql.QueryBuilder;
import ai.grakn.graql.internal.reasoner.Reasoner;
import ai.grakn.graql.VarName;
import ai.grakn.graql.internal.reasoner.Utility;
import ai.grakn.graql.internal.reasoner.query.AtomicQuery;
import ai.grakn.graql.internal.reasoner.query.Query;
import ai.grakn.graql.internal.reasoner.query.QueryAnswers;
import ai.grakn.graql.internal.reasoner.rule.InferenceRule;
import ai.grakn.test.AbstractGraknTest;
import ai.grakn.test.graql.reasoner.graphs.GeoGraph;
import ai.grakn.test.graql.reasoner.graphs.SNBGraph;
import com.google.common.collect.Sets;
import javafx.util.Pair;
import org.junit.BeforeClass;
import org.junit.Ignore;
import org.junit.Test;

import java.util.HashMap;
import java.util.LinkedHashMap;
import java.util.List;
import java.util.Map;
import java.util.stream.Collectors;
import java.util.stream.Stream;

import static ai.grakn.graql.Graql.and;
import static ai.grakn.test.GraknTestEnv.usingTinker;
import static ai.grakn.graql.internal.pattern.Patterns.varName;
import static junit.framework.TestCase.assertEquals;
import static org.junit.Assert.assertTrue;
import static org.junit.Assume.assumeTrue;

public class ReasonerTest extends AbstractGraknTest {
    @BeforeClass
    public static void onStartup() throws Exception {
        assumeTrue(usingTinker());
    }

    @Test
    public void testSubPropertyRule() {
        GraknGraph graph = SNBGraph.getGraph();
        Map<String, String> roleMap = new HashMap<>();
        RelationType parent = graph.getRelationType("sublocate");
        RelationType child = graph.getRelationType("resides");

        roleMap.put(graph.getRoleType("member-location").getName(), graph.getRoleType("subject-location").getName());
        roleMap.put(graph.getRoleType("container-location").getName(), graph.getRoleType("located-subject").getName());

        Pattern body = and(graph.graql().parsePatterns("(subject-location: $x, located-subject: $x1) isa resides;"));
        Pattern head = and(graph.graql().parsePatterns("(member-location: $x, container-location: $x1) isa sublocate;"));

        InferenceRule R2 = new InferenceRule(graph.admin().getMetaRuleInference().addRule(body, head), graph);
        Rule rule = Utility.createSubPropertyRule(parent, child, roleMap, graph);
        InferenceRule R = new InferenceRule(rule, graph);

        assertTrue(R.getHead().equals(R2.getHead()));
        assertTrue(R.getBody().equals(R2.getBody()));
    }

    @Test
    public void testTransitiveRule() {
        GraknGraph graph = SNBGraph.getGraph();

        Rule rule = Utility.createTransitiveRule(graph.getRelationType("sublocate"),
                graph.getRoleType("member-location").getName(), graph.getRoleType("container-location").getName(), graph);

        InferenceRule R = new InferenceRule(rule, graph);

        Pattern body = and(graph.graql().parsePatterns("(member-location: $x, container-location: $z) isa sublocate;" +
                      "(member-location: $z, container-location: $y) isa sublocate;"));
        Pattern head = and(graph.graql().parsePatterns("(member-location: $x, container-location: $y) isa sublocate;"));

        InferenceRule R2 = new InferenceRule(graph.admin().getMetaRuleInference().addRule(body, head), graph);
        assertTrue(R.getHead().equals(R2.getHead()));
        assertTrue(R.getBody().equals(R2.getBody()));
    }

    @Test
    public void testReflexiveRule() {
        GraknGraph graph = SNBGraph.getGraph();
        Rule rule = Utility.createReflexiveRule(graph.getRelationType("knows"), graph);
        InferenceRule R = new InferenceRule(rule, graph);

        Pattern body = and(graph.graql().parsePatterns("($x, $y) isa knows;"));
        Pattern head = and(graph.graql().parsePatterns("($x, $x) isa knows;"));

        InferenceRule R2 = new InferenceRule(graph.admin().getMetaRuleInference().addRule(body, head), graph);
        assertTrue(R.getHead().equals(R2.getHead()));
        assertTrue(R.getBody().equals(R2.getBody()));
    }

    @Test
    public void testPropertyChainRule() {
        GraknGraph graph = SNBGraph.getGraph();
        RelationType resides = graph.getRelationType("resides");
        RelationType sublocate = graph.getRelationType("sublocate");

        LinkedHashMap<RelationType, Pair<String, String>> chain = new LinkedHashMap<>();

        chain.put(resides, new Pair<>(graph.getRoleType("located-subject").getName(), graph.getRoleType("subject-location").getName()));
        chain.put(sublocate, new Pair<>(graph.getRoleType("member-location").getName(), graph.getRoleType("container-location").getName()));

        Rule rule = Utility.createPropertyChainRule(resides, graph.getRoleType("located-subject").getName(),
                graph.getRoleType("subject-location").getName(), chain, graph);
        InferenceRule R = new InferenceRule(rule, graph);

        Pattern body = and(graph.graql().parsePatterns("(located-subject: $x, subject-location: $y) isa resides;" +
                "(member-location: $z, container-location: $y) isa sublocate;"));
        Pattern head = and(graph.graql().parsePatterns("(located-subject: $x, subject-location: $z) isa resides;"));

        InferenceRule R2 = new InferenceRule(graph.admin().getMetaRuleInference().addRule(body, head), graph);
        assertTrue(R.getHead().equals(R2.getHead()));
        assertTrue(R.getBody().equals(R2.getBody()));
    }

    @Test
    public void testIdComma(){
        GraknGraph graph = SNBGraph.getGraph();
        String queryString = "match $x isa person, has name 'Bob';";
        Query query = new Query(queryString, graph);
        assertEquals(query.getAtoms().size(), 2);
    }

    @Test
    public void testComma(){
        GraknGraph graph = SNBGraph.getGraph();
        String queryString = "match $x isa person, has firstname 'Bob', has name 'Bob', value 'Bob', has age <21;";
        String queryString2 = "match $x isa person; $x has firstname 'Bob';$x has name 'Bob';$x value 'Bob';$x has age <21;";
        MatchQuery query = graph.graql().infer(true).parse(queryString);
        MatchQuery query2 = graph.graql().infer(true).parse(queryString2);
        assertEquals(query.execute(), query2.execute());
    }

    @Test
    public void testComma2(){
        GraknGraph graph = SNBGraph.getGraph();
        String queryString = "match $x isa person, value <21, value >18;";
        String queryString2 = "match $x isa person;$x value <21;$x value >18;";
        MatchQuery query = graph.graql().parse(queryString);
        MatchQuery query2 = graph.graql().parse(queryString2);
        assertEquals(query.execute(), query2.execute());
    }

    @Test
    public void testResourceAsVar(){
        GraknGraph graph = SNBGraph.getGraph();
        String queryString = "match $x isa person, has firstname $y;";
        String queryString2 = "match $x isa person;$x has firstname $y;";
        Query query = new Query(queryString, graph);
        Query query2 = new Query(queryString2, graph);
        assertTrue(query.isEquivalent(query2));
    }

    @Test
    public void testResourceAsVar2(){
        GraknGraph graph = SNBGraph.getGraph();
        String queryString = "match $x has firstname $y;";
        QueryBuilder qb = graph.graql().infer(true);
        MatchQuery query = qb.parse(queryString);
        Pattern body = and(graph.graql().parsePatterns("$x isa person;$x has name 'Bob';"));
        Pattern head = and(graph.graql().parsePatterns("$x has firstname 'Bob';"));
        graph.admin().getMetaRuleInference().addRule(body, head);

        QueryAnswers answers = new QueryAnswers(query.admin().results());
        assertTrue(!answers.isEmpty());
    }

    @Test
    public void testResourceAsVar3(){
        GraknGraph graph = SNBGraph.getGraph();
        String queryString = "match $x isa person;$x has age <10;";
        String queryString2 = "match $x isa person;$x has age $y;$y value <10;select $x;";
        Query query = new AtomicQuery(queryString, graph);
        Query query2 = new AtomicQuery(queryString2, graph);
        assertTrue(query.equals(query2));
    }

    @Test
    public void testResourceAsVar4(){
        GraknGraph graph = SNBGraph.getGraph();
        String queryString = "match $x has firstname 'Bob';";
        String queryString2 = "match $x has firstname $y;$y value 'Bob';select $x;";
        Query query = new AtomicQuery(queryString, graph);
        Query query2 = new AtomicQuery(queryString2, graph);
        assertTrue(query.equals(query2));
    }

    @Test
    public void testResourceAsVar5(){
        GraknGraph graph = SNBGraph.getGraph();
        String queryString = "match $x has firstname 'Bob', has lastname 'Geldof';";
        String queryString2 = "match $x has firstname 'Bob';$x has lastname 'Geldof';";
        String queryString3 = "match $x has firstname $x1;$x has lastname $x2;$x1 value 'Bob';$x2 value 'Geldof';";
        String queryString4 = "match $x has firstname $x2;$x has lastname $x1;$x2 value 'Bob';$x1 value 'Geldof';";
        Query query = new Query(queryString, graph);
        Query query2 = new Query(queryString2, graph);
        Query query3 = new Query(queryString3, graph);
        Query query4 = new Query(queryString4, graph);

        assertTrue(query.equals(query3));
        assertTrue(query.equals(query4));
        assertTrue(query2.equals(query3));
        assertTrue(query2.equals(query4));
    }

    @Test
    public void testNoRelationType(){
        GraknGraph graph = GeoGraph.getGraph();
        String queryString = "match $x isa city;$y isa country;($x, $y);$y has name 'Poland';$x has name $name;";
        String queryString2 = "match $x isa city;$y isa country;$y has name 'Poland';$x has name $name;" +
                "($x, $y) isa is-located-in;";
        QueryBuilder iqb = graph.graql().infer(true).materialise(false);
        MatchQuery query = iqb.parse(queryString);
        MatchQuery query2 = iqb.parse(queryString2);
        assertQueriesEqual(query, query2);
    }

    @Test
    public void testNoRelationTypeWithRoles(){
        GraknGraph graph = GeoGraph.getGraph();
        String queryString = "match $x isa city;$y isa country;(geo-entity: $x, $y);$y has name 'Poland';";
        String queryString2 = "match $x isa city;$y isa country;" +
                    "(geo-entity: $x, entity-location: $y) isa is-located-in;$y has name 'Poland';";
        QueryBuilder iqb = graph.graql().infer(true).materialise(false);
        MatchQuery query = iqb.parse(queryString);
        MatchQuery query2 = iqb.parse(queryString2);
        assertQueriesEqual(query, query2);
    }

    @Test
    public void testNoRelationTypeWithRoles2(){
        GraknGraph graph = GeoGraph.getGraph();
        String queryString = "match $x isa city;$y isa country;(geo-entity: $x, $y);";
        String queryString2 = "match $x isa city;$y isa country;" +
                "(geo-entity: $x, entity-location: $y) isa is-located-in;";
        QueryBuilder iqb = graph.graql().infer(true).materialise(false);
        MatchQuery query = iqb.parse(queryString);
        MatchQuery query2 = iqb.parse(queryString2);
        assertQueriesEqual(query, query2);
    }

    //TODO need to unify types in rules potentially
    @Test
    public void testTypeVar(){
        GraknGraph graph = SNBGraph.getGraph();
        String queryString = "match $x isa person;$y isa $type;($x, $y) isa recommendation;";
        String explicitQuery = "match $y isa $type;" +
                "{$x has name 'Alice';$y has name 'War of the Worlds';} or" +
                "{$x has name 'Bob';{$y has name 'Ducatti 1299';} or " +
                    "{$y has name 'The Good the Bad the Ugly';};} or" +
                "{$x has name 'Charlie';{$y has name 'Blizzard of Ozz';} or " +
                    "{$y has name 'Stratocaster';};} or " +
                "{$x has name 'Denis';{$y has name 'Colour of Magic';} or " +
                    "{$y has name 'Dorian Gray';};} or"+
                "{$x has name 'Frank';$y has name 'Nocturnes';} or" +
                "{$x has name 'Karl Fischer';{$y has name 'Faust';} or " +
                        "{$y has name 'Nocturnes';};} or " +
                "{$x has name 'Gary';$y has name 'The Wall';} or" +
                "{$x has name 'Charlie';{$y has name 'Yngwie Malmsteen';} or " +
                    "{$y has name 'Cacophony';} or " +
                    "{$y has name 'Steve Vai';} or " +
                    "{$y has name 'Black Sabbath';};} or " +
                "{$x has name 'Gary';$y has name 'Pink Floyd';};";

        MatchQuery query = graph.graql().infer(true).materialise(false).parse(queryString);
        MatchQuery query2 = graph.graql().infer(false).parse(explicitQuery);
        assertQueriesEqual(query, query2);
    }

    @Test
    public void testTypeVar2(){
        GraknGraph graph = GeoGraph.getGraph();
        String queryString = "match $x isa $type;" +
                "(geo-entity: $x, entity-location: $y) isa is-located-in; $y isa country;$y has name 'Poland';";
        String explicitQuery = "match $y has name 'Poland';$x isa $type;$x has $name;" +
                "{" +
                "{$name value 'Warsaw-Polytechnics' or $name value 'University-of-Warsaw';};" +
                "{$type type-name 'university' or $type type-name 'entity' or $type type-name 'concept';};" +
                "} or {" +
                "{$name value 'Warsaw' or $name value 'Wroclaw';};" +
                "{$type type-name 'city' or $type type-name 'geoObject' or $type type-name 'entity' or $type type-name 'concept';};" +
                "} or {" +
                "{$name value 'Masovia' or $name value 'Silesia';};" +
                "{$type type-name 'region' or $type type-name 'geoObject' or $type type-name 'entity' or $type type-name 'concept';};" +
                "}; select $x, $y, $type;";
        MatchQuery query = graph.graql().infer(true).materialise(false).parse(queryString);
        MatchQuery query2 = graph.graql().infer(false).parse(explicitQuery);
        assertQueriesEqual(query, query2);
    }

    @Test
    public void testTypeVar3(){
        GraknGraph graph = GeoGraph.getGraph();
        String queryString = "match $x isa $type;$type type-name 'university';" +
                "(geo-entity: $x, entity-location: $y) isa is-located-in; $y isa country;$y has name 'Poland';";
        String explicitQuery = "match $y has name 'Poland';" +
                "{$x isa $type;$type type-name 'university';$x has name 'Warsaw-Polytechnics';} or" +
                "{$x isa $type;$type type-name 'university';$x has name 'University-of-Warsaw';};";
<<<<<<< HEAD
        MatchQuery query = graph.graql().infer(true).materialise(false).parse(queryString);
        MatchQuery query2 = graph.graql().infer(false).parse(explicitQuery);
        assertQueriesEqual(query, query2);
=======
        MatchQuery query = lgraph.graql().parse(queryString);
        MatchQuery query2 = lgraph.graql().infer(false).parse(explicitQuery);
        assertQueriesEqual(Reasoner.resolve(query, false), query2);
>>>>>>> 50e1b292
    }

    @Test
    public void testSub(){
        GraknGraph graph = GeoGraph.getGraph();
        String queryString = "match $x isa $type;$type sub geoObject;" +
                "(geo-entity: $x, entity-location: $y) isa is-located-in; $y isa country;$y has name 'Poland';$x has name $name;";
        String queryString2 = "match $x isa $type;{$type type-name 'region';} or {$type type-name 'city';} or {$type type-name 'geoObject';};" +
                "$y isa country;$y has name 'Poland';(geo-entity: $x, entity-location: $y) isa is-located-in;$x has name $name;";
<<<<<<< HEAD
        QueryBuilder iqb = graph.graql().infer(true).materialise(false);
        MatchQuery query = iqb.parse(queryString);
        MatchQuery query2 = iqb.parse(queryString2);
        assertQueriesEqual(query, query2);
=======
        MatchQuery query = lgraph.graql().parse(queryString);
        MatchQuery query2 = lgraph.graql().parse(queryString2);
        assertQueriesEqual(Reasoner.resolve(query, false), Reasoner.resolve(query2, false));
>>>>>>> 50e1b292
    }

    @Test
    public void testSub2(){
        GraknGraph graph = SNBGraph.getGraph();
        String queryString = "match $x isa person;$y isa $type;$type sub recommendable;($x, $y) isa recommendation;";
        String explicitQuery = "match $x isa person, has name $xName;$y isa $type;$y has name $yName;" +
                "{$type type-name 'recommendable' or $type type-name 'product' or $type type-name 'tag';};" +
                "{$xName value 'Alice';$yName value 'War of the Worlds';} or" +
                "{$xName value 'Bob';{$yName value 'Ducatti 1299';} or {$yName value 'The Good the Bad the Ugly';};} or" +
                "{$xName value 'Charlie';{$yName value 'Blizzard of Ozz';} or {$yName value 'Stratocaster';};} or " +
                "{$xName value 'Denis';{$yName value 'Colour of Magic';} or {$yName value 'Dorian Gray';};} or"+
                "{$xName value 'Frank';$yName value 'Nocturnes';} or" +
                "{$xName value 'Karl Fischer';{$yName value 'Faust';} or {$yName value 'Nocturnes';};} or " +
                "{$xName value 'Gary';$yName value 'The Wall';} or" +
                "{$xName value 'Charlie';" +
                "{$yName value 'Yngwie Malmsteen';} or {$yName value 'Cacophony';} or {$yName value 'Steve Vai';} or {$yName value 'Black Sabbath';};} or " +
                "{$xName value 'Gary';$yName value 'Pink Floyd';};select $x, $y, $type;";
        MatchQuery query = graph.graql().infer(true).materialise(false).parse(queryString);
        MatchQuery query2 = graph.graql().infer(false).parse(explicitQuery);
        assertQueriesEqual(query, query2);
    }

    @Test
    public void testPlaysRole(){
        GraknGraph graph = GeoGraph.getGraph();
        String queryString = "match $x isa $type;$type plays-role geo-entity;$y isa country;$y has name 'Poland';" +
             "($x, $y) isa is-located-in;";
        String explicitQuery = "match $y has name 'Poland';$x isa $type;$x has $name;" +
                "{" +
                "{$name value 'Europe';};" +
                "{$type type-name 'continent' or $type type-name 'geoObject';};" +
                "} or {" +
                "{$name value 'Warsaw-Polytechnics' or $name value 'University-of-Warsaw';};" +
                "{$type type-name 'university';};" +
                "} or {" +
                "{$name value 'Warsaw' or $name value 'Wroclaw';};" +
                "{$type type-name 'city' or $type type-name 'geoObject';};" +
                "} or {" +
                "{$name value 'Masovia' or $name value 'Silesia';};" +
                "{$type type-name 'region' or $type type-name 'geoObject';};" +
                "}; select $x, $y, $type;";
        MatchQuery query = graph.graql().infer(true).materialise(false).parse(queryString);
        MatchQuery query2 = graph.graql().infer(false).parse(explicitQuery);
        assertQueriesEqual(query, query2);
    }

    //TODO loses type variable as non-core types are not unified in rules
    @Test
    @Ignore
    public void testPlaysRole2(){
        GraknGraph graph = SNBGraph.getGraph();
        String queryString = "match $x isa person;$y isa $type;$type plays-role recommended-product;($x, $y) isa recommendation;";
        String queryString2 = "match $x isa person;$y isa $type;{$type type-name 'product';} or {$type type-name 'tag';};($x, $y) isa recommendation;";
        QueryBuilder iqb = graph.graql().infer(true).materialise(false);
        MatchQuery query = iqb.parse(queryString);
        MatchQuery query2 = iqb.parse(queryString2);
        assertQueriesEqual(query, query2);
    }

    @Test
    public void testHasResource(){
        GraknGraph graph = GeoGraph.getGraph();
        String queryString = "match $x isa $type;$type has-resource name;$y isa country;$y has name 'Poland';" +
                "($x, $y) isa is-located-in;select $x, $y;";
        String queryString2 = "match $y isa country;$y has name 'Poland';" +
                "($x, $y) isa is-located-in;";
        QueryBuilder iqb = graph.graql().infer(true).materialise(false);
        MatchQuery query = iqb.parse(queryString);
        MatchQuery query2 = iqb.parse(queryString2);
        assertQueriesEqual(query, query2);
    }

    @Test
    public void testHasResource2(){
        GraknGraph graph = SNBGraph.getGraph();
        String queryString = "match $x isa $type;$type has-resource name;$y isa product;($x, $y) isa recommendation;";
        //String queryString2 = "match $x isa $type;$y isa product;($x, $y) isa recommendation;";
        String explicitQuery = "match $x isa person, has name $xName;$x isa $type;$y has name $yName;" +
                "{$type type-name 'person' or $type type-name 'entity2';};" +
                "{$xName value 'Alice';$yName value 'War of the Worlds';} or" +
                "{$xName value 'Bob';{$yName value 'Ducatti 1299';} or {$yName value 'The Good the Bad the Ugly';};} or" +
                "{$xName value 'Charlie';{$yName value 'Blizzard of Ozz';} or {$yName value 'Stratocaster';};} or " +
                "{$xName value 'Denis';{$yName value 'Colour of Magic';} or {$yName value 'Dorian Gray';};} or"+
                "{$xName value 'Frank';$yName value 'Nocturnes';} or" +
                "{$xName value 'Karl Fischer';{$yName value 'Faust';} or {$yName value 'Nocturnes';};} or " +
                "{$xName value 'Gary';$yName value 'The Wall';};select $x, $y, $type;";
        MatchQuery query = graph.graql().infer(true).materialise(false).parse(queryString);
        MatchQuery query2 = graph.graql().infer(false).parse(explicitQuery);
        assertQueriesEqual(query, query2);
    }

    @Test
    public void testRegex(){
        GraknGraph graph = GeoGraph.getGraph();
        String queryString = "match $y isa country;$y has name $name;"+
                "$name value  /.*(.*)land(.*).*/;($x, $y) isa is-located-in;select $x, $y;";
        String explicitQuery = "match $y isa country;{$y has name 'Poland';} or {$y has name 'England';};" +
                "($x, $y) isa is-located-in;";
        MatchQuery query = graph.graql().infer(true).materialise(false).parse(queryString);
        MatchQuery query2 = graph.graql().infer(false).parse(explicitQuery);
        assertQueriesEqual(query, query2);
    }

    @Test
    public void testContains(){
        GraknGraph graph = GeoGraph.getGraph();
        String queryString = "match $y isa country;$y has name $name;"+
                "$name value contains 'land';($x, $y) isa is-located-in;select $x, $y;";
        String explicitQuery = "match $y isa country;{$y has name 'Poland';} or {$y has name 'England';};" +
                "($x, $y) isa is-located-in;";
        MatchQuery query = graph.graql().infer(true).materialise(false).parse(queryString);
        MatchQuery query2 = graph.graql().infer(false).parse(explicitQuery);
        assertQueriesEqual(query, query2);
    }

    @Test
    public void testIndirectRelation(){
        GraknGraph graph = GeoGraph.getGraph();
        String queryString = "match ($x, $y) isa $rel;$rel type-name is-located-in;select $x, $y;";
        String queryString2 = "match ($x, $y) isa is-located-in;";
        QueryBuilder iqb = graph.graql().infer(true).materialise(false);
        MatchQuery query = iqb.parse(queryString);
        MatchQuery query2 = iqb.parse(queryString2);
        assertQueriesEqual(query, query2);
    }

    @Test
    public void testVarContraction(){
        GraknGraph graph = SNBGraph.getGraph();
        Utility.createReflexiveRule(graph.getRelationType("knows"), graph);
        String queryString = "match ($x, $y) isa knows;select $y;";
        String explicitQuery = "match $y isa person;$y has name 'Bob' or $y has name 'Charlie';";
        MatchQuery query = graph.graql().infer(true).materialise(false).parse(queryString);
        MatchQuery query2 = graph.graql().infer(false).parse(explicitQuery);
        assertQueriesEqual(query, query2);
    }

    @Ignore
    @Test
    //propagated sub [x/Bob] prevents from capturing the right inference
    public void testVarContraction2(){
        GraknGraph graph = SNBGraph.getGraph();
        Utility.createReflexiveRule(graph.getRelationType("knows"), graph);
        String queryString = "match ($x, $y) isa knows;$x has name 'Bob';select $y;";
        String explicitQuery = "match $y isa person;$y has name 'Bob' or $y has name 'Charlie';";
        MatchQuery query = graph.graql().infer(true).materialise(false).parse(queryString);
        MatchQuery query2 = graph.graql().infer(false).parse(explicitQuery);
        assertQueriesEqual(query, query2);
    }

    @Ignore
    @Test
    //Bug with unification, perhaps should unify select vars not atom vars
    public void testVarContraction3(){
        GraknGraph graph = SNBGraph.getGraph();
        Pattern body = graph.graql().parsePattern("$x isa person");
        Pattern head = graph.graql().parsePattern("($x, $x) isa knows");
        graph.admin().getMetaRuleInference().addRule(body, head);

        String queryString = "match ($x, $y) isa knows;$x has name 'Bob';";
        String explicitQuery = "match $y isa person;$y has name 'Bob' or $y has name 'Charlie';";
        MatchQuery query = graph.graql().infer(true).materialise(false).parse(queryString);
        MatchQuery query2 = graph.graql().infer(false).parse(explicitQuery);
        assertQueriesEqual(query, query2);
    }

    @Test
    public void testTypeVariable(){
        GraknGraph graph = GeoGraph.getGraph();
        String queryString = "match $x isa $type;$type type-name 'city';"+
                "(geo-entity: $x, entity-location: $y), isa is-located-in; $y isa country;select $x, $y;";
        String queryString2 = "match $x isa city;"+
                "(geo-entity: $x, entity-location: $y), isa is-located-in; $y isa country;";
        QueryBuilder iqb = graph.graql().infer(true).materialise(false);
        MatchQuery query = iqb.parse(queryString);
        MatchQuery query2 = iqb.parse(queryString2);
        assertQueriesEqual(query, query2);
    }

    @Test
    public void testTypeVariable2(){
        GraknGraph graph = GeoGraph.getGraph();
        String queryString = "match $x isa $type;$type type-name 'city';"+
                "(geo-entity: $x, entity-location: $y), isa is-located-in; $y isa country;$y has name 'Poland';select $x, $y;";
        String queryString2 = "match $x isa city;"+
                "(geo-entity: $x, entity-location: $y), isa is-located-in;$y has name 'Poland'; $y isa country;";
        QueryBuilder iqb = graph.graql().infer(true).materialise(false);
        MatchQuery query = iqb.parse(queryString);
        MatchQuery query2 = iqb.parse(queryString2);
        assertQueriesEqual(query, query2);
    }

    @Test
    public void testRelationVariable(){
        GraknGraph graph = GeoGraph.getGraph();
        String queryString = "match (geo-entity: $x, entity-location: $y) isa is-located-in;";
        String queryString2 = "match $r(geo-entity: $x, entity-location: $y) isa is-located-in;";

        QueryBuilder iqb = graph.graql().infer(true).materialise(false);
        MatchQuery query = iqb.parse(queryString);
        MatchQuery query2 = iqb.parse(queryString2);
        QueryAnswers answers = new QueryAnswers(query.admin().results());
        QueryAnswers answers2 = new QueryAnswers(query2.admin().results());
        answers2.forEach(answer -> {
            assertEquals(answer.size(), 3);
        });
        assertEquals(answers.size(), answers2.size());
    }

    //TODO need answer extrapolation
    @Ignore
    @Test
    public void testRelationVariable2(){
        GraknGraph graph = GeoGraph.getGraph();
        String queryString = "match ($x, $y) isa is-located-in;";
        String queryString2 = "match $r($x, $y) isa is-located-in;";

        QueryBuilder iqb = graph.graql().infer(true).materialise(false);
        MatchQuery query = iqb.parse(queryString);
        MatchQuery query2 = iqb.parse(queryString2);
        QueryAnswers answers = new QueryAnswers(query.admin().results());
        QueryAnswers answers2 = new QueryAnswers(query2.admin().results());
        answers2.forEach(answer -> {
            assertEquals(answer.size(), 3);
        });
        assertEquals(answers.size(), answers2.size());
    }

    @Test
    public void testUnspecifiedCastings(){
        GraknGraph graph = GeoGraph.getGraph();
        String queryString = "match (geo-entity: $x) isa is-located-in;";
        String queryString2 = "match (geo-entity: $x, entity-location: $y)isa is-located-in;select $x;";
        QueryBuilder iqb = graph.graql().infer(true).materialise(false);
        MatchQuery query = iqb.parse(queryString);
        MatchQuery query2 = iqb.parse(queryString2);
        assertQueriesEqual(query, query2);
    }

    @Test
    public void testUnspecifiedCastings2(){
        GraknGraph graph = GeoGraph.getGraph();
        String queryString = "match (geo-entity: $x);";
        String queryString2 = "match (geo-entity: $x, entity-location: $y)isa is-located-in;select $x;";
        QueryBuilder iqb = graph.graql().infer(true).materialise(false);
        MatchQuery query = iqb.parse(queryString);
        MatchQuery query2 = iqb.parse(queryString2);
        assertQueriesEqual(query, query2);
    }

    @Test
    public void testRelationTypeVar(){
        GraknGraph graph = GeoGraph.getGraph();
        String queryString = "match (geo-entity: $x) isa $type;$type type-name 'is-located-in'; select $x;";
        String queryString2 = "match (geo-entity: $x, entity-location: $y)isa is-located-in;select $x;";
        QueryBuilder iqb = graph.graql().infer(true).materialise(false);
        MatchQuery query = iqb.parse(queryString);
        MatchQuery query2 = iqb.parse(queryString2);
        assertQueriesEqual(query, query2);
    }

    @Test
    public void testRelationTypeVar2(){
        GraknGraph graph = GeoGraph.getGraph();
        String queryString = "match (geo-entity: $x) isa $type;$type type-name 'is-located-in';";
        String queryString2 = "match (geo-entity: $x, entity-location: $y)isa is-located-in;select $x;";
        QueryBuilder iqb = graph.graql().infer(true).materialise(false);
        MatchQuery query = iqb.parse(queryString);
        MatchQuery query2 = iqb.parse(queryString2);
        QueryAnswers answers = queryAnswers(query);
        QueryAnswers answers2 = queryAnswers(query2);
        assertEquals(answers.filterVars(Sets.newHashSet(varName("x"))), answers2);
    }

    @Test
    public void testLimit(){
        GraknGraph lgraph = GeoGraph.getGraph();
        String limitQueryString = "match (geo-entity: $x, entity-location: $y)isa is-located-in;limit 5;";
        String queryString = "match (geo-entity: $x, entity-location: $y)isa is-located-in;";
        MatchQuery limitQuery = lgraph.graql().parse(limitQueryString);
        MatchQuery query = lgraph.graql().parse(queryString);

        QueryAnswers limitedAnswers = queryAnswers(limitQuery);
        QueryAnswers answers = queryAnswers(query);
        assertTrue(answers.size() > limitedAnswers.size());
        assertTrue(answers.containsAll(limitedAnswers));
    }

    @Test
    public void testOrder(){
        GraknGraph lgraph = SNBGraph.getGraph();
        String queryString = "match $p isa person, has age $a;$pr isa product;($p, $pr) isa recommendation;order by $a;";
        MatchQuery query = lgraph.graql().infer(true).parse(queryString);

        List<Map<String, Concept>> answers = query.execute();
        assertTrue(answers.iterator().next().get("a").asResource().getValue().toString().equals("19"));
    }

    @Test
    public void testOrderAndOffset(){
        GraknGraph lgraph = SNBGraph.getGraph();
        String fullQueryString = "match $p isa person, has age $a;$pr isa product;($p, $pr) isa recommendation;";
        String queryString = "match $p isa person, has age $a;$pr isa product;($p, $pr) isa recommendation;order by $a; offset 3;";
        MatchQuery fullQuery = lgraph.graql().infer(true).materialise(false).parse(fullQueryString);
        MatchQuery query = lgraph.graql().infer(true).materialise(false).parse(queryString);

        List<Map<String, Concept>> fullAnswers = fullQuery.execute();
        List<Map<String, Concept>> answers = query.execute();
        assertEquals(fullAnswers.size(), answers.size() + 3);
        assertTrue(answers.iterator().next().get("a").asResource().getValue().toString().equals("23"));
    }

    @Test
    public void testIsAbstract(){
        GraknGraph lgraph = SNBGraph.getGraph();
        String queryString = "match $x is-abstract;";
        QueryAnswers answers = queryAnswers(lgraph.graql().infer(true).materialise(false).parse(queryString));
        QueryAnswers expAnswers = queryAnswers(lgraph.graql().infer(false).parse(queryString));
        assertEquals(answers, expAnswers);
    }

    @Test
    public void testTypeRegex(){
        GraknGraph lgraph = SNBGraph.getGraph();
        String queryString = " match $x sub resource, regex /name/;";
        QueryAnswers answers = queryAnswers(lgraph.graql().infer(true).materialise(false).parse(queryString));
        QueryAnswers expAnswers = queryAnswers(lgraph.graql().infer(false).parse(queryString));
        assertEquals(answers, expAnswers);
    }

    @Test
    public void testDataType(){
        GraknGraph lgraph = SNBGraph.getGraph();
        String queryString = " match $x sub resource, datatype string;";
        QueryAnswers answers = queryAnswers(lgraph.graql().infer(true).materialise(false).parse(queryString));
        QueryAnswers expAnswers = queryAnswers(lgraph.graql().infer(false).parse(queryString));
        assertEquals(answers, expAnswers);
    }

    @Test
    public void testHasRole() {
        GraknGraph graph = GeoGraph.getGraph();
        String queryString = "match ($x, $y) isa $rel-type;$rel-type has-role geo-entity;" +
            "$y isa country;$y has name 'Poland';select $x;";
        String queryString2 = "match $y isa country;" +
            "($x, $y) isa is-located-in;$y has name 'Poland'; select $x;";
        QueryBuilder iqb = graph.graql().infer(true).materialise(false);
        MatchQuery query = iqb.parse(queryString);
        MatchQuery query2 = iqb.parse(queryString2);
        assertQueriesEqual(query, query2);
    }

    @Test
    public void testScope(){
        GraknGraph lgraph = SNBGraph.getGraph();
        String queryString = "match $r ($p, $pr) isa recommendation;$r has-scope $s;";
        QueryAnswers answers = queryAnswers(lgraph.graql().infer(true).materialise(false).parse(queryString));
    }

    @Test
    public void testResourceComparison(){
        GraknGraph graph = SNBGraph.getGraph();
        //recommendations of products for people older than Denis - Frank, Karl and Gary
        String queryString = "match $b has name 'Denis', has age $x; $p has name $name, has age $y; $y value > $x;"+
        "$pr isa product;($p, $pr) isa recommendation;select $p, $y, $pr, $name;";
        String explicitQuery = "match $p isa person, has age $y, has name $name;$pr isa product, has name $yName;" +
                "{$name value 'Frank';$yName value 'Nocturnes';} or" +
                "{$name value 'Karl Fischer';{$yName value 'Faust';} or {$yName value 'Nocturnes';};} or " +
                "{$name value 'Gary';$yName value 'The Wall';};select $p, $pr, $y, $name;";
        MatchQuery query = graph.graql().infer(true).materialise(false).parse(queryString);
        MatchQuery query2 = graph.graql().infer(false).parse(explicitQuery);
        assertQueriesEqual(query, query2);
    }

    @Test
    public void testResourceComparison2(){
        GraknGraph graph = SNBGraph.getGraph();
        String queryString = "match $p has name $name, has age $x;$p2 has name 'Denis', has age $y;$x value < $y;" +
                "$t isa tag;($p, $t) isa recommendation; select $p, $name, $x, $t;";
        String explicitQuery = "match " +
                "$p isa person, has age $x, has name $name;$t isa tag, has name $yName;" +
                "{$name value 'Charlie';" +
                "{$yName value 'Yngwie Malmsteen';} or {$yName value 'Cacophony';} or" +
                "{$yName value 'Steve Vai';} or {$yName value 'Black Sabbath';};};select $p, $name, $x, $t;";
        MatchQuery query = graph.graql().infer(true).materialise(false).parse(queryString);
        MatchQuery query2 = graph.graql().infer(false).parse(explicitQuery);
        assertQueriesEqual(query, query2);
    }

    @Test
    public void testTypeRelation(){
        GraknGraph graph = GeoGraph.getGraph();
        GraknGraph graph2 = GeoGraph.getGraph();
        GraknGraph graph3 = GeoGraph.getGraph();
        String queryString = "match $x isa is-located-in;";
        String queryString2 = "match $x (geo-entity: $x1, entity-location: $x2) isa is-located-in; select $x;";
        String queryString3 = "match $x ($x1, $x2) isa is-located-in; select $x;";
        MatchQuery query = graph.graql().infer(true).materialise(false).parse(queryString);
        MatchQuery query2 = graph2.graql().infer(true).materialise(false).parse(queryString2);
        MatchQuery query3 = graph3.graql().infer(true).materialise(false).parse(queryString3);

        QueryAnswers answers = queryAnswers(query);
        QueryAnswers answers2 = queryAnswers(query2);
        QueryAnswers answers3 = queryAnswers(query3);
        assertEquals(answers, answers2);
        assertEquals(answers2, answers3);
    }

    @Test
    public void testTypeRelationWithMaterialisation(){
        GraknGraph graph = GeoGraph.getGraph();
        GraknGraph graph2 = GeoGraph.getGraph();
        GraknGraph graph3 = GeoGraph.getGraph();
        String queryString = "match $x isa is-located-in;";
        String queryString2 = "match $x (geo-entity: $x1, entity-location: $x2) isa is-located-in; select $x;";
        String queryString3 = "match $x ($x1, $x2) isa is-located-in; select $x;";
        MatchQuery query = graph.graql().infer(true).materialise(true).parse(queryString);
        MatchQuery query2 = graph2.graql().infer(true).materialise(true).parse(queryString2);
        MatchQuery query3 = graph3.graql().infer(true).materialise(true).parse(queryString3);

        QueryAnswers answers = queryAnswers(query);
        QueryAnswers requeriedAnswers = queryAnswers(query);
        QueryAnswers answers2 = queryAnswers(query2);
        QueryAnswers requeriedAnswers2 = queryAnswers(query2);
        QueryAnswers answers3 = queryAnswers(query3);
        QueryAnswers requeriedAnswers3 = queryAnswers(query3);

        assertEquals(answers.size(), answers2.size());
        assertEquals(answers2.size(), answers3.size());
        assertEquals(requeriedAnswers.size(), answers.size());
        assertEquals(requeriedAnswers.size(), requeriedAnswers2.size());
        assertEquals(requeriedAnswers2.size(), requeriedAnswers3.size());
    }

    @Test
    public void testTypeRelation2(){
        GraknGraph graph = SNBGraph.getGraph();
        String queryString = "match $x isa recommendation;";
        String queryString2 = "match $x($x1, $x2) isa recommendation;select $x;";
        QueryBuilder iqb = graph.graql().infer(true).materialise(false);
        MatchQuery query = iqb.parse(queryString);
        MatchQuery query2 = iqb.parse(queryString2);
        QueryAnswers answers = queryAnswers(query);
        QueryAnswers answers2 = queryAnswers(query2);
        assertEquals(answers, answers2);
<<<<<<< HEAD
        QueryAnswers requeriedAnswers = queryAnswers(query);
        assertTrue(requeriedAnswers.size() == answers.size());
=======
        QueryAnswers requeriedAnswers = new QueryAnswers(Reasoner.resolve(query, false).collect(Collectors.toSet()));
        assertEquals(requeriedAnswers.size(), answers.size());
>>>>>>> 50e1b292
    }

    @Test
    public void testTypeRelationWithMaterialisation2(){
        GraknGraph graph = SNBGraph.getGraph();
        GraknGraph graph2 = SNBGraph.getGraph();
        GraknGraph graph3 = SNBGraph.getGraph();
        String queryString = "match $x isa recommendation;";
        String queryString2 = "match $x(recommended-product: $x1, recommended-customer: $x2) isa recommendation; select $x;";
        String queryString3 = "match $x($x1, $x2) isa recommendation; select $x;";
        MatchQuery query = graph.graql().infer(true).materialise(true).parse(queryString);
        MatchQuery query2 = graph2.graql().infer(true).materialise(true).parse(queryString2);
        MatchQuery query3 = graph3.graql().infer(true).materialise(true).parse(queryString3);

        QueryAnswers answers = queryAnswers(query);
        QueryAnswers requeriedAnswers = queryAnswers(query);
        QueryAnswers answers2 = queryAnswers(query2);
        QueryAnswers requeriedAnswers2 = queryAnswers(query2);
        QueryAnswers answers3 = queryAnswers(query3);
        QueryAnswers requeriedAnswers3 = queryAnswers(query3);

        assertEquals(answers.size(), answers2.size());
        assertEquals(answers2.size(), answers3.size());
        assertEquals(requeriedAnswers.size(), answers.size());
        assertEquals(requeriedAnswers.size(), requeriedAnswers2.size());
        assertEquals(requeriedAnswers2.size(), requeriedAnswers3.size());
    }

    @Test
    public void testHas(){
        GraknGraph graph = SNBGraph.getGraph();
        String queryString = "match $x isa person has name $y;";
        String queryString2 = "match $x isa person has $y; $y isa name;";
        QueryBuilder iqb = graph.graql().infer(true).materialise(true);
        MatchQuery query = iqb.parse(queryString);
        MatchQuery query2 = iqb.parse(queryString2);
        assertQueriesEqual(query, query2);
    }

    @Test
    public void testMultiPredResource(){
        GraknGraph graph = SNBGraph.getGraph();
        String queryString = "match $p isa person, has age $a;$a value >23; $a value <27;$pr isa product;" +
                "($p, $pr) isa recommendation; select $p, $pr;";
        String queryString2 = "match $p isa person, has age >23, has age <27;$pr isa product;" +
                "($p, $pr) isa recommendation;";
        QueryBuilder iqb = graph.graql().infer(true).materialise(true);
        MatchQuery query = iqb.parse(queryString);
        MatchQuery query2 = iqb.parse(queryString2);
        assertQueriesEqual(query, query2);
    }

    private QueryAnswers queryAnswers(MatchQuery query) {
        return new QueryAnswers(query.admin().results());
    }
    private void assertQueriesEqual(MatchQuery q1, MatchQuery q2) {
        QueryAnswers answers = queryAnswers(q1);
        QueryAnswers answers2 = queryAnswers(q2);
        assertEquals(answers, answers2);
    }
}










<|MERGE_RESOLUTION|>--- conflicted
+++ resolved
@@ -321,15 +321,9 @@
         String explicitQuery = "match $y has name 'Poland';" +
                 "{$x isa $type;$type type-name 'university';$x has name 'Warsaw-Polytechnics';} or" +
                 "{$x isa $type;$type type-name 'university';$x has name 'University-of-Warsaw';};";
-<<<<<<< HEAD
-        MatchQuery query = graph.graql().infer(true).materialise(false).parse(queryString);
-        MatchQuery query2 = graph.graql().infer(false).parse(explicitQuery);
-        assertQueriesEqual(query, query2);
-=======
-        MatchQuery query = lgraph.graql().parse(queryString);
-        MatchQuery query2 = lgraph.graql().infer(false).parse(explicitQuery);
-        assertQueriesEqual(Reasoner.resolve(query, false), query2);
->>>>>>> 50e1b292
+        MatchQuery query = graph.graql().infer(true).materialise(false).parse(queryString);
+        MatchQuery query2 = graph.graql().infer(false).parse(explicitQuery);
+        assertQueriesEqual(query, query2);
     }
 
     @Test
@@ -339,16 +333,10 @@
                 "(geo-entity: $x, entity-location: $y) isa is-located-in; $y isa country;$y has name 'Poland';$x has name $name;";
         String queryString2 = "match $x isa $type;{$type type-name 'region';} or {$type type-name 'city';} or {$type type-name 'geoObject';};" +
                 "$y isa country;$y has name 'Poland';(geo-entity: $x, entity-location: $y) isa is-located-in;$x has name $name;";
-<<<<<<< HEAD
-        QueryBuilder iqb = graph.graql().infer(true).materialise(false);
-        MatchQuery query = iqb.parse(queryString);
-        MatchQuery query2 = iqb.parse(queryString2);
-        assertQueriesEqual(query, query2);
-=======
-        MatchQuery query = lgraph.graql().parse(queryString);
-        MatchQuery query2 = lgraph.graql().parse(queryString2);
-        assertQueriesEqual(Reasoner.resolve(query, false), Reasoner.resolve(query2, false));
->>>>>>> 50e1b292
+        QueryBuilder iqb = graph.graql().infer(true).materialise(false);
+        MatchQuery query = iqb.parse(queryString);
+        MatchQuery query2 = iqb.parse(queryString2);
+        assertQueriesEqual(query, query2);
     }
 
     @Test
@@ -795,13 +783,9 @@
         QueryAnswers answers = queryAnswers(query);
         QueryAnswers answers2 = queryAnswers(query2);
         assertEquals(answers, answers2);
-<<<<<<< HEAD
+
         QueryAnswers requeriedAnswers = queryAnswers(query);
-        assertTrue(requeriedAnswers.size() == answers.size());
-=======
-        QueryAnswers requeriedAnswers = new QueryAnswers(Reasoner.resolve(query, false).collect(Collectors.toSet()));
         assertEquals(requeriedAnswers.size(), answers.size());
->>>>>>> 50e1b292
     }
 
     @Test

--- conflicted
+++ resolved
@@ -28,23 +28,14 @@
 import ai.grakn.graql.internal.reasoner.Reasoner;
 import ai.grakn.graql.VarName;
 import ai.grakn.graql.internal.reasoner.Utility;
-import ai.grakn.graql.internal.reasoner.query.QueryCache;
 import ai.grakn.graql.internal.reasoner.query.ReasonerAtomicQuery;
 import ai.grakn.graql.internal.reasoner.query.ReasonerQueryImpl;
 import ai.grakn.graql.internal.reasoner.query.QueryAnswers;
 import ai.grakn.graql.internal.reasoner.rule.InferenceRule;
-<<<<<<< HEAD
-import ai.grakn.test.AbstractGraknTest;
-import ai.grakn.test.graql.reasoner.graphs.GeoGraph;
-import ai.grakn.test.graql.reasoner.graphs.SNBGraph;
-import com.google.common.collect.Lists;
-=======
 import ai.grakn.graphs.GeoGraph;
 import ai.grakn.graphs.SNBGraph;
 import ai.grakn.test.GraphContext;
->>>>>>> efde6d65
 import com.google.common.collect.Sets;
-import java.util.Set;
 import javafx.util.Pair;
 import org.junit.BeforeClass;
 import org.junit.ClassRule;
@@ -387,8 +378,7 @@
                 "}; select $x, $y, $type;";
         MatchQuery query = geoGraph.graph().graql().parse(queryString);
         MatchQuery query2 = geoGraph.graph().graql().infer(false).parse(explicitQuery);
-
-                assertQueriesEqual(Reasoner.resolve(query, false), query2);
+        assertQueriesEqual(Reasoner.resolve(query, false), query2);
     }
 
     //TODO loses type variable as non-core types are not unified in rules
@@ -801,11 +791,10 @@
 
     @Test
     public void testAmbiguousRolePlayers(){
-        GraknGraph graph = GeoGraph.getGraph();
         String queryString = "match (geo-entity: $x, entity-location: $y) isa is-located-in;";
         String queryString2 = "match ($x, $y) isa is-located-in;";
-        MatchQuery query = graph.graql().parse(queryString);
-        MatchQuery query2 = graph.graql().parse(queryString2);
+        MatchQuery query = geoGraph.graph().graql().parse(queryString);
+        MatchQuery query2 = geoGraph.graph().graql().parse(queryString2);
         QueryAnswers answers = new QueryAnswers(Reasoner.resolve(query, true).collect(Collectors.toSet()));
         QueryAnswers answers2 = new QueryAnswers(Reasoner.resolve(query2, true).collect(Collectors.toSet()));
         assertTrue(answers2.containsAll(answers));
@@ -814,11 +803,9 @@
 
     @Test
     public void testAmbiguousRolePlayersWithSub(){
-        GraknGraph graph = GeoGraph.getGraph();
         String queryString = "match ($x, $y) isa is-located-in;$x id '174';";
-        MatchQuery query = graph.graql().parse(queryString);
+        MatchQuery query = geoGraph.graph().graql().parse(queryString);
         QueryAnswers answers = new QueryAnswers(Reasoner.resolve(query, true).collect(Collectors.toSet()));
-
         QueryAnswers answers2 = queryAnswers(query);
         assertEquals(answers, answers2);
     }

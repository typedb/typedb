--- conflicted
+++ resolved
@@ -378,10 +378,7 @@
         assertTrue(query4.execute().isEmpty());
     }
 
-<<<<<<< HEAD
     //TODO BUG: getRulesOfConclusion on geo-entity returns a rule!
-=======
->>>>>>> ab71b81a
     @Test
     public void testPlaysRole(){
         String queryString = "match $x isa $type;$type plays-role geo-entity;$y isa country;$y has name 'Poland';" +

/*
 * Grakn - A Distributed Semantic Database
 * Copyright (C) 2016  Grakn Labs Limited
 *
 * Grakn is free software: you can redistribute it and/or modify
 * it under the terms of the GNU General Public License as published by
 * the Free Software Foundation, either version 3 of the License, or
 * (at your option) any later version.
 *
 * Grakn is distributed in the hope that it will be useful,
 * but WITHOUT ANY WARRANTY; without even the implied warranty of
 * MERCHANTABILITY or FITNESS FOR A PARTICULAR PURPOSE.  See the
 * GNU General Public License for more details.
 *
 * You should have received a copy of the GNU General Public License
 * along with Grakn. If not, see <http://www.gnu.org/licenses/gpl.txt>.
 *
 */

package ai.grakn.generator;

import ai.grakn.engine.tasks.BackgroundTask;
import ai.grakn.engine.tasks.TaskId;
import ai.grakn.engine.tasks.TaskSchedule;
import ai.grakn.engine.tasks.TaskState;
import ai.grakn.test.engine.tasks.FailingTestTask;
import ai.grakn.test.engine.tasks.LongExecutionTestTask;
import ai.grakn.test.engine.tasks.ShortExecutionTestTask;
import com.google.common.collect.ImmutableList;
import com.google.common.collect.ImmutableSet;
import com.pholser.junit.quickcheck.generator.GenerationStatus;
import com.pholser.junit.quickcheck.generator.Generator;
import com.pholser.junit.quickcheck.generator.GeneratorConfiguration;
import com.pholser.junit.quickcheck.random.SourceOfRandomness;
import mjson.Json;

import java.lang.annotation.Retention;
import java.lang.annotation.Target;

import static ai.grakn.engine.TaskStatus.CREATED;
import static java.lang.annotation.ElementType.ANNOTATION_TYPE;
import static java.lang.annotation.ElementType.FIELD;
import static java.lang.annotation.ElementType.PARAMETER;
import static java.lang.annotation.ElementType.TYPE_USE;
import static java.lang.annotation.RetentionPolicy.RUNTIME;

public class TaskStates extends Generator<TaskState> {

    private boolean newTask = false;

    public TaskStates() {
        super(TaskState.class);
    }

    @Override
    public TaskState generate(SourceOfRandomness random, GenerationStatus status) {
        // TODO: make this generate more classes
        Class<? extends BackgroundTask> taskClass = random.choose(ImmutableList.of(LongExecutionTestTask.class, ShortExecutionTestTask.class, FailingTestTask.class));

        TaskId taskId;

        if (newTask) {
            taskId = TaskId.generate();
        } else {
            taskId = TaskId.of(random.choose(ImmutableSet.of("A", "B", "C")));
        }

        // TODO: Make this generate random task statuses

        String creator = gen().type(String.class).generate(random, status);

        // TODO: generate all the other params of a task state

        Json configuration = Json.object();
        TaskState taskState = TaskState.of(taskClass, creator, TaskSchedule.now(), configuration, taskId);
        configuration.set("id", taskState.getId().getValue());
        return taskState;
    }

<<<<<<< HEAD
    public void configure(NewTask uniqueIds) {
        this.newTask = true;
=======
    public void configure(NewTask newTask) {
        this.newTask = newTask.value();
>>>>>>> dd84afb5
    }

    @Target({PARAMETER, FIELD, ANNOTATION_TYPE, TYPE_USE})
    @Retention(RUNTIME)
    @GeneratorConfiguration
    public @interface NewTask {
<<<<<<< HEAD
=======
        boolean value() default true;
>>>>>>> dd84afb5
    }
}<|MERGE_RESOLUTION|>--- conflicted
+++ resolved
@@ -77,22 +77,14 @@
         return taskState;
     }
 
-<<<<<<< HEAD
-    public void configure(NewTask uniqueIds) {
-        this.newTask = true;
-=======
     public void configure(NewTask newTask) {
         this.newTask = newTask.value();
->>>>>>> dd84afb5
     }
 
     @Target({PARAMETER, FIELD, ANNOTATION_TYPE, TYPE_USE})
     @Retention(RUNTIME)
     @GeneratorConfiguration
     public @interface NewTask {
-<<<<<<< HEAD
-=======
         boolean value() default true;
->>>>>>> dd84afb5
     }
 }
--- conflicted
+++ resolved
@@ -19,17 +19,10 @@
 package ai.grakn.generator;
 
 import ai.grakn.engine.GraknEngineConfig;
-<<<<<<< HEAD
+import ai.grakn.engine.factory.EngineGraknGraphFactory;
 import ai.grakn.engine.tasks.manager.TaskManager;
 import ai.grakn.engine.tasks.connection.RedisCountStorage;
 import ai.grakn.engine.tasks.manager.redisqueue.RedisTaskManager;
-=======
-import ai.grakn.engine.factory.EngineGraknGraphFactory;
-import ai.grakn.engine.tasks.TaskManager;
-import ai.grakn.engine.tasks.connection.RedisConnection;
-import ai.grakn.engine.tasks.manager.StandaloneTaskManager;
-import ai.grakn.engine.tasks.manager.singlequeue.SingleQueueTaskManager;
->>>>>>> 88ecaa71
 import ai.grakn.engine.util.EngineID;
 import com.codahale.metrics.MetricRegistry;
 import com.pholser.junit.quickcheck.generator.GenerationStatus;
@@ -79,14 +72,9 @@
         if(!taskManagers.containsKey(taskManagerToReturn)){
             try {
                 Constructor<? extends TaskManager> constructor =
-<<<<<<< HEAD
                         taskManagerToReturn.getConstructor(EngineID.class, GraknEngineConfig.class, RedisCountStorage.class, MetricRegistry.class);
                 // TODO this doesn't take a Redis connection. Make sure this is what we expect
-                taskManagers.put(taskManagerToReturn, constructor.newInstance(EngineID.me(), config, redisCountStorage, new MetricRegistry()));
-=======
-                        taskManagerToReturn.getConstructor(EngineID.class, GraknEngineConfig.class, RedisConnection.class, EngineGraknGraphFactory.class);
-                taskManagers.put(taskManagerToReturn, constructor.newInstance(EngineID.me(), config, null, null));
->>>>>>> 88ecaa71
+                taskManagers.put(taskManagerToReturn, constructor.newInstance(EngineID.me(), config, redisCountStorage, null, new MetricRegistry()));
             } catch (InstantiationException | IllegalAccessException | InvocationTargetException | NoSuchMethodException e) {
                 LOG.error("Could not instantiate task manager", e);
                 throw new RuntimeException(e);

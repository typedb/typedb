--- conflicted
+++ resolved
@@ -34,6 +34,7 @@
 import com.google.common.collect.Sets;
 import com.pholser.junit.quickcheck.Property;
 import com.pholser.junit.quickcheck.runner.JUnitQuickcheck;
+import org.junit.Ignore;
 import org.junit.Rule;
 import org.junit.rules.ExpectedException;
 import org.junit.runner.RunWith;
@@ -96,33 +97,9 @@
         type.resource(resourceType);
     }
 
-    @Property
-<<<<<<< HEAD
-    public void whenDeletingATypeWithIndirectInstances_Throw(@NonMeta Type type) {
-=======
-    public void whenDeletingAMetaType_Throw(@Meta Type type) {
-        exception.expect(GraphOperationException.class);
-        exception.expectMessage(isOneOf(
-                META_TYPE_IMMUTABLE.getMessage(type.getLabel()),
-                CANNOT_DELETE.getMessage(type.getLabel())
-        ));
-        type.delete();
-    }
-
-    @Property
-    public void whenDeletingATypeWithDirectSubTypes_Throw(@Meta(false) Type type) {
-        Type superType = type.sup();
-        assumeFalse(isMetaLabel(superType.getLabel()));
-
-        exception.expect(GraphOperationException.class);
-        exception.expectMessage(CANNOT_DELETE.getMessage(superType.getLabel()));
-        superType.delete();
-    }
-
     @Ignore // TODO: Fails very rarely and only remotely
     @Property
-    public void whenDeletingATypeWithIndirectInstances_Throw(@Meta(false) Type type) {
->>>>>>> cbf6438f
+    public void whenDeletingATypeWithIndirectInstances_Throw(@NonMeta Type type) {
         assumeThat(type.instances(), not(empty()));
 
         exception.expect(GraphOperationException.class);
@@ -130,43 +107,6 @@
         type.delete();
     }
 
-<<<<<<< HEAD
-=======
-    @Ignore // TODO: Find a way to generate linked rules
-    @Property
-    public void whenDeletingATypeWithHypothesisRules_Throw(Type type) {
-        assumeThat(type.getRulesOfHypothesis(), not(empty()));
-
-        exception.expect(GraphOperationException.class);
-        exception.expectMessage(CANNOT_DELETE.getMessage(type.getLabel()));
-        type.delete();
-    }
-
-    @Ignore // TODO: Find a way to generate linked rules
-    @Property
-    public void whenDeletingATypeWithConclusionRules_Throw(Type type) {
-        assumeThat(type.getRulesOfConclusion(), not(empty()));
-
-        exception.expect(GraphOperationException.class);
-        exception.expectMessage(CANNOT_DELETE.getMessage(type.getLabel()));
-        type.delete();
-    }
-
-    @Property
-    public void whenCallingGetName_TheResultIsUnique(Type type1, @FromGraph Type type2) {
-        assumeThat(type1, not(is(type2)));
-        assertNotEquals(type1.getLabel(), type2.getLabel());
-    }
-
-    @Property
-    public void whenCallingGetLabel_TheResultCanBeUsedToRetrieveTheSameType(
-            @Open GraknGraph graph, @FromGraph Type type) {
-        Label label = type.getLabel();
-        assertEquals(type, graph.getOntologyConcept(label));
-    }
-
-    @Ignore // TODO: Fix this (Bug #16191)
->>>>>>> cbf6438f
     @Property
     public void whenATypeWithDirectInstancesIsSetToAbstract_Throw(Type type) {
         assumeThat(directInstances(type), not(empty()));

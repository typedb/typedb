--- conflicted
+++ resolved
@@ -5,35 +5,19 @@
     plays person-with-phone;
 
   address sub entity
-<<<<<<< HEAD
-    plays-role address-of-person
-    plays-role address-with-street
+    plays address-of-person
+    plays address-with-street
     has city;
 
   street-address sub entity
-    plays-role street-of-address
+    plays street-of-address
     has number
     has street;
 
   phone-number sub entity
-    plays-role phone-of-person
+    plays phone-of-person
     has location
     has code;
-=======
-    plays address-of-person
-    plays address-with-street
-    has-resource city;
-
-  street-address sub entity
-    plays street-of-address
-    has-resource number
-    has-resource street;
-
-  phone-number sub entity
-    plays phone-of-person
-    has-resource location
-    has-resource code;
->>>>>>> b8e2aa68
 
   code sub resource datatype long;
   location sub resource datatype string;

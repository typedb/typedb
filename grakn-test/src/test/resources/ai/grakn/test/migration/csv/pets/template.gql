--- conflicted
+++ resolved
@@ -4,10 +4,5 @@
     has name <name>
     has owner <owner>
     has sex <sex>
-<<<<<<< HEAD
-    if(birth != "") do { has birth <birth> }
-    if(death != "") do { has death <death> };
-=======
     if(<birth> != "") do { has birth <birth> }
-    if(<death> != "") do { has death <death> };
->>>>>>> 16585d8e
+    if(<death> != "") do { has death <death> };
/*
 * Grakn - A Distributed Semantic Database
 * Copyright (C) 2016  Grakn Labs Limited
 *
 * Grakn is free software: you can redistribute it and/or modify
 * it under the terms of the GNU General Public License as published by
 * the Free Software Foundation, either version 3 of the License, or
 * (at your option) any later version.
 *
 * Grakn is distributed in the hope that it will be useful,
 * but WITHOUT ANY WARRANTY; without even the implied warranty of
 * MERCHANTABILITY or FITNESS FOR A PARTICULAR PURPOSE.  See the
 * GNU General Public License for more details.
 *
 * You should have received a copy of the GNU General Public License
 * along with Grakn. If not, see <http://www.gnu.org/licenses/gpl.txt>.
 */
package ai.grakn.test;

import ai.grakn.GraknGraph;
import ai.grakn.GraknTxType;
import ai.grakn.engine.GraknEngineConfig;
import ai.grakn.engine.GraknEngineServer;
import ai.grakn.engine.factory.EngineGraknGraphFactory;
import ai.grakn.engine.tasks.TaskState;
import ai.grakn.factory.SystemKeyspace;
import info.batey.kafka.unit.KafkaUnit;
import org.slf4j.LoggerFactory;
import redis.embedded.RedisServer;

import java.io.IOException;
import java.util.UUID;
import java.util.concurrent.atomic.AtomicBoolean;
import java.util.concurrent.atomic.AtomicInteger;

import static ai.grakn.engine.GraknEngineConfig.REDIS_SERVER_PORT;
import static ai.grakn.graql.Graql.var;

/**
 * <p>
 * Contains utility methods and statically initialized environment variables to control
 * Grakn unit tests. 
 * </p>
 * 
 * @author borislav
 *
 */
public abstract class GraknTestEnv {

    private static final org.slf4j.Logger LOG = LoggerFactory.getLogger(GraknTestEnv.class);

    private static String CONFIG = System.getProperty("grakn.test-profile");
    private static AtomicBoolean CASSANDRA_RUNNING = new AtomicBoolean(false);
    private static AtomicInteger KAFKA_COUNTER = new AtomicInteger(0);
    private static AtomicInteger REDIS_COUNTER = new AtomicInteger(0);

    private static KafkaUnit kafkaUnit = new KafkaUnit(2181, 9092);
    private static RedisServer redisServer;

    public static void ensureCassandraRunning() throws Exception {
        if (CASSANDRA_RUNNING.compareAndSet(false, true) && usingTitan()) {
            LOG.info("starting cassandra...");
            startEmbeddedCassandra();
            LOG.info("cassandra started.");
        }
    }

    /**
     * To run engine we must ensure Cassandra, the Grakn HTTP endpoint, Kafka & Zookeeper are running
     */
    static GraknEngineServer startEngine(GraknEngineConfig config) throws Exception {
        // To ensure consistency b/w test profiles and configuration files, when not using Titan
        // for a unit tests in an IDE, add the following option:
        // -Dgrakn.conf=../conf/test/tinker/grakn.properties
        //
        // When using titan, add -Dgrakn.test-profile=titan
        //
        // The reason is that the default configuration of Grakn uses the Titan factory while the default
        // test profile is tinker: so when running a unit test within an IDE without any extra parameters,
        // we end up wanting to use the TitanFactory but without starting Cassandra first.
        LOG.info("starting engine...");

        ensureCassandraRunning();

        // start engine
<<<<<<< HEAD
        GraknEngineServer server = GraknEngineServer.start(taskManagerClass, port);
=======
        setRestAssuredUri(config);
        GraknEngineServer server = GraknEngineServer.start(config);
>>>>>>> 5989a6b3

        LOG.info("engine started.");

        return server;
    }

    static void startRedis(GraknEngineConfig config) throws IOException {
        if(REDIS_COUNTER.getAndIncrement() == 0) {
            LOG.info("Starting redis...");
            redisServer = new RedisServer(config.getPropertyAsInt(REDIS_SERVER_PORT));
            redisServer.start();
            LOG.info("Redis started.");
        }
    }

    static void startKafka(GraknEngineConfig config) throws Exception {
        // Clean-up ironically uses a lot of memory
        if (KAFKA_COUNTER.getAndIncrement() == 0) {
            LOG.info("Starting kafka...");
            kafkaUnit.setKafkaBrokerConfig("log.cleaner.enable", "false");
            kafkaUnit.startup();
            kafkaUnit.createTopic(TaskState.Priority.HIGH.queue(), config.getAvailableThreads() * 2);
            kafkaUnit.createTopic(TaskState.Priority.LOW.queue(), config.getAvailableThreads() * 2);
            LOG.info("Kafka started.");
        }
    }

    static void stopKafka() throws Exception {
        if (KAFKA_COUNTER.decrementAndGet() == 0) {
            LOG.info("Stopping kafka...");
            kafkaUnit.shutdown();
            LOG.info("Kafka stopped.");
        }
    }

    static void stopRedis(){
        if (REDIS_COUNTER.decrementAndGet() == 0) {
            LOG.info("Stopping Redis...");
            redisServer.stop();
            LOG.info("Redis stopped.");
        }
    }

    static void stopEngine(GraknEngineServer server) throws Exception {
        LOG.info("stopping engine...");

        server.close();
        clearGraphs(server.factory());

        LOG.info("engine stopped.");

        // There is no way to stop the embedded Casssandra, no such API offered.
    }

    public static GraknGraph emptyGraph(EngineGraknGraphFactory factory) {
        return factory.getGraph(randomKeyspace(), GraknTxType.WRITE);
    }

    private static void clearGraphs(EngineGraknGraphFactory engineGraknGraphFactory) {
        // Drop all keyspaces
        try(GraknGraph systemGraph = engineGraknGraphFactory.getGraph(SystemKeyspace.SYSTEM_GRAPH_NAME, GraknTxType.WRITE)) {
            systemGraph.graql().match(var("x").isa("keyspace-name"))
                    .execute()
                    .forEach(x -> x.values().forEach(y -> {
                        String name = y.asResource().getValue().toString();
                        GraknGraph graph = engineGraknGraphFactory.getGraph(name, GraknTxType.WRITE);
                        graph.admin().delete();
                    }));
        }
        engineGraknGraphFactory.refreshConnections();
    }

    static void startEmbeddedCassandra() {
        try {
            // We have to use reflection here because the cassandra dependency is only included when testing the titan profile.
            Class cl = Class.forName("org.cassandraunit.utils.EmbeddedCassandraServerHelper");

            //noinspection unchecked
            cl.getMethod("startEmbeddedCassandra", String.class).invoke(null, "cassandra-embedded.yaml");

            try {
                Thread.sleep(5000);
            } 
            catch(InterruptedException ex) { 
                LOG.info("Thread sleep interrupted."); 
            }
        }
        catch (Exception e) {
            throw new RuntimeException(e);
        }
    }

    static String getUri(GraknEngineConfig config) {
        return config.getProperty("server.host") + ":" + config.getProperty("server.port");
    }

    static void setRestAssuredUri(GraknEngineConfig config) {
        RestAssured.baseURI = "http://" + getUri(config);
    }

    public static String randomKeyspace(){
        // Embedded Casandra has problems dropping keyspaces that start with a number
        return "a"+ UUID.randomUUID().toString().replaceAll("-", "");
    }

    public static boolean usingTinker() {
        return "tinker".equals(CONFIG);
    }

    public static boolean usingTitan() {
        return "titan".equals(CONFIG);
    }

    public static boolean usingOrientDB() {
        return "orientdb".equals(CONFIG);
    }
}<|MERGE_RESOLUTION|>--- conflicted
+++ resolved
@@ -26,6 +26,9 @@
 import ai.grakn.factory.SystemKeyspace;
 import info.batey.kafka.unit.KafkaUnit;
 import org.slf4j.LoggerFactory;
+
+import com.jayway.restassured.RestAssured;
+
 import redis.embedded.RedisServer;
 
 import java.io.IOException;
@@ -83,12 +86,8 @@
         ensureCassandraRunning();
 
         // start engine
-<<<<<<< HEAD
-        GraknEngineServer server = GraknEngineServer.start(taskManagerClass, port);
-=======
         setRestAssuredUri(config);
         GraknEngineServer server = GraknEngineServer.start(config);
->>>>>>> 5989a6b3
 
         LOG.info("engine started.");
 

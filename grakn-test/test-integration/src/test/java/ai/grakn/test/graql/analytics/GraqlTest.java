/*
 * Grakn - A Distributed Semantic Database
 * Copyright (C) 2016  Grakn Labs Limited
 *
 * Grakn is free software: you can redistribute it and/or modify
 * it under the terms of the GNU General Public License as published by
 * the Free Software Foundation, either version 3 of the License, or
 * (at your option) any later version.
 *
 * Grakn is distributed in the hope that it will be useful,
 * but WITHOUT ANY WARRANTY; without even the implied warranty of
 * MERCHANTABILITY or FITNESS FOR A PARTICULAR PURPOSE.  See the
 * GNU General Public License for more details.
 *
 * You should have received a copy of the GNU General Public License
 * along with Grakn. If not, see <http://www.gnu.org/licenses/gpl.txt>.
 */

package ai.grakn.test.graql.analytics;

import ai.grakn.GraknTx;
import ai.grakn.GraknSession;
import ai.grakn.GraknTxType;
import ai.grakn.concept.Concept;
import ai.grakn.concept.ConceptId;
import ai.grakn.concept.Entity;
import ai.grakn.concept.EntityType;
import ai.grakn.concept.Label;
<<<<<<< HEAD
import ai.grakn.concept.RelationType;
import ai.grakn.concept.AttributeType;
=======
import ai.grakn.concept.RelationshipType;
import ai.grakn.concept.ResourceType;
>>>>>>> 45605392
import ai.grakn.concept.Role;
import ai.grakn.exception.GraqlQueryException;
import ai.grakn.exception.GraqlSyntaxException;
import ai.grakn.exception.InvalidGraphException;
import ai.grakn.graql.analytics.ClusterQuery;
import ai.grakn.graql.analytics.DegreeQuery;
import ai.grakn.graql.analytics.MaxQuery;
import ai.grakn.graql.analytics.MeanQuery;
import ai.grakn.graql.analytics.MedianQuery;
import ai.grakn.graql.analytics.MinQuery;
import ai.grakn.graql.analytics.PathQuery;
import ai.grakn.graql.analytics.SumQuery;
import ai.grakn.test.EngineContext;
import ai.grakn.util.Schema;
import com.google.common.collect.Lists;
import org.junit.Before;
import org.junit.ClassRule;
import org.junit.Test;

import java.util.Arrays;
import java.util.HashMap;
import java.util.HashSet;
import java.util.List;
import java.util.Map;
import java.util.Optional;
import java.util.Set;
import java.util.concurrent.ExecutionException;
import java.util.stream.Collectors;

import static junit.framework.TestCase.assertNull;
import static org.junit.Assert.assertEquals;
import static org.junit.Assert.assertTrue;

public class GraqlTest {

    public GraknSession factory;

    private static final String thingy = "thingy";
    private static final String anotherThing = "anotherThing";
    private static final String related = "related";

    private String entityId1;
    private String entityId2;
    private String entityId3;
    private String entityId4;
    private String relationId12;
    private String relationId24;

    @ClassRule
    public static final EngineContext context = EngineContext.startInMemoryServer();

    @Before
    public void setUp() {
        factory = context.factoryWithNewKeyspace();
    }

    @Test
    public void testGraqlCount() throws InvalidGraphException, InterruptedException, ExecutionException {
        addOntologyAndEntities();
        try (GraknTx graph = factory.open(GraknTxType.WRITE)) {
            assertEquals(6L,
                    ((Long) graph.graql().parse("compute count;").execute()).longValue());
            assertEquals(3L,
                    ((Long) graph.graql().parse("compute count in thingy, thingy;").execute()).longValue());
        }
    }

    @Test
    public void testDegrees() throws Exception {
        addOntologyAndEntities();
        try (GraknTx graph = factory.open(GraknTxType.WRITE)) {
            Map<Long, Set<String>> degrees = graph.graql().<DegreeQuery>parse("compute degrees;").execute();

            Map<String, Long> correctDegrees = new HashMap<>();
            correctDegrees.put(entityId1, 1L);
            correctDegrees.put(entityId2, 2L);
            correctDegrees.put(entityId3, 0L);
            correctDegrees.put(entityId4, 1L);
            correctDegrees.put(relationId12, 2L);
            correctDegrees.put(relationId24, 2L);

            assertTrue(!degrees.isEmpty());
            degrees.forEach((key, value) -> value.forEach(
                    id -> {
                        assertTrue(correctDegrees.containsKey(id));
                        assertEquals(correctDegrees.get(id), key);
                    }
            ));
        }
    }

    @Test(expected = GraqlQueryException.class)
    public void testInvalidTypeWithStatistics() {
        try (GraknTx graph = factory.open(GraknTxType.WRITE)) {
            graph.graql().parse("compute sum of thingy;").execute();
        }
    }

    @Test(expected = GraqlQueryException.class)
    public void testInvalidTypeWithDegree() {
        try (GraknTx graph = factory.open(GraknTxType.WRITE)) {
            graph.graql().parse("compute degrees of thingy;").execute();
        }
    }

    @Test
    public void testStatisticsMethods() throws InvalidGraphException {
        try (GraknTx graph = factory.open(GraknTxType.WRITE)) {
            Label resourceTypeId = Label.of("my-resource");

            Role resourceOwner = graph.putRole(Schema.ImplicitType.HAS_OWNER.getLabel(resourceTypeId));
            Role resourceValue = graph.putRole(Schema.ImplicitType.HAS_VALUE.getLabel(resourceTypeId));
            RelationshipType relationshipType = graph.putRelationshipType(Schema.ImplicitType.HAS.getLabel(resourceTypeId))
                    .relates(resourceOwner)
                    .relates(resourceValue);

            AttributeType<Long> resource = graph.putAttributeType(resourceTypeId, AttributeType.DataType.LONG)
                    .plays(resourceValue);
            EntityType thingy = graph.putEntityType("thingy").plays(resourceOwner);
            Entity theResourceOwner = thingy.addEntity();

            relationshipType.addRelationship()
                    .addRolePlayer(resourceOwner, theResourceOwner)
<<<<<<< HEAD
                    .addRolePlayer(resourceValue, resource.putAttribute(1L));
            relationType.addRelation()
                    .addRolePlayer(resourceOwner, theResourceOwner)
                    .addRolePlayer(resourceValue, resource.putAttribute(2L));
            relationType.addRelation()
=======
                    .addRolePlayer(resourceValue, resource.putResource(1L));
            relationshipType.addRelationship()
                    .addRolePlayer(resourceOwner, theResourceOwner)
                    .addRolePlayer(resourceValue, resource.putResource(2L));
            relationshipType.addRelationship()
>>>>>>> 45605392
                    .addRolePlayer(resourceOwner, theResourceOwner)
                    .addRolePlayer(resourceValue, resource.putAttribute(3L));

            graph.commit();
        }

        try (GraknTx graph = factory.open(GraknTxType.WRITE)) {
            // use graql to compute various statistics
            Optional<? extends Number> result =
                    graph.graql().<SumQuery>parse("compute sum of my-resource;").execute();
            assertEquals(Optional.of(6L), result);
            result = graph.graql().<MinQuery>parse("compute min of my-resource;").execute();
            assertEquals(Optional.of(1L), result);
            result = graph.graql().<MaxQuery>parse("compute max of my-resource;").execute();
            assertEquals(Optional.of(3L), result);
            result = graph.graql().<MeanQuery>parse("compute mean of my-resource;").execute();
            assert result.isPresent();
            assertEquals(2.0, (Double) result.get(), 0.1);
            result = graph.graql().<MedianQuery>parse("compute median of my-resource;").execute();
            assertEquals(Optional.of(2L), result);
        }
    }

    @Test
    public void testConnectedComponents() throws InvalidGraphException {
        try (GraknTx graph = factory.open(GraknTxType.WRITE)) {
            Map<String, Long> sizeMap =
                    graph.graql().<ClusterQuery<Map<String, Long>>>parse("compute cluster;").execute();
            assertTrue(sizeMap.isEmpty());
            Map<String, Set<String>> memberMap =
                    graph.graql().<ClusterQuery<Map<String, Set<String>>>>parse("compute cluster; members;").execute();
            assertTrue(memberMap.isEmpty());
        }
    }

    @Test
    public void testPath() throws InvalidGraphException {
        addOntologyAndEntities();

        try (GraknTx graph = factory.open(GraknTxType.WRITE)) {
            PathQuery query =
                    graph.graql().parse("compute path from '" + entityId1 + "' to '" + entityId2 + "';");

            Optional<List<Concept>> path = query.execute();
            assert path.isPresent();
            List<String> result =
                    path.get().stream().map(Concept::getId).map(ConceptId::getValue).collect(Collectors.toList());

            List<String> expected = Lists.newArrayList(entityId1, relationId12, entityId2);

            assertEquals(expected, result);
        }
    }

    @Test(expected = GraqlQueryException.class)
    public void testNonResourceTypeAsSubgraphForAnalytics() throws InvalidGraphException {
        try (GraknTx graph = factory.open(GraknTxType.WRITE)) {
            graph.putEntityType(thingy);
            graph.commit();
        }

        try (GraknTx graph = factory.open(GraknTxType.WRITE)) {
            graph.graql().parse("compute sum of thingy;").execute();
        }
    }

    @Test(expected = GraqlSyntaxException.class)
    public void testErrorWhenNoSubgrapForAnalytics() throws InvalidGraphException {
        try (GraknTx graph = factory.open(GraknTxType.WRITE)) {
            graph.graql().parse("compute sum;").execute();
            graph.graql().parse("compute min;").execute();
            graph.graql().parse("compute max;").execute();
            graph.graql().parse("compute mean;").execute();
            graph.graql().parse("compute std;").execute();
        }
    }

    @Test
    public void testAnalyticsDoesNotCommitByMistake() throws InvalidGraphException {
        try (GraknTx graph = factory.open(GraknTxType.WRITE)) {
            graph.putAttributeType("number", AttributeType.DataType.LONG);
            graph.commit();
        }

        Set<String> analyticsCommands = new HashSet<>(Arrays.asList(
                "compute count;",
                "compute degrees;",
                "compute mean of number;"));

        analyticsCommands.forEach(command -> {
            try (GraknTx graph = factory.open(GraknTxType.WRITE)) {
                // insert a node but do not commit it
                graph.graql().parse("insert thingy sub entity;").execute();
                // use analytics
                graph.graql().parse(command).execute();
            }

            try (GraknTx graph = factory.open(GraknTxType.WRITE)) {
                // see if the node was commited
                assertNull(graph.getEntityType("thingy"));
            }
        });
    }

    private void addOntologyAndEntities() throws InvalidGraphException {
        try (GraknTx graph = factory.open(GraknTxType.WRITE)) {
            EntityType entityType1 = graph.putEntityType(thingy);
            EntityType entityType2 = graph.putEntityType(anotherThing);

            Entity entity1 = entityType1.addEntity();
            Entity entity2 = entityType1.addEntity();
            Entity entity3 = entityType1.addEntity();
            Entity entity4 = entityType2.addEntity();

            entityId1 = entity1.getId().getValue();
            entityId2 = entity2.getId().getValue();
            entityId3 = entity3.getId().getValue();
            entityId4 = entity4.getId().getValue();

            Role role1 = graph.putRole("role1");
            Role role2 = graph.putRole("role2");
            entityType1.plays(role1).plays(role2);
            entityType2.plays(role1).plays(role2);
            RelationshipType relationshipType = graph.putRelationshipType(related).relates(role1).relates(role2);

            relationId12 = relationshipType.addRelationship()
                    .addRolePlayer(role1, entity1)
                    .addRolePlayer(role2, entity2).getId().getValue();
            relationId24 = relationshipType.addRelationship()
                    .addRolePlayer(role1, entity2)
                    .addRolePlayer(role2, entity4).getId().getValue();

            graph.commit();
        }
    }
}<|MERGE_RESOLUTION|>--- conflicted
+++ resolved
@@ -26,13 +26,8 @@
 import ai.grakn.concept.Entity;
 import ai.grakn.concept.EntityType;
 import ai.grakn.concept.Label;
-<<<<<<< HEAD
-import ai.grakn.concept.RelationType;
+import ai.grakn.concept.RelationshipType;
 import ai.grakn.concept.AttributeType;
-=======
-import ai.grakn.concept.RelationshipType;
-import ai.grakn.concept.ResourceType;
->>>>>>> 45605392
 import ai.grakn.concept.Role;
 import ai.grakn.exception.GraqlQueryException;
 import ai.grakn.exception.GraqlSyntaxException;
@@ -156,19 +151,11 @@
 
             relationshipType.addRelationship()
                     .addRolePlayer(resourceOwner, theResourceOwner)
-<<<<<<< HEAD
                     .addRolePlayer(resourceValue, resource.putAttribute(1L));
-            relationType.addRelation()
+            relationshipType.addRelationship()
                     .addRolePlayer(resourceOwner, theResourceOwner)
                     .addRolePlayer(resourceValue, resource.putAttribute(2L));
-            relationType.addRelation()
-=======
-                    .addRolePlayer(resourceValue, resource.putResource(1L));
             relationshipType.addRelationship()
-                    .addRolePlayer(resourceOwner, theResourceOwner)
-                    .addRolePlayer(resourceValue, resource.putResource(2L));
-            relationshipType.addRelationship()
->>>>>>> 45605392
                     .addRolePlayer(resourceOwner, theResourceOwner)
                     .addRolePlayer(resourceValue, resource.putAttribute(3L));
 

/*
 * Grakn - A Distributed Semantic Database
 * Copyright (C) 2016  Grakn Labs Limited
 *
 * Grakn is free software: you can redistribute it and/or modify
 * it under the terms of the GNU General Public License as published by
 * the Free Software Foundation, either version 3 of the License, or
 * (at your option) any later version.
 *
 * Grakn is distributed in the hope that it will be useful,
 * but WITHOUT ANY WARRANTY; without even the implied warranty of
 * MERCHANTABILITY or FITNESS FOR A PARTICULAR PURPOSE.  See the
 * GNU General Public License for more details.
 *
 * You should have received a copy of the GNU General Public License
 * along with Grakn. If not, see <http://www.gnu.org/licenses/gpl.txt>.
 */
package ai.grakn.test.migration.export;

<<<<<<< HEAD
import ai.grakn.GraknGraph;
import ai.grakn.concept.Attribute;
=======
import ai.grakn.GraknTx;
>>>>>>> b5d98d80
import ai.grakn.concept.Concept;
import ai.grakn.concept.Entity;
import ai.grakn.concept.Thing;
import ai.grakn.concept.Relation;
import ai.grakn.concept.RelationType;
import ai.grakn.concept.Role;
import ai.grakn.concept.Rule;
import ai.grakn.concept.Type;
import ai.grakn.graql.Graql;

import java.util.Collection;
import java.util.Map;
import java.util.Objects;
import java.util.Set;
import java.util.stream.Collectors;

import static java.util.stream.Collectors.toMap;
import static java.util.stream.Collectors.toSet;
import static org.junit.Assert.assertEquals;
import static org.junit.Assert.assertTrue;

public abstract class GraphWriterTestUtil {

    public static void insert(GraknTx graph, String query) {
        graph.graql().parse("insert " + query).execute();
    }

    public static void assertDataEqual(GraknTx one, GraknTx two){
        one.admin().getMetaConcept().subs().
                filter(Concept::isType).
                map(Concept::asType).
                flatMap(Type::instances).
                forEach(i -> assertInstanceCopied(i, two));
    }

    public static void assertInstanceCopied(Thing thing, GraknTx two){
        if(thing.isEntity()){
            assertEntityCopied(thing.asEntity(), two);
        } else if(thing.isRelation()){
            assertRelationCopied(thing.asRelation(), two);
        } else if(thing.isRule()){
            assertRuleCopied(thing.asRule(), two);
        } else if(thing.isAttribute()){
            assertResourceCopied(thing.asAttribute(), two);
        }
    }

    /**
     * Assert that there are the same number of entities in each graph with the same resources
     */
<<<<<<< HEAD
    public static void assertEntityCopied(Entity entity1, GraknGraph two){
        Collection<Entity> entitiesFromGraph1 = entity1.resources().flatMap(Attribute::ownerInstances).map(Concept::asEntity).collect(toSet());
=======
    public static void assertEntityCopied(Entity entity1, GraknTx two){
        Collection<Entity> entitiesFromGraph1 = entity1.resources().flatMap(Resource::ownerInstances).map(Concept::asEntity).collect(toSet());
>>>>>>> b5d98d80
        Collection<Entity> entitiesFromGraph2 = getInstancesByResources(two, entity1).stream().map(Concept::asEntity).collect(toSet());

        assertEquals(entitiesFromGraph1.size(), entitiesFromGraph2.size());
    }

    /**
     * Get all instances with the same resources
     */
    public static Collection<Thing> getInstancesByResources(GraknTx graph, Thing thing){
        return thing.resources()
                .map(r -> getResourceFromGraph(graph, r))
                .flatMap(Attribute::ownerInstances)
                .collect(toSet());
    }

    /**
     * Get an entity that is uniquely defined by its resources
     */
    public static Thing getInstanceUniqueByResourcesFromGraph(GraknTx graph, Thing thing){
        return getInstancesByResources(graph, thing)
               .iterator().next();
    }

<<<<<<< HEAD
    public static <V> Attribute<V> getResourceFromGraph(GraknGraph graph, Attribute<V> attribute){
        return (Attribute<V>) graph.getResourceType(attribute.type().getLabel().getValue()).getResource(attribute.getValue());
    }

    public static void assertRelationCopied(Relation relation1, GraknGraph two){
        if(relation1.rolePlayers().anyMatch(Concept::isAttribute)){
=======
    public static <V> Resource<V> getResourceFromGraph(GraknTx graph, Resource<V> resource){
        return (Resource<V>) graph.getResourceType(resource.type().getLabel().getValue()).getResource(resource.getValue());
    }

    public static void assertRelationCopied(Relation relation1, GraknTx two){
        if(relation1.rolePlayers().anyMatch(Concept::isResource)){
>>>>>>> b5d98d80
            return;
        }

        RelationType relationType = two.getRelationType(relation1.type().getLabel().getValue());
        Map<Role, Set<Thing>> rolemap = relation1.allRolePlayers().entrySet().stream().collect(toMap(
                e -> two.getRole(e.getKey().getLabel().getValue()),
                e -> e.getValue().stream().
                        map(instance -> getInstanceUniqueByResourcesFromGraph(two, instance)).
                        collect(Collectors.toSet())
        ));

        boolean relationFound = relationType.instances().
                anyMatch(relation -> relation.allRolePlayers().equals(rolemap));

        assertTrue("The copied relation [" + relation1 + "] was not found.", relationFound);
    }

<<<<<<< HEAD
    public static void assertResourceCopied(Attribute attribute1, GraknGraph two){
        assertEquals(true, two.getResourcesByValue(attribute1.getValue()).stream()
=======
    public static void assertResourceCopied(Resource resource1, GraknTx two){
        assertEquals(true, two.getResourcesByValue(resource1.getValue()).stream()
>>>>>>> b5d98d80
                .map(Thing::type)
                .map(Type::getLabel)
                .anyMatch(t -> attribute1.type().getLabel().equals(t)));
    }

    public static void assertRuleCopied(Rule rule1, GraknTx two){
        Rule rule2 = getInstanceUniqueByResourcesFromGraph(two, rule1).asRule();

        assertEquals(Graql.and(rule1.getWhen()), rule2.getWhen());
        assertEquals(Graql.and(rule1.getThen()), rule2.getThen());
    }

    public static void assertOntologiesEqual(GraknTx one, GraknTx two){
        boolean ontologyCorrect = one.admin().getMetaConcept().subs().filter(Concept::isType)
                .allMatch(t -> typesEqual(t.asType(), two.getOntologyConcept(t.asType().getLabel())));
        assertEquals(true, ontologyCorrect);
    }

    public static boolean typesEqual(Type one, Type two){
        return one.getLabel().equals(two.getLabel())
                && one.isAbstract().equals(two.isAbstract())
                && (one.sup() == null || one.sup().getLabel().equals(two.sup().getLabel()))
                && (!one.isAttributeType() || Objects.equals(one.asAttributeType().getDataType(), two.asAttributeType().getDataType()));
    }
}<|MERGE_RESOLUTION|>--- conflicted
+++ resolved
@@ -17,12 +17,8 @@
  */
 package ai.grakn.test.migration.export;
 
-<<<<<<< HEAD
-import ai.grakn.GraknGraph;
+import ai.grakn.GraknTx;
 import ai.grakn.concept.Attribute;
-=======
-import ai.grakn.GraknTx;
->>>>>>> b5d98d80
 import ai.grakn.concept.Concept;
 import ai.grakn.concept.Entity;
 import ai.grakn.concept.Thing;
@@ -73,13 +69,8 @@
     /**
      * Assert that there are the same number of entities in each graph with the same resources
      */
-<<<<<<< HEAD
-    public static void assertEntityCopied(Entity entity1, GraknGraph two){
+    public static void assertEntityCopied(Entity entity1, GraknTx two){
         Collection<Entity> entitiesFromGraph1 = entity1.resources().flatMap(Attribute::ownerInstances).map(Concept::asEntity).collect(toSet());
-=======
-    public static void assertEntityCopied(Entity entity1, GraknTx two){
-        Collection<Entity> entitiesFromGraph1 = entity1.resources().flatMap(Resource::ownerInstances).map(Concept::asEntity).collect(toSet());
->>>>>>> b5d98d80
         Collection<Entity> entitiesFromGraph2 = getInstancesByResources(two, entity1).stream().map(Concept::asEntity).collect(toSet());
 
         assertEquals(entitiesFromGraph1.size(), entitiesFromGraph2.size());
@@ -103,21 +94,12 @@
                .iterator().next();
     }
 
-<<<<<<< HEAD
-    public static <V> Attribute<V> getResourceFromGraph(GraknGraph graph, Attribute<V> attribute){
+    public static <V> Attribute<V> getResourceFromGraph(GraknTx graph, Attribute<V> attribute){
         return (Attribute<V>) graph.getResourceType(attribute.type().getLabel().getValue()).getResource(attribute.getValue());
     }
 
-    public static void assertRelationCopied(Relation relation1, GraknGraph two){
+    public static void assertRelationCopied(Relation relation1, GraknTx two){
         if(relation1.rolePlayers().anyMatch(Concept::isAttribute)){
-=======
-    public static <V> Resource<V> getResourceFromGraph(GraknTx graph, Resource<V> resource){
-        return (Resource<V>) graph.getResourceType(resource.type().getLabel().getValue()).getResource(resource.getValue());
-    }
-
-    public static void assertRelationCopied(Relation relation1, GraknTx two){
-        if(relation1.rolePlayers().anyMatch(Concept::isResource)){
->>>>>>> b5d98d80
             return;
         }
 
@@ -135,13 +117,8 @@
         assertTrue("The copied relation [" + relation1 + "] was not found.", relationFound);
     }
 
-<<<<<<< HEAD
-    public static void assertResourceCopied(Attribute attribute1, GraknGraph two){
+    public static void assertResourceCopied(Attribute attribute1, GraknTx two){
         assertEquals(true, two.getResourcesByValue(attribute1.getValue()).stream()
-=======
-    public static void assertResourceCopied(Resource resource1, GraknTx two){
-        assertEquals(true, two.getResourcesByValue(resource1.getValue()).stream()
->>>>>>> b5d98d80
                 .map(Thing::type)
                 .map(Type::getLabel)
                 .anyMatch(t -> attribute1.type().getLabel().equals(t)));

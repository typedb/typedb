package ai.grakn.test.migration.xml;

import ai.grakn.Grakn;
import ai.grakn.GraknTx;
import ai.grakn.GraknSession;
import ai.grakn.GraknTxType;
import ai.grakn.concept.AttributeType;
import ai.grakn.concept.Concept;
import ai.grakn.concept.EntityType;
import ai.grakn.migration.base.Migrator;
import ai.grakn.migration.xml.XmlMigrator;
import ai.grakn.test.EngineContext;
import ai.grakn.test.migration.MigratorTestUtils;
import ai.grakn.util.GraphLoader;
import org.junit.After;
import org.junit.BeforeClass;
import org.junit.ClassRule;
import org.junit.Test;

import java.io.File;

import static org.junit.Assert.assertEquals;

/**
 * Testing the XML Migrator class
 *
 * @author alexandraorth
 */
public class XMLMigratorTest {

    private static String keyspace;
    private static GraknSession session;

    @ClassRule
    public static final EngineContext engine = EngineContext.startInMemoryServer();

    @BeforeClass
    public static void loadOntology(){
        keyspace = GraphLoader.randomKeyspace();
        session = Grakn.session(engine.uri(), keyspace);
    }

    @After
    public void clearGraph(){
<<<<<<< HEAD
        try(GraknGraph graph = session.open(GraknTxType.WRITE)){
            AttributeType<String> nameType = graph.getResourceType("name");
=======
        try(GraknTx graph = session.open(GraknTxType.WRITE)){
            ResourceType<String> nameType = graph.getResourceType("name");
>>>>>>> b5d98d80
            nameType.instances().forEach(Concept::delete);

            EntityType thingType = graph.getEntityType("thingy");
            thingType.instances().forEach(Concept::delete);

            graph.commit();
        }
    }

    @Test
    public void whenMigratingXML_CanMigrateXMLAttributes(){
        String template = "insert $thing isa thingy has name <\"~NAME\">;";
        migrateXMLWithElement("THINGY", template);

        assertThingHasName("Bob");
    }

    @Test
    public void whenMigratingXML_CanMigrateTextInPrimaryNode(){
        String template = "insert $thing isa thingy has name <textContent>;";
        migrateXMLWithElement("THINGY", template);

        assertThingHasName("innerText");
    }

    @Test
    public void whenMigratingXML_CanMigrateXMLAttributesInChildNodes(){
        String template = "insert $thing isa thingy has name <NAME[1].\"~NAME\">;";
        migrateXMLWithElement("THINGY", template);

        assertThingHasName("Alice");
    }

    @Test
    public void whenMigratingXML_CanMigrateXMLTextInChildNodes(){
        String template = "insert $thing isa thingy has name <NAME[0].textContent>;";
        migrateXMLWithElement("THINGY", template);

        assertThingHasName("Charlie");
    }

    private static void assertThingHasName(String name){
        try(GraknTx graph = session.open(GraknTxType.READ)){

            EntityType thingType = graph.getEntityType("thingy");
            AttributeType nameType = graph.getResourceType("name");

            assertEquals(1, thingType.instances().count());
            thingType.instances().forEach(thing ->{
                assertEquals(1, thing.resources(nameType).count());
                assertEquals(name, thing.resources(nameType).iterator().next().getValue());
            });
        }
    }

    private static void migrateXMLWithElement(String element, String template){
        // load the ontology
        MigratorTestUtils.load(session, MigratorTestUtils.getFile("xml", "ontology.gql"));

        // load the data
        Migrator migrator = Migrator.to(engine.uri(), keyspace);

        File xmlFile = MigratorTestUtils.getFile("xml", "data.xml");

        XmlMigrator xmlMigrator = new XmlMigrator(xmlFile);
        xmlMigrator.element(element);

        migrator.load(template, xmlMigrator.convert());
    }
}<|MERGE_RESOLUTION|>--- conflicted
+++ resolved
@@ -42,13 +42,8 @@
 
     @After
     public void clearGraph(){
-<<<<<<< HEAD
-        try(GraknGraph graph = session.open(GraknTxType.WRITE)){
+        try(GraknTx graph = session.open(GraknTxType.WRITE)){
             AttributeType<String> nameType = graph.getResourceType("name");
-=======
-        try(GraknTx graph = session.open(GraknTxType.WRITE)){
-            ResourceType<String> nameType = graph.getResourceType("name");
->>>>>>> b5d98d80
             nameType.instances().forEach(Concept::delete);
 
             EntityType thingType = graph.getEntityType("thingy");

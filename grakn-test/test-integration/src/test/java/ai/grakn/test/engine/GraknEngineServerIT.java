/*
 * Grakn - A Distributed Semantic Database
 * Copyright (C) 2016  Grakn Labs Limited
 *
 * Grakn is free software: you can redistribute it and/or modify
 * it under the terms of the GNU General Public License as published by
 * the Free Software Foundation, either version 3 of the License, or
 * (at your option) any later version.
 *
 * Grakn is distributed in the hope that it will be useful,
 * but WITHOUT ANY WARRANTY; without even the implied warranty of
 * MERCHANTABILITY or FITNESS FOR A PARTICULAR PURPOSE.  See the
 * GNU General Public License for more details.
 *
 * You should have received a copy of the GNU General Public License
 * along with Grakn. If not, see <http://www.gnu.org/licenses/gpl.txt>.
 *
 */

package ai.grakn.test.engine;

import ai.grakn.GraknConfigKey;
import ai.grakn.client.TaskClient;
import ai.grakn.engine.TaskId;
import ai.grakn.engine.tasks.manager.TaskState;
import ai.grakn.engine.tasks.manager.TaskStateStorage;
import ai.grakn.engine.tasks.mock.EndlessExecutionMockTask;
import ai.grakn.generator.TaskStates.WithClass;
import ai.grakn.test.EngineContext;
import com.google.common.collect.ImmutableList;
import com.google.common.collect.Iterables;
import com.google.common.collect.Multiset;
import com.pholser.junit.quickcheck.Property;
import com.pholser.junit.quickcheck.runner.JUnitQuickcheck;
import org.junit.Before;
import org.junit.ClassRule;
import org.junit.Ignore;
import org.junit.Rule;
import org.junit.Test;
import org.junit.rules.ExpectedException;
import org.junit.runner.RunWith;

import java.util.HashSet;
import java.util.List;
import java.util.Set;

import static ai.grakn.engine.TaskStatus.COMPLETED;
import static ai.grakn.engine.TaskStatus.FAILED;
import static ai.grakn.engine.TaskStatus.STOPPED;
import static ai.grakn.engine.tasks.mock.MockBackgroundTask.clearTasks;
import static ai.grakn.engine.tasks.mock.MockBackgroundTask.completedTasks;
import static ai.grakn.engine.tasks.mock.MockBackgroundTask.whenTaskStarts;
import static ai.grakn.test.engine.tasks.BackgroundTaskTestUtils.completableTasks;
import static ai.grakn.test.engine.tasks.BackgroundTaskTestUtils.configuration;
import static ai.grakn.test.engine.tasks.BackgroundTaskTestUtils.waitForDoneStatus;
import static ai.grakn.test.engine.tasks.BackgroundTaskTestUtils.waitForStatus;
import static org.hamcrest.Matchers.empty;
import static org.hamcrest.Matchers.equalTo;
import static org.junit.Assert.assertEquals;
import static org.junit.Assert.assertNotEquals;
import static org.junit.Assert.assertThat;
import static org.junit.Assert.assertTrue;

@Ignore("Ignored due to redis related failiures")
@RunWith(JUnitQuickcheck.class)
public class GraknEngineServerIT {

    @Rule
    public final ExpectedException exception = ExpectedException.none();

    @ClassRule
    public static final EngineContext engine1 = EngineContext.createWithInMemoryRedis();

    @ClassRule
    public static final EngineContext engine2 = EngineContext.createWithInMemoryRedis();

<<<<<<< HEAD
    @ClassRule
    public static final MockRedisRule mockRedisRule = MockRedisRule.create(new SimpleURI(Iterables.getOnlyElement(engine1.config().getProperty(GraknConfigKey.REDIS_HOST))).getPort());

=======
>>>>>>> b13fae2d
    private TaskStateStorage storage;

    @Before
    public void setUp() {
        clearTasks();
        storage = engine1.getTaskManager().storage();
        storage.clear();
    }

    @Test
    public void whenCreatingTwoEngines_TheyHaveDifferentTaskManagers() {
        assertNotEquals(engine1.getTaskManager(), engine2.getTaskManager());
    }

    //TODO: Repair this test. The test needs to be redefined
    @Ignore("This test needs to be revisited due to test engine having to share redis now")
    @Property(trials=10)
    public void whenSendingTasksToTwoEngines_TheyAllComplete(
            List<TaskState> tasks1, List<TaskState> tasks2) {

        Set<TaskState> allTasks = new HashSet<>();
        allTasks.addAll(tasks1);
        allTasks.addAll(tasks2);

        tasks1.forEach((taskState) -> engine1.getTaskManager().addTask(taskState, configuration(taskState)));
        tasks2.forEach((taskState) -> engine2.getTaskManager().addTask(taskState, configuration(taskState)));

        waitForStatus(storage, allTasks, COMPLETED, STOPPED, FAILED);

        Multiset<TaskId> completableTasks = completableTasks(allTasks);
        assertEquals(completableTasks, completedTasks());

        Set<TaskState> tasks = engine1.getTaskManager().storage()
                .getTasks(null, null, null, null, 0, 0);

        assertThat(tasks.stream().filter(t -> t.status().equals(COMPLETED)).count(), equalTo((long)
                completableTasks.size()));
    }

    @Property(trials=10)
    @Ignore("Stop not implemented yet")
    public void whenEngine1StopsATaskBeforeExecution_TheTaskIsStopped(TaskState task) {
        assertTrue(TaskClient.of("localhost", engine1.port()).stopTask(task.getId()));

        engine1.getTaskManager().addTask(task, configuration(task));

        waitForDoneStatus(storage, ImmutableList.of(task));

        assertThat(completedTasks(), empty());
    }

    @Property(trials=10)
    @Ignore("Stop not implemented yet")
    public void whenEngine2StopsATaskBeforeExecution_TheTaskIsStopped(TaskState task) {
        assertTrue(TaskClient.of("localhost", engine2.port()).stopTask(task.getId()));

        engine1.getTaskManager().addTask(task, configuration(task));

        waitForDoneStatus(storage, ImmutableList.of(task));

        assertThat(completedTasks(), empty());
    }

    @Property(trials=10)
    @Ignore("Stop not implemented yet")
    public void whenEngine1StopsATaskDuringExecution_TheTaskIsStopped(
            @WithClass(EndlessExecutionMockTask.class) TaskState task) {
        whenTaskStarts(id -> TaskClient.of("localhost", engine1.port()).stopTask(task.getId()));

        engine1.getTaskManager().addTask(task, configuration(task));

        waitForDoneStatus(storage, ImmutableList.of(task));

        assertThat(completedTasks(), empty());
    }

    @Property(trials=10)
    @Ignore("Stop not implemented yet")
    public void whenEngine2StopsATaskDuringExecution_TheTaskIsStopped(
            @WithClass(EndlessExecutionMockTask.class) TaskState task) {
        whenTaskStarts(id -> TaskClient.of("localhost", engine2.port()).stopTask(task.getId()));

        engine1.getTaskManager().addTask(task, configuration(task));

        waitForDoneStatus(storage, ImmutableList.of(task));

        assertThat(completedTasks(), empty());
    }
}<|MERGE_RESOLUTION|>--- conflicted
+++ resolved
@@ -74,12 +74,6 @@
     @ClassRule
     public static final EngineContext engine2 = EngineContext.createWithInMemoryRedis();
 
-<<<<<<< HEAD
-    @ClassRule
-    public static final MockRedisRule mockRedisRule = MockRedisRule.create(new SimpleURI(Iterables.getOnlyElement(engine1.config().getProperty(GraknConfigKey.REDIS_HOST))).getPort());
-
-=======
->>>>>>> b13fae2d
     private TaskStateStorage storage;
 
     @Before

/*
 * Grakn - A Distributed Semantic Database
 * Copyright (C) 2016  Grakn Labs Ltd
 *
 * Grakn is free software: you can redistribute it and/or modify
 * it under the terms of the GNU General Public License as published by
 * the Free Software Foundation, either version 3 of the License, or
 * (at your option) any later version.
 *
 * Grakn is distributed in the hope that it will be useful,
 * but WITHOUT ANY WARRANTY; without even the implied warranty of
 * MERCHANTABILITY or FITNESS FOR A PARTICULAR PURPOSE.  See the
 * GNU General Public License for more details.
 *
 * You should have received a copy of the GNU General Public License
 * along with Grakn. If not, see <http://www.gnu.org/licenses/gpl.txt>.
 */

package ai.grakn.test.engine.postprocessing;

import ai.grakn.GraknTx;
import ai.grakn.GraknSession;
import ai.grakn.GraknTxType;
import ai.grakn.concept.Attribute;
import ai.grakn.concept.AttributeType;
import ai.grakn.engine.lock.ProcessWideLockProvider;
import ai.grakn.engine.postprocessing.PostProcessingTask;
import ai.grakn.engine.tasks.manager.TaskConfiguration;
import ai.grakn.exception.InvalidGraphException;
import ai.grakn.test.EngineContext;
import ai.grakn.test.GraknTestSetup;
import ai.grakn.util.REST;
import ai.grakn.util.Schema;
import com.codahale.metrics.MetricRegistry;
import com.google.common.collect.Sets;
import mjson.Json;
import org.apache.tinkerpop.gremlin.structure.Vertex;
import org.junit.After;
import org.junit.Before;
import org.junit.BeforeClass;
import org.junit.ClassRule;
import org.junit.Test;

import java.util.Set;

import static ai.grakn.test.engine.postprocessing.PostProcessingTestUtils.createDuplicateResource;
import static ai.grakn.util.REST.Request.KEYSPACE;
import static ai.grakn.util.Schema.VertexProperty.INDEX;
import static java.util.stream.Collectors.toSet;
import static org.junit.Assert.assertEquals;
import static org.junit.Assume.assumeTrue;

public class PostProcessingTest {

    private GraknSession session;

    @ClassRule
    public static final EngineContext engine = EngineContext.startInMemoryServer();

    @BeforeClass
    public static void onlyRunOnTinker(){
        assumeTrue(GraknTestSetup.usingTinker());
    }

    @Before
    public void setUp() throws Exception {
        session = engine.factoryWithNewKeyspace();
    }

    @After
    public void takeDown() throws InterruptedException {
        session.close();
    }

    @Test
    public void whenCreatingDuplicateResources_EnsureTheyAreMergedInPost() throws InvalidGraphException, InterruptedException {
        String value = "1";
        String sample = "Sample";

        //Create Graph With Duplicate Resources
<<<<<<< HEAD
        GraknGraph graph = session.open(GraknTxType.WRITE);
        AttributeType<String> attributeType = graph.putResourceType(sample, AttributeType.DataType.STRING);
=======
        GraknTx graph = session.open(GraknTxType.WRITE);
        ResourceType<String> resourceType = graph.putResourceType(sample, ResourceType.DataType.STRING);
>>>>>>> b5d98d80

        Attribute<String> attribute = attributeType.putResource(value);
        graph.admin().commitNoLogs();
        graph = session.open(GraknTxType.WRITE);

        assertEquals(1, attributeType.instances().count());
        //Check duplicates have been created
        Set<Vertex> resource1 = createDuplicateResource(graph, attributeType, attribute);
        Set<Vertex> resource2 = createDuplicateResource(graph, attributeType, attribute);
        Set<Vertex> resource3 = createDuplicateResource(graph, attributeType, attribute);
        Set<Vertex> resource4 = createDuplicateResource(graph, attributeType, attribute);
        assertEquals(5, attributeType.instances().count());

        // Attribute vertex index
        String resourceIndex = resource1.iterator().next().value(INDEX.name()).toString();

        // Merge the attribute sets
        Set<Vertex> merged = Sets.newHashSet();
        merged.addAll(resource1);
        merged.addAll(resource2);
        merged.addAll(resource3);
        merged.addAll(resource4);

        graph.close();

        //Now fix everything

        // Casting sets as ConceptIds
        Set<String> resourceConcepts = merged.stream().map(c -> Schema.PREFIX_VERTEX + c.id().toString()).collect(toSet());

        //Now fix everything
        PostProcessingTask task = new PostProcessingTask();
        TaskConfiguration configuration = TaskConfiguration.of(
                Json.object(
                        KEYSPACE, graph.getKeyspace(),
                        REST.Request.COMMIT_LOG_FIXING, Json.object(
                                Schema.BaseType.ATTRIBUTE.name(), Json.object(resourceIndex, resourceConcepts)
                        ))
        );
        task.initialize(null, configuration, (x, y) -> {}, engine.config(), null, engine.server().factory(),
                new ProcessWideLockProvider(), new MetricRegistry());

        task.start();

        graph = session.open(GraknTxType.READ);

        //Check it's fixed
        assertEquals(1, graph.getResourceType(sample).instances().count());

        graph.close();
    }
}<|MERGE_RESOLUTION|>--- conflicted
+++ resolved
@@ -78,13 +78,8 @@
         String sample = "Sample";
 
         //Create Graph With Duplicate Resources
-<<<<<<< HEAD
-        GraknGraph graph = session.open(GraknTxType.WRITE);
+        GraknTx graph = session.open(GraknTxType.WRITE);
         AttributeType<String> attributeType = graph.putResourceType(sample, AttributeType.DataType.STRING);
-=======
-        GraknTx graph = session.open(GraknTxType.WRITE);
-        ResourceType<String> resourceType = graph.putResourceType(sample, ResourceType.DataType.STRING);
->>>>>>> b5d98d80
 
         Attribute<String> attribute = attributeType.putResource(value);
         graph.admin().commitNoLogs();

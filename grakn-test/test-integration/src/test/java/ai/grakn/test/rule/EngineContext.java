/*
 * Grakn - A Distributed Semantic Database
 * Copyright (C) 2016-2018 Grakn Labs Limited
 *
 * Grakn is free software: you can redistribute it and/or modify
 * it under the terms of the GNU Affero General Public License as published by
 * the Free Software Foundation, either version 3 of the License, or
 * (at your option) any later version.
 *
 * Grakn is distributed in the hope that it will be useful,
 * but WITHOUT ANY WARRANTY; without even the implied warranty of
 * MERCHANTABILITY or FITNESS FOR A PARTICULAR PURPOSE.  See the
 * GNU General Public License for more details.
 *
 * You should have received a copy of the GNU General Public License
 * along with Grakn. If not, see <http://www.gnu.org/licenses/gpl.txt>.
 */

package ai.grakn.test.rule;

import ai.grakn.GraknConfigKey;
import ai.grakn.GraknTx;
import ai.grakn.GraknTxType;
import ai.grakn.engine.GraknConfig;
import ai.grakn.engine.GraknEngineServerFactory;
import ai.grakn.engine.GraknEngineServer;
import ai.grakn.engine.GraknEngineStatus;
import ai.grakn.engine.SystemKeyspace;
<<<<<<< HEAD
import ai.grakn.engine.controller.HttpController;
=======
import ai.grakn.engine.data.QueueSanityCheck;
import ai.grakn.engine.data.RedisSanityCheck;
>>>>>>> 4095d038
import ai.grakn.engine.data.RedisWrapper;
import ai.grakn.engine.factory.EngineGraknTxFactory;
import ai.grakn.engine.lock.JedisLockProvider;
import ai.grakn.engine.lock.LockProvider;
import ai.grakn.engine.rpc.GrpcGraknService;
import ai.grakn.engine.rpc.GrpcOpenRequestExecutorImpl;
import ai.grakn.engine.rpc.GrpcServer;
import ai.grakn.engine.task.postprocessing.CountPostProcessor;
import ai.grakn.engine.task.postprocessing.CountStorage;
import ai.grakn.engine.task.postprocessing.IndexPostProcessor;
import ai.grakn.engine.task.postprocessing.IndexStorage;
import ai.grakn.engine.task.postprocessing.PostProcessor;
import ai.grakn.engine.task.postprocessing.redisstorage.RedisCountStorage;
import ai.grakn.engine.task.postprocessing.redisstorage.RedisIndexStorage;
import ai.grakn.engine.util.EngineID;
import ai.grakn.factory.EmbeddedGraknSession;
import ai.grakn.grpc.GrpcOpenRequestExecutor;
import ai.grakn.util.GraknTestUtil;
import ai.grakn.util.SimpleURI;
import com.codahale.metrics.MetricRegistry;
import com.google.common.collect.ImmutableList;
import com.google.common.collect.Iterables;
import com.jayway.restassured.RestAssured;
import io.grpc.Server;
import io.grpc.ServerBuilder;
import org.junit.rules.TestRule;
import org.slf4j.LoggerFactory;
import redis.clients.jedis.JedisPool;
import redis.clients.jedis.JedisPoolConfig;
import spark.Service;

import java.io.IOException;
import java.util.Collection;
import java.util.Collections;
import java.util.HashSet;
import java.util.List;
import java.util.Set;

import static ai.grakn.graql.Graql.var;
import static ai.grakn.util.SampleKBLoader.randomKeyspace;
import static org.apache.commons.lang.exception.ExceptionUtils.getFullStackTrace;


/**
 * <p>
 * Start the Grakn Engine server before each test class and stop after.
 * </p>
 *
 * @author alexandraorth
 */
public class EngineContext extends CompositeTestRule {

    private static final org.slf4j.Logger LOG = LoggerFactory.getLogger(EngineContext.class);

    private GraknEngineServer server;

    private final GraknConfig config;
    private JedisPool jedisPool;
    private Service spark;

    private final InMemoryRedisContext redis;

    private EngineContext(){
        config = createTestConfig();
        redis = InMemoryRedisContext.create();
    }

    private EngineContext(GraknConfig config, InMemoryRedisContext redis){
        this.config = config;
        this.redis = redis;
    }

    public static EngineContext create(GraknConfig config){
        SimpleURI redisURI = new SimpleURI(Iterables.getOnlyElement(config.getProperty(GraknConfigKey.REDIS_HOST)));
        int redisPort = redisURI.getPort();
        InMemoryRedisContext redis = InMemoryRedisContext.create(redisPort);
        return new EngineContext(config, redis);
    }

    /**
     * Creates a {@link EngineContext} for testing which uses an in-memory redis mock.
     *
     * @return a new {@link EngineContext} for testing
     */
    public static EngineContext create(){
        return new EngineContext();
    }

    public GraknEngineServer server() {
        return server;
    }

    public GraknConfig config() {
        return config;
    }

    public RedisCountStorage redis() {
        return redis(Iterables.getOnlyElement(config.getProperty(GraknConfigKey.REDIS_HOST)));
    }

    public RedisCountStorage redis(String uri) {
        SimpleURI simpleURI = new SimpleURI(uri);
        return redis(simpleURI.getHost(), simpleURI.getPort());
    }

    public RedisCountStorage redis(String host, int port) {
        JedisPoolConfig poolConfig = new JedisPoolConfig();
        this.jedisPool = new JedisPool(poolConfig, host, port);
        MetricRegistry metricRegistry = new MetricRegistry();
        return RedisCountStorage.create(jedisPool, metricRegistry);
    }

    public SimpleURI uri() {
        return config.uri();
    }

    public SimpleURI grpcUri() {
        return new SimpleURI(config.uri().getHost(), config.getProperty(GraknConfigKey.GRPC_PORT));
    }

    public EmbeddedGraknSession sessionWithNewKeyspace() {
        return EmbeddedGraknSession.create(randomKeyspace(), uri());
    }

    @Override
    protected final List<TestRule> testRules() {
        return ImmutableList.of(
                SessionContext.create(),
                redis
        );
    }

    @Override
    protected final void before() throws Throwable {
        RestAssured.baseURI = uri().toURI().toString();
        if (!config.getProperty(GraknConfigKey.TEST_START_EMBEDDED_COMPONENTS)) {
            return;
        }

        SimpleURI redisURI = new SimpleURI(Iterables.getOnlyElement(config.getProperty(GraknConfigKey.REDIS_HOST)));

        jedisPool = new JedisPool(redisURI.getHost(), redisURI.getPort());

        // To ensure consistency b/w test profiles and configuration files, when not using Janus
        // for a unit tests in an IDE, add the following option:
        // -Dgrakn.conf=../conf/test/tinker/grakn.properties
        //
        // When using janus, add -Dgrakn.test-profile=janus
        //
        // The reason is that the default configuration of Grakn uses the Janus Factory while the default
        // test profile is tinker: so when running a unit test within an IDE without any extra parameters,
        // we end up wanting to use the JanusFactory but without starting Cassandra first.
        LOG.info("starting engine...");

        // start engine
        setRestAssuredUri(config);

        spark = Service.ignite();

        config.setConfigProperty(GraknConfigKey.REDIS_HOST, Collections.singletonList("localhost:" + redis.port()));
        RedisWrapper redis = RedisWrapper.create(config);

        server = startGraknEngineServer(redis);

        LOG.info("engine started on " + uri());
    }

    @Override
    protected final void after() {
        if (!config.getProperty(GraknConfigKey.TEST_START_EMBEDDED_COMPONENTS)) {
            return;
        }

        try {
            noThrow(() -> {
                LOG.info("stopping engine...");

                // Clear graphs before closing the server because deleting keyspaces needs access to the rest endpoint
                clearGraphs(server);
                server.close();

                LOG.info("engine stopped.");

                // There is no way to stop the embedded Casssandra, no such API offered.
            }, "Error closing engine");
            jedisPool.close();
            spark.stop();
        } catch (Exception e){
            throw new RuntimeException("Could not shut down ", e);
        }
    }

    private static void clearGraphs(GraknEngineServer server) {
        // Drop all keyspaces
        final Set<String> keyspaceNames = new HashSet<String>();
        try(GraknTx systemGraph = server.factory().tx(SystemKeyspace.SYSTEM_KB_KEYSPACE, GraknTxType.WRITE)) {
            systemGraph.graql().match(var("x").isa("keyspace-name"))
                    .forEach(x -> x.concepts().forEach(y -> {
                        keyspaceNames.add(y.asAttribute().getValue().toString());
                    }));
        }

        keyspaceNames.forEach(name -> {
            GraknTx graph = server.factory().tx(name, GraknTxType.WRITE);
            graph.admin().delete();
        });
        server.factory().refreshConnections();
    }

    private static void noThrow(RunnableWithExceptions fn, String errorMessage) {
        try {
            fn.run();
        }
        catch (Throwable t) {
            LOG.error(errorMessage + "\nThe exception was: " + getFullStackTrace(t));
        }
    }

    /**
     * Function interface that throws exception for use in the noThrow function
     * @param <E>
     */
    @FunctionalInterface
    private interface RunnableWithExceptions<E extends Exception> {
        void run() throws E;
    }

    /**
     * Create a configuration for use in tests, using random ports.
     */
    public static GraknConfig createTestConfig() {
        GraknConfig config = GraknConfig.create();

        config.setConfigProperty(GraknConfigKey.SERVER_PORT, 0);

        return config;
    }

    private static void setRestAssuredUri(GraknConfig config) {
        RestAssured.baseURI = "http://" + config.uri();
    }

    public JedisPool getJedisPool() {
        return jedisPool;
    }

<<<<<<< HEAD
    private GraknEngineServer createGraknEngineServer(RedisWrapper redisWrapper) {
        // grakn engine configuration
        EngineID engineId = EngineID.me();
        GraknConfig config = GraknConfig.create();
=======
    private GraknEngineServer startGraknEngineServer(RedisWrapper redisWrapper) throws IOException {
        EngineID id = EngineID.me();
>>>>>>> 4095d038
        GraknEngineStatus status = new GraknEngineStatus();

        MetricRegistry metricRegistry = new MetricRegistry();

        // distributed locks
        LockProvider lockProvider = new JedisLockProvider(redisWrapper.getJedisPool());

        // tx-factory
        EngineGraknTxFactory engineGraknTxFactory = EngineGraknTxFactory.create(lockProvider, config);
<<<<<<< HEAD

        // post-processing
        IndexStorage indexStorage =  RedisIndexStorage.create(redisWrapper.getJedisPool(), metricRegistry);
        CountStorage countStorage = RedisCountStorage.create(redisWrapper.getJedisPool(), metricRegistry);
        IndexPostProcessor indexPostProcessor = IndexPostProcessor.create(lockProvider, indexStorage);
        CountPostProcessor countPostProcessor = CountPostProcessor.create(config, engineGraknTxFactory, lockProvider, metricRegistry, countStorage);
        PostProcessor postProcessor = PostProcessor.create(indexPostProcessor, countPostProcessor);

        // http services: spark, http controller, and gRPC server
        Service sparkHttp = Service.ignite();
        Collection<HttpController> httpControllers = Collections.emptyList();
        int grpcPort = config.getProperty(GraknConfigKey.GRPC_PORT);
        GrpcOpenRequestExecutor requestExecutor = new GrpcOpenRequestExecutorImpl(engineGraknTxFactory);
        Server server = ServerBuilder.forPort(grpcPort).addService(new GrpcGraknService(requestExecutor, null)).build();
        GrpcServer grpcServer = GrpcServer.create(server);
        return GraknEngineServerFactory.createGraknEngineServer(engineId, config, status,
                sparkHttp, httpControllers, grpcServer,
                engineGraknTxFactory, metricRegistry,
                redisWrapper, lockProvider, postProcessor);
=======
        GrpcOpenRequestExecutor requestExecutor = new GrpcOpenRequestExecutorImpl(engineGraknTxFactory);

        Server server = ServerBuilder.forPort(0).addService(new GrpcGraknService(requestExecutor)).build();
        GrpcServer grpcServer = GrpcServer.create(server);

        GraknTestUtil.allocateSparkPort(config);
        QueueSanityCheck queueSanityCheck = new RedisSanityCheck(redisWrapper);

        GraknEngineServer graknEngineServer = GraknEngineServerFactory.createGraknEngineServer(
                id, spark, status, metricRegistry, config, queueSanityCheck, indexStorage, countStorage, lockProvider,
                Runtime.getRuntime(), Collections.emptyList(), engineGraknTxFactory, grpcServer);

        graknEngineServer.start();

        // Read the automatically allocated ports and write them back into the config
        config.setConfigProperty(GraknConfigKey.GRPC_PORT, server.getPort());

        return graknEngineServer;
>>>>>>> 4095d038
    }

}<|MERGE_RESOLUTION|>--- conflicted
+++ resolved
@@ -26,12 +26,9 @@
 import ai.grakn.engine.GraknEngineServer;
 import ai.grakn.engine.GraknEngineStatus;
 import ai.grakn.engine.SystemKeyspace;
-<<<<<<< HEAD
-import ai.grakn.engine.controller.HttpController;
-=======
 import ai.grakn.engine.data.QueueSanityCheck;
 import ai.grakn.engine.data.RedisSanityCheck;
->>>>>>> 4095d038
+import ai.grakn.engine.controller.HttpController;
 import ai.grakn.engine.data.RedisWrapper;
 import ai.grakn.engine.factory.EngineGraknTxFactory;
 import ai.grakn.engine.lock.JedisLockProvider;
@@ -278,15 +275,8 @@
         return jedisPool;
     }
 
-<<<<<<< HEAD
-    private GraknEngineServer createGraknEngineServer(RedisWrapper redisWrapper) {
-        // grakn engine configuration
-        EngineID engineId = EngineID.me();
-        GraknConfig config = GraknConfig.create();
-=======
     private GraknEngineServer startGraknEngineServer(RedisWrapper redisWrapper) throws IOException {
         EngineID id = EngineID.me();
->>>>>>> 4095d038
         GraknEngineStatus status = new GraknEngineStatus();
 
         MetricRegistry metricRegistry = new MetricRegistry();
@@ -296,7 +286,6 @@
 
         // tx-factory
         EngineGraknTxFactory engineGraknTxFactory = EngineGraknTxFactory.create(lockProvider, config);
-<<<<<<< HEAD
 
         // post-processing
         IndexStorage indexStorage =  RedisIndexStorage.create(redisWrapper.getJedisPool(), metricRegistry);
@@ -304,30 +293,18 @@
         IndexPostProcessor indexPostProcessor = IndexPostProcessor.create(lockProvider, indexStorage);
         CountPostProcessor countPostProcessor = CountPostProcessor.create(config, engineGraknTxFactory, lockProvider, metricRegistry, countStorage);
         PostProcessor postProcessor = PostProcessor.create(indexPostProcessor, countPostProcessor);
-
-        // http services: spark, http controller, and gRPC server
-        Service sparkHttp = Service.ignite();
-        Collection<HttpController> httpControllers = Collections.emptyList();
-        int grpcPort = config.getProperty(GraknConfigKey.GRPC_PORT);
         GrpcOpenRequestExecutor requestExecutor = new GrpcOpenRequestExecutorImpl(engineGraknTxFactory);
-        Server server = ServerBuilder.forPort(grpcPort).addService(new GrpcGraknService(requestExecutor, null)).build();
-        GrpcServer grpcServer = GrpcServer.create(server);
-        return GraknEngineServerFactory.createGraknEngineServer(engineId, config, status,
-                sparkHttp, httpControllers, grpcServer,
-                engineGraknTxFactory, metricRegistry,
-                redisWrapper, lockProvider, postProcessor);
-=======
-        GrpcOpenRequestExecutor requestExecutor = new GrpcOpenRequestExecutorImpl(engineGraknTxFactory);
-
-        Server server = ServerBuilder.forPort(0).addService(new GrpcGraknService(requestExecutor)).build();
+
+        Server server = ServerBuilder.forPort(0).addService(new GrpcGraknService(requestExecutor, postProcessor)).build();
         GrpcServer grpcServer = GrpcServer.create(server);
 
         GraknTestUtil.allocateSparkPort(config);
         QueueSanityCheck queueSanityCheck = new RedisSanityCheck(redisWrapper);
 
-        GraknEngineServer graknEngineServer = GraknEngineServerFactory.createGraknEngineServer(
-                id, spark, status, metricRegistry, config, queueSanityCheck, indexStorage, countStorage, lockProvider,
-                Runtime.getRuntime(), Collections.emptyList(), engineGraknTxFactory, grpcServer);
+        GraknEngineServer graknEngineServer = GraknEngineServerFactory.createGraknEngineServer(id, config, status,
+                spark, Collections.emptyList(), grpcServer,
+                engineGraknTxFactory, metricRegistry,
+                queueSanityCheck, lockProvider, postProcessor);
 
         graknEngineServer.start();
 
@@ -335,7 +312,6 @@
         config.setConfigProperty(GraknConfigKey.GRPC_PORT, server.getPort());
 
         return graknEngineServer;
->>>>>>> 4095d038
     }
 
 }
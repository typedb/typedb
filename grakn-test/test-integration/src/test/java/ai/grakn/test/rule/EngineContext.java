/*
 * Grakn - A Distributed Semantic Database
 * Copyright (C) 2016-2018 Grakn Labs Limited
 *
 * Grakn is free software: you can redistribute it and/or modify
 * it under the terms of the GNU Affero General Public License as published by
 * the Free Software Foundation, either version 3 of the License, or
 * (at your option) any later version.
 *
 * Grakn is distributed in the hope that it will be useful,
 * but WITHOUT ANY WARRANTY; without even the implied warranty of
 * MERCHANTABILITY or FITNESS FOR A PARTICULAR PURPOSE.  See the
 * GNU General Public License for more details.
 *
 * You should have received a copy of the GNU General Public License
 * along with Grakn. If not, see <http://www.gnu.org/licenses/gpl.txt>.
 */

package ai.grakn.test.rule;

import ai.grakn.GraknConfigKey;
import ai.grakn.GraknTx;
import ai.grakn.GraknTxType;
import ai.grakn.engine.GraknConfig;
import ai.grakn.engine.GraknEngineServerFactory;
import ai.grakn.engine.GraknEngineServer;
import ai.grakn.engine.GraknEngineStatus;
import ai.grakn.engine.SystemKeyspace;
import ai.grakn.engine.data.QueueSanityCheck;
import ai.grakn.engine.data.RedisSanityCheck;
import ai.grakn.engine.data.RedisWrapper;
import ai.grakn.engine.factory.EngineGraknTxFactory;
import ai.grakn.engine.lock.JedisLockProvider;
import ai.grakn.engine.lock.LockProvider;
import ai.grakn.engine.rpc.GrpcGraknService;
import ai.grakn.engine.rpc.GrpcOpenRequestExecutorImpl;
import ai.grakn.engine.rpc.GrpcServer;
import ai.grakn.engine.task.postprocessing.CountStorage;
import ai.grakn.engine.task.postprocessing.IndexStorage;
import ai.grakn.engine.task.postprocessing.redisstorage.RedisCountStorage;
import ai.grakn.engine.task.postprocessing.redisstorage.RedisIndexStorage;
import ai.grakn.engine.util.EngineID;
import ai.grakn.factory.EmbeddedGraknSession;
import ai.grakn.grpc.GrpcOpenRequestExecutor;
import ai.grakn.util.GraknTestUtil;
import ai.grakn.util.SimpleURI;
import com.codahale.metrics.MetricRegistry;
import com.google.common.collect.ImmutableList;
import com.google.common.collect.Iterables;
import com.jayway.restassured.RestAssured;
import io.grpc.Server;
import io.grpc.ServerBuilder;
import org.junit.rules.TestRule;
import org.slf4j.LoggerFactory;
import redis.clients.jedis.JedisPool;
import redis.clients.jedis.JedisPoolConfig;
import spark.Service;

import java.io.IOException;
import java.util.Collections;
import java.util.HashSet;
import java.util.List;
import java.util.Set;

import static ai.grakn.graql.Graql.var;
import static ai.grakn.util.SampleKBLoader.randomKeyspace;
import static org.apache.commons.lang.exception.ExceptionUtils.getFullStackTrace;


/**
 * <p>
 * Start the Grakn Engine server before each test class and stop after.
 * </p>
 *
 * @author alexandraorth
 */
public class EngineContext extends CompositeTestRule {

    private static final org.slf4j.Logger LOG = LoggerFactory.getLogger(EngineContext.class);

    private GraknEngineServer server;

    private final GraknConfig config;
    private JedisPool jedisPool;
    private Service spark;

    private final InMemoryRedisContext redis;

    private EngineContext(){
        config = createTestConfig();
        redis = InMemoryRedisContext.create();
    }

    private EngineContext(GraknConfig config, InMemoryRedisContext redis){
        this.config = config;
        this.redis = redis;
    }

    public static EngineContext create(GraknConfig config){
        SimpleURI redisURI = new SimpleURI(Iterables.getOnlyElement(config.getProperty(GraknConfigKey.REDIS_HOST)));
        int redisPort = redisURI.getPort();
        InMemoryRedisContext redis = InMemoryRedisContext.create(redisPort);
        return new EngineContext(config, redis);
    }

    /**
     * Creates a {@link EngineContext} for testing which uses an in-memory redis mock.
     *
     * @return a new {@link EngineContext} for testing
     */
    public static EngineContext create(){
        return new EngineContext();
    }

    public GraknEngineServer server() {
        return server;
    }

    public GraknConfig config() {
        return config;
    }

    public RedisCountStorage redis() {
        return redis(Iterables.getOnlyElement(config.getProperty(GraknConfigKey.REDIS_HOST)));
    }

    public RedisCountStorage redis(String uri) {
        SimpleURI simpleURI = new SimpleURI(uri);
        return redis(simpleURI.getHost(), simpleURI.getPort());
    }

    public RedisCountStorage redis(String host, int port) {
        JedisPoolConfig poolConfig = new JedisPoolConfig();
        this.jedisPool = new JedisPool(poolConfig, host, port);
        MetricRegistry metricRegistry = new MetricRegistry();
        return RedisCountStorage.create(jedisPool, metricRegistry);
    }

    public SimpleURI uri() {
        return config.uri();
    }

    public SimpleURI grpcUri() {
        return new SimpleURI(config.uri().getHost(), config.getProperty(GraknConfigKey.GRPC_PORT));
    }

    public EmbeddedGraknSession sessionWithNewKeyspace() {
        return EmbeddedGraknSession.create(randomKeyspace(), uri());
    }

    @Override
    protected final List<TestRule> testRules() {
        return ImmutableList.of(
                SessionContext.create(),
                redis
        );
    }

    @Override
    protected final void before() throws Throwable {
        RestAssured.baseURI = uri().toURI().toString();
        if (!config.getProperty(GraknConfigKey.TEST_START_EMBEDDED_COMPONENTS)) {
            return;
        }

        SimpleURI redisURI = new SimpleURI(Iterables.getOnlyElement(config.getProperty(GraknConfigKey.REDIS_HOST)));

        jedisPool = new JedisPool(redisURI.getHost(), redisURI.getPort());

        // To ensure consistency b/w test profiles and configuration files, when not using Janus
        // for a unit tests in an IDE, add the following option:
        // -Dgrakn.conf=../conf/test/tinker/grakn.properties
        //
        // When using janus, add -Dgrakn.test-profile=janus
        //
        // The reason is that the default configuration of Grakn uses the Janus Factory while the default
        // test profile is tinker: so when running a unit test within an IDE without any extra parameters,
        // we end up wanting to use the JanusFactory but without starting Cassandra first.
        LOG.info("starting engine...");

        // start engine
        setRestAssuredUri(config);

        spark = Service.ignite();

        config.setConfigProperty(GraknConfigKey.REDIS_HOST, Collections.singletonList("localhost:" + redis.port()));
        RedisWrapper redis = RedisWrapper.create(config);

        server = startGraknEngineServer(redis);

        LOG.info("engine started on " + uri());
    }

    @Override
    protected final void after() {
        if (!config.getProperty(GraknConfigKey.TEST_START_EMBEDDED_COMPONENTS)) {
            return;
        }

        try {
            noThrow(() -> {
                LOG.info("stopping engine...");

                // Clear graphs before closing the server because deleting keyspaces needs access to the rest endpoint
                clearGraphs(server);
                server.close();

                LOG.info("engine stopped.");

                // There is no way to stop the embedded Casssandra, no such API offered.
            }, "Error closing engine");
            jedisPool.close();
            spark.stop();
        } catch (Exception e){
            throw new RuntimeException("Could not shut down ", e);
        }
    }

    private static void clearGraphs(GraknEngineServer server) {
        // Drop all keyspaces
        final Set<String> keyspaceNames = new HashSet<String>();
        try(GraknTx systemGraph = server.factory().tx(SystemKeyspace.SYSTEM_KB_KEYSPACE, GraknTxType.WRITE)) {
            systemGraph.graql().match(var("x").isa("keyspace-name"))
                    .forEach(x -> x.concepts().forEach(y -> {
                        keyspaceNames.add(y.asAttribute().getValue().toString());
                    }));
        }

        keyspaceNames.forEach(name -> {
            GraknTx graph = server.factory().tx(name, GraknTxType.WRITE);
            graph.admin().delete();
        });
        server.factory().refreshConnections();
    }

    private static void noThrow(RunnableWithExceptions fn, String errorMessage) {
        try {
            fn.run();
        }
        catch (Throwable t) {
            LOG.error(errorMessage + "\nThe exception was: " + getFullStackTrace(t));
        }
    }

    /**
     * Function interface that throws exception for use in the noThrow function
     * @param <E>
     */
    @FunctionalInterface
    private interface RunnableWithExceptions<E extends Exception> {
        void run() throws E;
    }

    /**
     * Create a configuration for use in tests, using random ports.
     */
    public static GraknConfig createTestConfig() {
        GraknConfig config = GraknConfig.create();

        config.setConfigProperty(GraknConfigKey.SERVER_PORT, 0);

        return config;
    }

    private static void setRestAssuredUri(GraknConfig config) {
        RestAssured.baseURI = "http://" + config.uri();
    }

    public JedisPool getJedisPool() {
        return jedisPool;
    }

    private GraknEngineServer startGraknEngineServer(RedisWrapper redisWrapper) throws IOException {
        EngineID id = EngineID.me();
        GraknEngineStatus status = new GraknEngineStatus();
        MetricRegistry metricRegistry = new MetricRegistry();
        IndexStorage indexStorage =  RedisIndexStorage.create(redisWrapper.getJedisPool(), metricRegistry);
        CountStorage countStorage = RedisCountStorage.create(redisWrapper.getJedisPool(), metricRegistry);
        LockProvider lockProvider = new JedisLockProvider(redisWrapper.getJedisPool());
        EngineGraknTxFactory engineGraknTxFactory = EngineGraknTxFactory.create(lockProvider, config);
        GrpcOpenRequestExecutor requestExecutor = new GrpcOpenRequestExecutorImpl(engineGraknTxFactory);

        Server server = ServerBuilder.forPort(0).addService(new GrpcGraknService(requestExecutor)).build();
        GrpcServer grpcServer = GrpcServer.create(server);
<<<<<<< HEAD
        QueueSanityCheck queueSanityCheck = new RedisSanityCheck(redisWrapper);

        return GraknEngineServerFactory.createGraknEngineServer(id, spark, status, metricRegistry, config, queueSanityCheck,
                indexStorage, countStorage, lockProvider, Runtime.getRuntime(), Collections.emptyList(), engineGraknTxFactory, grpcServer);
=======

        GraknTestUtil.allocateSparkPort(config);

        GraknEngineServer graknEngineServer = GraknEngineServerFactory.createGraknEngineServer(
                id, spark, status, metricRegistry, config, redisWrapper, indexStorage, countStorage, lockProvider,
                Runtime.getRuntime(), Collections.emptyList(), engineGraknTxFactory, grpcServer);

        graknEngineServer.start();

        // Read the automatically allocated ports and write them back into the config
        config.setConfigProperty(GraknConfigKey.GRPC_PORT, server.getPort());

        return graknEngineServer;
>>>>>>> 3dd4e544
    }

}<|MERGE_RESOLUTION|>--- conflicted
+++ resolved
@@ -282,17 +282,12 @@
 
         Server server = ServerBuilder.forPort(0).addService(new GrpcGraknService(requestExecutor)).build();
         GrpcServer grpcServer = GrpcServer.create(server);
-<<<<<<< HEAD
+
+        GraknTestUtil.allocateSparkPort(config);
         QueueSanityCheck queueSanityCheck = new RedisSanityCheck(redisWrapper);
 
-        return GraknEngineServerFactory.createGraknEngineServer(id, spark, status, metricRegistry, config, queueSanityCheck,
-                indexStorage, countStorage, lockProvider, Runtime.getRuntime(), Collections.emptyList(), engineGraknTxFactory, grpcServer);
-=======
-
-        GraknTestUtil.allocateSparkPort(config);
-
         GraknEngineServer graknEngineServer = GraknEngineServerFactory.createGraknEngineServer(
-                id, spark, status, metricRegistry, config, redisWrapper, indexStorage, countStorage, lockProvider,
+                id, spark, status, metricRegistry, config, queueSanityCheck, indexStorage, countStorage, lockProvider,
                 Runtime.getRuntime(), Collections.emptyList(), engineGraknTxFactory, grpcServer);
 
         graknEngineServer.start();
@@ -301,7 +296,6 @@
         config.setConfigProperty(GraknConfigKey.GRPC_PORT, server.getPort());
 
         return graknEngineServer;
->>>>>>> 3dd4e544
     }
 
 }
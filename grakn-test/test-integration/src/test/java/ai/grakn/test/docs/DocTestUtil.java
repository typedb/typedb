--- conflicted
+++ resolved
@@ -51,50 +51,28 @@
             GenealogyGraph.get().accept(tx);
 
             // TODO: Remove custom genealogy ontology when not used
-<<<<<<< HEAD
-            AttributeType<Long> age = graph.putResourceType("age", AttributeType.DataType.LONG);
-            graph.getEntityType("person").resource(age);
-            graph.putResourceType("nickname", AttributeType.DataType.STRING);
-
-            // TODO: Remove plant ontology when not used
-            EntityType plant = graph.putEntityType("plant");
-            AttributeType<String> common = graph.putResourceType("common", AttributeType.DataType.STRING);
-            AttributeType<String> botanical = graph.putResourceType("botanical", AttributeType.DataType.STRING);
-            AttributeType<String> zone = graph.putResourceType("zone", AttributeType.DataType.STRING);
-            AttributeType<String> light = graph.putResourceType("light", AttributeType.DataType.STRING);
-            AttributeType<Long> availability = graph.putResourceType("availability", AttributeType.DataType.LONG);
-=======
-            ResourceType<Long> age = tx.putResourceType("age", ResourceType.DataType.LONG);
+            AttributeType<Long> age = tx.putResourceType("age", AttributeType.DataType.LONG);
             tx.getEntityType("person").resource(age);
-            tx.putResourceType("nickname", ResourceType.DataType.STRING);
+            tx.putResourceType("nickname", AttributeType.DataType.STRING);
 
             // TODO: Remove plant ontology when not used
             EntityType plant = tx.putEntityType("plant");
-            ResourceType<String> common = tx.putResourceType("common", ResourceType.DataType.STRING);
-            ResourceType<String> botanical = tx.putResourceType("botanical", ResourceType.DataType.STRING);
-            ResourceType<String> zone = tx.putResourceType("zone", ResourceType.DataType.STRING);
-            ResourceType<String> light = tx.putResourceType("light", ResourceType.DataType.STRING);
-            ResourceType<Long> availability = tx.putResourceType("availability", ResourceType.DataType.LONG);
->>>>>>> b5d98d80
+            AttributeType<String> common = tx.putResourceType("common", AttributeType.DataType.STRING);
+            AttributeType<String> botanical = tx.putResourceType("botanical", AttributeType.DataType.STRING);
+            AttributeType<String> zone = tx.putResourceType("zone", AttributeType.DataType.STRING);
+            AttributeType<String> light = tx.putResourceType("light", AttributeType.DataType.STRING);
+            AttributeType<Long> availability = tx.putResourceType("availability", AttributeType.DataType.LONG);
             plant.resource(common).resource(botanical).resource(zone).resource(light).resource(availability);
 
             // TODO: Remove pokemon ontology when not used
             EntityType pokemon = tx.putEntityType("pokemon");
             EntityType pokemonType = tx.putEntityType("pokemon-type");
 
-<<<<<<< HEAD
-            AttributeType<String> typeId = graph.putResourceType("type-id", AttributeType.DataType.STRING);
-            AttributeType<String> description = graph.putResourceType("description", AttributeType.DataType.STRING);
-            AttributeType<Long> pokedexNo = graph.putResourceType("pokedex-no", AttributeType.DataType.LONG);
-            AttributeType<Double> weight = graph.putResourceType("weight", AttributeType.DataType.DOUBLE);
-            AttributeType<Double> height = graph.putResourceType("height", AttributeType.DataType.DOUBLE);
-=======
-            ResourceType<String> typeId = tx.putResourceType("type-id", ResourceType.DataType.STRING);
-            ResourceType<String> description = tx.putResourceType("description", ResourceType.DataType.STRING);
-            ResourceType<Long> pokedexNo = tx.putResourceType("pokedex-no", ResourceType.DataType.LONG);
-            ResourceType<Double> weight = tx.putResourceType("weight", ResourceType.DataType.DOUBLE);
-            ResourceType<Double> height = tx.putResourceType("height", ResourceType.DataType.DOUBLE);
->>>>>>> b5d98d80
+            AttributeType<String> typeId = tx.putResourceType("type-id", AttributeType.DataType.STRING);
+            AttributeType<String> description = tx.putResourceType("description", AttributeType.DataType.STRING);
+            AttributeType<Long> pokedexNo = tx.putResourceType("pokedex-no", AttributeType.DataType.LONG);
+            AttributeType<Double> weight = tx.putResourceType("weight", AttributeType.DataType.DOUBLE);
+            AttributeType<Double> height = tx.putResourceType("height", AttributeType.DataType.DOUBLE);
 
             tx.putRelationType("has-type")
                     .relates(tx.putRole("type-of-pokemon")).relates(tx.putRole("pokemon-with-type"));

--- conflicted
+++ resolved
@@ -18,12 +18,8 @@
 
 package ai.grakn.test.graphs;
 
-<<<<<<< HEAD
-import ai.grakn.GraknGraph;
+import ai.grakn.GraknTx;
 import ai.grakn.concept.AttributeType;
-=======
-import ai.grakn.GraknTx;
->>>>>>> b5d98d80
 import ai.grakn.concept.EntityType;
 import ai.grakn.concept.Thing;
 import ai.grakn.concept.RelationType;
@@ -61,13 +57,8 @@
     }
 
     @Override
-<<<<<<< HEAD
-    public void buildOntology(GraknGraph graph) {
+    public void buildOntology(GraknTx graph) {
         key = graph.putResourceType("name", AttributeType.DataType.STRING);
-=======
-    public void buildOntology(GraknTx graph) {
-        key = graph.putResourceType("name", ResourceType.DataType.STRING);
->>>>>>> b5d98d80
 
         geoEntity = graph.putRole("geo-entity");
         entityLocation = graph.putRole("entity-location");

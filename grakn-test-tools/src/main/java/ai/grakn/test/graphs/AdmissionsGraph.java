/*
 * Grakn - A Distributed Semantic Database
 * Copyright (C) 2016  Grakn Labs Limited
 *
 * Grakn is free software: you can redistribute it and/or modify
 * it under the terms of the GNU General Public License as published by
 * the Free Software Foundation, either version 3 of the License, or
 * (at your option) any later version.
 *
 * Grakn is distributed in the hope that it will be useful,
 * but WITHOUT ANY WARRANTY; without even the implied warranty of
 * MERCHANTABILITY or FITNESS FOR A PARTICULAR PURPOSE.  See the
 * GNU General Public License for more details.
 *
 * You should have received a copy of the GNU General Public License
 * along with Grakn. If not, see <http://www.gnu.org/licenses/gpl.txt>.
 */

package ai.grakn.test.graphs;

<<<<<<< HEAD
import ai.grakn.GraknGraph;
import ai.grakn.concept.AttributeType;
=======
import ai.grakn.GraknTx;
>>>>>>> b5d98d80
import ai.grakn.concept.EntityType;
import ai.grakn.concept.Thing;
import ai.grakn.test.GraphContext;

import java.util.function.Consumer;

/**
 *
 * @author Kasper Piskorski
 *
 */
public class AdmissionsGraph extends TestGraph {

    private static AttributeType<String> key;

    private static EntityType applicant;

    private static AttributeType<Long> TOEFL;
    private static AttributeType<Double> GPR;
    private static AttributeType<Long> GRE;
    private static AttributeType<Long> vGRE;
    private static AttributeType<String> specialHonours;
    private static AttributeType<String> degreeOrigin;
    private static AttributeType<String> transcript;
    private static AttributeType<String> priorGraduateWork;
    private static AttributeType<String> languageRequirement;
    private static AttributeType<String> considerGPR;
    private static AttributeType<String> admissionStatus;
    private static AttributeType<String> decisionType;

    public static Consumer<GraknTx> get() {
        return new AdmissionsGraph().build();
    }

    @Override
<<<<<<< HEAD
    protected void buildOntology(GraknGraph graph) {
        key = graph.putResourceType("name", AttributeType.DataType.STRING);

        TOEFL = graph.putResourceType("TOEFL", AttributeType.DataType.LONG);
        GRE = graph.putResourceType("GRE", AttributeType.DataType.LONG);
        vGRE = graph.putResourceType("vGRE", AttributeType.DataType.LONG);
        GPR = graph.putResourceType("GPR", AttributeType.DataType.DOUBLE);
        specialHonours = graph.putResourceType("specialHonours", AttributeType.DataType.STRING);
        considerGPR = graph.putResourceType("considerGPR", AttributeType.DataType.STRING);
        transcript = graph.putResourceType("transcript", AttributeType.DataType.STRING);
        priorGraduateWork = graph.putResourceType("priorGraduateWork", AttributeType.DataType.STRING);
        languageRequirement= graph.putResourceType("languageRequirement", AttributeType.DataType.STRING);
        degreeOrigin = graph.putResourceType("degreeOrigin", AttributeType.DataType.STRING);
        admissionStatus = graph.putResourceType("admissionStatus", AttributeType.DataType.STRING);
        decisionType = graph.putResourceType("decisionType", AttributeType.DataType.STRING);
=======
    protected void buildOntology(GraknTx graph) {
        key = graph.putResourceType("name", ResourceType.DataType.STRING);

        TOEFL = graph.putResourceType("TOEFL", ResourceType.DataType.LONG);
        GRE = graph.putResourceType("GRE", ResourceType.DataType.LONG);
        vGRE = graph.putResourceType("vGRE", ResourceType.DataType.LONG);
        GPR = graph.putResourceType("GPR", ResourceType.DataType.DOUBLE);
        specialHonours = graph.putResourceType("specialHonours", ResourceType.DataType.STRING);
        considerGPR = graph.putResourceType("considerGPR", ResourceType.DataType.STRING);
        transcript = graph.putResourceType("transcript", ResourceType.DataType.STRING);
        priorGraduateWork = graph.putResourceType("priorGraduateWork", ResourceType.DataType.STRING);
        languageRequirement= graph.putResourceType("languageRequirement", ResourceType.DataType.STRING);
        degreeOrigin = graph.putResourceType("degreeOrigin", ResourceType.DataType.STRING);
        admissionStatus = graph.putResourceType("admissionStatus", ResourceType.DataType.STRING);
        decisionType = graph.putResourceType("decisionType", ResourceType.DataType.STRING);
>>>>>>> b5d98d80

        applicant = graph.putEntityType("applicant");
        applicant.resource(TOEFL);
        applicant.resource(GRE);
        applicant.resource(vGRE);
        applicant.resource(GPR);
        applicant.resource(specialHonours);
        applicant.resource(considerGPR);
        applicant.resource(transcript);
        applicant.resource(priorGraduateWork);
        applicant.resource(languageRequirement);
        applicant.resource(degreeOrigin);
        applicant.resource(admissionStatus);
        applicant.resource(decisionType);
        applicant.resource(key);
    }

    @Override
    protected void buildInstances(GraknTx graph) {
        Thing Alice = putEntity(graph, "Alice", applicant, key.getLabel());
        Thing Bob = putEntity(graph, "Bob", applicant, key.getLabel());
        Thing Charlie = putEntity(graph, "Charlie", applicant, key.getLabel());
        Thing Denis = putEntity(graph, "Denis", applicant, key.getLabel());
        Thing Eva = putEntity(graph, "Eva", applicant, key.getLabel());
        Thing Frank = putEntity(graph, "Frank", applicant, key.getLabel());

        putResource(Alice, TOEFL, 470L);
        putResource(Alice, degreeOrigin, "nonUS");

        putResource(Bob, priorGraduateWork, "none");
        putResource(Bob, TOEFL, 520L);
        putResource(Bob, degreeOrigin, "US");
        putResource(Bob, transcript, "unavailable");
        putResource(Bob, specialHonours, "none");
        putResource(Bob, GRE, 1100L);

        putResource(Charlie, priorGraduateWork, "none");
        putResource(Charlie, TOEFL, 600L);
        putResource(Charlie, degreeOrigin, "US");
        putResource(Charlie, transcript, "available");
        putResource(Charlie, specialHonours, "none");
        putResource(Charlie, GRE, 1100L);
        putResource(Charlie, vGRE, 400L);
        putResource(Charlie, GPR, 2.99);

        putResource(Denis, priorGraduateWork, "none");
        putResource(Denis, degreeOrigin, "US");
        putResource(Denis, transcript, "available");
        putResource(Denis, specialHonours, "none");
        putResource(Denis, GRE, 900L);
        putResource(Denis, vGRE, 350L);
        putResource(Denis, GPR, 2.5);

        putResource(Eva, priorGraduateWork, "completed");
        putResource(Eva, specialHonours, "valedictorian");
        putResource(Eva, GPR, 3.0);

        putResource(Frank, TOEFL, 550L);
        putResource(Frank, degreeOrigin, "US");
        putResource(Frank, transcript, "unavailable");
        putResource(Frank, specialHonours, "none");
        putResource(Frank, GRE, 100L);
    }

    @Override
    protected void buildRelations(GraknTx graph) {

    }

    @Override
    protected void buildRules(GraknTx graph) {
        GraphContext.loadFromFile(graph, "admission-rules.gql");
    }
}<|MERGE_RESOLUTION|>--- conflicted
+++ resolved
@@ -18,12 +18,8 @@
 
 package ai.grakn.test.graphs;
 
-<<<<<<< HEAD
-import ai.grakn.GraknGraph;
+import ai.grakn.GraknTx;
 import ai.grakn.concept.AttributeType;
-=======
-import ai.grakn.GraknTx;
->>>>>>> b5d98d80
 import ai.grakn.concept.EntityType;
 import ai.grakn.concept.Thing;
 import ai.grakn.test.GraphContext;
@@ -59,8 +55,7 @@
     }
 
     @Override
-<<<<<<< HEAD
-    protected void buildOntology(GraknGraph graph) {
+    protected void buildOntology(GraknTx graph) {
         key = graph.putResourceType("name", AttributeType.DataType.STRING);
 
         TOEFL = graph.putResourceType("TOEFL", AttributeType.DataType.LONG);
@@ -75,23 +70,6 @@
         degreeOrigin = graph.putResourceType("degreeOrigin", AttributeType.DataType.STRING);
         admissionStatus = graph.putResourceType("admissionStatus", AttributeType.DataType.STRING);
         decisionType = graph.putResourceType("decisionType", AttributeType.DataType.STRING);
-=======
-    protected void buildOntology(GraknTx graph) {
-        key = graph.putResourceType("name", ResourceType.DataType.STRING);
-
-        TOEFL = graph.putResourceType("TOEFL", ResourceType.DataType.LONG);
-        GRE = graph.putResourceType("GRE", ResourceType.DataType.LONG);
-        vGRE = graph.putResourceType("vGRE", ResourceType.DataType.LONG);
-        GPR = graph.putResourceType("GPR", ResourceType.DataType.DOUBLE);
-        specialHonours = graph.putResourceType("specialHonours", ResourceType.DataType.STRING);
-        considerGPR = graph.putResourceType("considerGPR", ResourceType.DataType.STRING);
-        transcript = graph.putResourceType("transcript", ResourceType.DataType.STRING);
-        priorGraduateWork = graph.putResourceType("priorGraduateWork", ResourceType.DataType.STRING);
-        languageRequirement= graph.putResourceType("languageRequirement", ResourceType.DataType.STRING);
-        degreeOrigin = graph.putResourceType("degreeOrigin", ResourceType.DataType.STRING);
-        admissionStatus = graph.putResourceType("admissionStatus", ResourceType.DataType.STRING);
-        decisionType = graph.putResourceType("decisionType", ResourceType.DataType.STRING);
->>>>>>> b5d98d80
 
         applicant = graph.putEntityType("applicant");
         applicant.resource(TOEFL);

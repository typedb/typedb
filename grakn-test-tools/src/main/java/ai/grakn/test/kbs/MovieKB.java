--- conflicted
+++ resolved
@@ -292,13 +292,9 @@
     @Override
     protected void buildRules(GraknTx tx) {
         // These rules are totally made up for testing purposes and don't work!
-<<<<<<< HEAD
-        Pattern when = tx.graql().parser().parsePattern("$x plays actor");
-        Pattern then = tx.graql().parser().parsePattern("$x isa person");
-=======
-        Pattern when = tx.graql().parsePattern("$x has name 'expectation-when'");
-        Pattern then = tx.graql().parsePattern("$x has name 'expectation-then'");
->>>>>>> 0292bee3
+        Pattern when = tx.graql().parser().parsePattern("$x has name 'expectation-when'");
+        Pattern then = tx.graql().parser().parsePattern("$x has name 'expectation-then'");
+
         tx.putRule("expectation-rule", when, then);
 
         when = tx.graql().parser().parsePattern("$x has name 'materialize-when'");

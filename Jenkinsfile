#!groovy

import static Constants.*

def isMainBranch() {
    return env.BRANCH_NAME in ['master', 'stable']
}

// Jenkins normally serializes every variable in a Jenkinsfile so it can pause and resume jobs.
// This method contains variables representing 'jobs', which cannot be serialized.
// The `@NonCPS` annotation stops Jenkins trying to serialize the variables in this method.
@NonCPS
def stopAllRunningBuildsForThisJob() {
    def job = Jenkins.instance.getItemByFullName(env.JOB_NAME)

    for (build in job.builds) {
        if (build.isBuilding() && build.getNumber() != env.BUILD_NUMBER.toInteger()) {
            build.doStop()
        }
    }
}

class Constants {

    // In order to add a new integration test, create a new sub-folder under `grakn-test` with two executable scripts,
    // `load.sh` and `validate.sh`. Add the name of the folder to the list `INTEGRATION_TESTS` below.
    static final INTEGRATION_TESTS = ["test-snb", "test-biomed"]

    static final LONG_RUNNING_INSTANCE_ADDRESS = '172.31.22.83'
}

<<<<<<< HEAD
String statusHeader(String message) {
    return "${message} on ${env.BRANCH_NAME}: ${env.JOB_NAME} #${env.BUILD_NUMBER}"
}
=======
//This sets properties in the Jenkins server. In this case run every 8 hours
properties([
        pipelineTriggers([
                issueCommentTrigger('.*!rtg.*')
        ]),
        buildDiscarder(logRotator(numToKeepStr: '30', artifactNumToKeepStr: '7'))
])
>>>>>>> 0292bee3

String statusNotification(String message, String format='slack') {
    def user = sh(returnStdout: true, script: "git show --format=\"%aN\" | head -n 1").trim()

    String author = "authored by - ${user}"

    if (format == 'slack') {
        String link = "(<${env.BUILD_URL}|Open>)"
        return "${statusHeader(message)} ${link}\n${author}"
    } else if (format == 'html') {
        String link = "<a href=\"${env.BUILD_URL}\">Open</a>"
        return "<p>${statusHeader(message)} ${link}</p><p>${author}</p>"
    } else {
        throw new RuntimeException("Unrecognised format ${format}")
    }
}

def slackGithub(String message, String color = null) {
    slackSend channel: "#github", color: color, message: statusNotification(message)
}

def runIntegrationTest(String workspace, String moduleName) {
    String modulePath = "${workspace}/grakn-test/${moduleName}"

    stage(moduleName) {
        withPath("${modulePath}:${modulePath}/src/main/bash") {
            withGrakn {
                timeout(180) {
                    stage('Load') {
                        sh "load.sh"
                    }
                }
                timeout(360) {
                    stage('Validate') {
                        sh "validate.sh"
                    }
                }
            }
        }
    }
}

def withGrakn(Closure closure) {
    //Stages allow you to organise and group things within Jenkins
    try {
        timeout(15) {
            stage('Start Grakn') {
                sh 'init-grakn.sh'
            }
        }
        closure()
    } finally {
        archiveArtifacts artifacts: "${env.PACKAGE}/logs/grakn.log"
        archiveArtifacts artifacts: "${env.PACKAGE}/logs/grakn-postprocessing.log"
        archiveArtifacts artifacts: "${env.PACKAGE}/logs/cassandra.log"
    }
}

def graknNode(Closure closure) {
    //Everything is wrapped in a try catch so we can handle any test failures
    //If one test fails then all the others will stop. I.e. we fail fast
    node {
        String workspace = pwd()
        withPath("${workspace}/grakn-test/test-integration/src/test/bash") {
            try {
                closure(workspace)
            } finally {
                stage('Tear Down') {
                    sh 'tear-down.sh'
                }
            }
        }
    }
}

def archiveArtifactsS3 (String artifacts) {
    step([$class: 'S3BucketPublisher',
	  consoleLogLevel: 'INFO',
	  pluginFailureResultConstraint: 'FAILURE',
	  entries: [[
	      sourceFile: '${artifacts}',
	      bucket: 'performance-logs.grakn.ai',
	      selectedRegion: 'eu-west-1',
	      noUploadOnFailure: true,
	      managedArtifacts: true,
	      flatten: true,
	      showDirectlyInBrowser: true,
	      keepForever: true
	  ]],
	  profileName: 'use-iam',
	  dontWaitForConcurrentBuildCompletion: false,
    ])
}

def withPath(String path, Closure closure) {
    return withEnv(["PATH+EXTRA=${path}"], closure)
}

def ssh(String command) {
    sh "ssh -o StrictHostKeyChecking=no -l ubuntu ${LONG_RUNNING_INSTANCE_ADDRESS} ${command}"
}

def buildGrakn() {
    sh "build-grakn.sh ${env.BRANCH_NAME}"
}

def shouldRunAllTests() {
    return isMainBranch()
}

def shouldDeployLongRunningInstance() {
    return env.BRANCH_NAME == 'stable'
}

def mvn(String args) {
    sh "mvn --batch-mode ${args}"
}

Closure createTestJob(split, i, testTimeout) {
    return { workspace ->
        checkout scm

        def mavenVerify = 'clean verify -P janus -U -Djetty.log.level=WARNING -Djetty.log.appender=STDOUT -DMaven.test.failure.ignore=true -Dsurefire.rerunFailingTestsCount=1'

        /* Write includesFile or excludesFile for tests.  Split record provided by splitTests. */
        /* Tell Maven to read the appropriate file. */
        if (split.includes) {
            writeFile file: "${workspace}/parallel-test-includes-${i}.txt", text: split.list.join("\n")
            mavenVerify += " -Dsurefire.includesFile=${workspace}/parallel-test-includes-${i}.txt"
        } else {
            writeFile file: "${workspace}/parallel-test-excludes-${i}.txt", text: split.list.join("\n")
            mavenVerify += " -Dsurefire.excludesFile=${workspace}/parallel-test-excludes-${i}.txt"
        }

        try {
            /* Call the Maven build with tests. */
            timeout(testTimeout) {
                stage('Run Janus test profile') {
                    mvn mavenVerify
                }
            }
        } finally {
            /* Archive the test results */
            junit "**/TEST*.xml"
        }
    }
}

//Add all tests to job map
void addTests(Map<String, Closure> jobs) {
    /* Request the test groupings.  Based on previous test results. */
    /* see https://wiki.jenkins-ci.org/display/JENKINS/Parallel+Test+Executor+Plugin and demo on github
    /* Using arbitrary parallelism of 4 and "generateInclusions" feature added in v1.8. */
    def splits = splitTests parallelism: [$class: 'CountDrivenParallelism', size: 4], generateInclusions: true

    def numSplits = splits.size()

    // change timeout based on how many splits we have. e.g. 1 split = 120min, 3 splits = 60min
    def testTimeout = 30 + 90 / numSplits;

    splits.eachWithIndex { split, i ->
        def job = createTestJob(split, i, testTimeout)
        addJob(jobs, "split-${i}", job)
    }
}

void addJob(Map<String, Closure> jobs, String name, Closure closure) {
    jobs[name] = {
        graknNode { workspace ->
            withEnv(["PACKAGE=${name}"]) {
                closure(workspace)
            }
        }
    }
}

// Main script to run
def runBuild() {

    //This sets properties in the Jenkins server.
    properties([
            pipelineTriggers([
                    issueCommentTrigger('.*!ci.*')
            ]),
            buildDiscarder(logRotator(numToKeepStr: '30', artifactNumToKeepStr: '7'))
    ])

    if (!isMainBranch()) {
        stopAllRunningBuildsForThisJob()
    }

    // This is a map that we fill with jobs to perform in parallel, name -> job closure
    jobs = [:]

    addTests(jobs)

    if (shouldRunAllTests()) {

        // Build grakn so it can be used by benchmarks and integration tests
        graknNode { workspace ->
            checkout scm

            stage('Build Grakn') {
                buildGrakn()

                archiveArtifacts artifacts: "grakn-dist/target/grakn-dist*.tar.gz"

                // Stash the built distribution so other nodes can access it
                stash includes: 'grakn-dist/target/grakn-dist*.tar.gz', name: 'dist'
            }
        }

        addJob(jobs, 'benchmarks') { workspace ->
            checkout scm
            unstash 'dist'
            timeout(60) {
                stage('Run the benchmarks') {
                    mvn "clean test -P janus -Dtest=*Benchmark -DfailIfNoTests=false -Dmaven.repo.local=${workspace}/maven -Dcheckstyle.skip=true -Dfindbugs.skip=true -Dpmd.skip=true"
                    archiveArtifacts artifacts: 'grakn-test/test-integration/benchmarks/*.json'
		    archiveArtifactsS3 artifacts: 'grakn-test/test-integration/benchmarks/*.json'
                }
            }
        }

        INTEGRATION_TESTS.each { String moduleName ->
            // Add each integration test as a parallel job
            addJob(jobs, moduleName) { workspace ->
                checkout scm
                unstash 'dist'

                runIntegrationTest(workspace, moduleName)
            }
        }
    }

    // Execute all jobs in parallel
    parallel(jobs)

    graknNode { workspace ->
        checkout scm

        // only deploy long-running instance on stable branch if all tests pass
        if (shouldDeployLongRunningInstance()) {
            unstash 'dist'

            stage('Deploy Grakn') {
                sshagent(credentials: ['jenkins-aws-ssh']) {
                    sh "scp -o StrictHostKeyChecking=no grakn-dist/target/grakn-dist*.tar.gz ubuntu@${LONG_RUNNING_INSTANCE_ADDRESS}:~/"
                    sh "scp -o StrictHostKeyChecking=no scripts/repeat-query ubuntu@${LONG_RUNNING_INSTANCE_ADDRESS}:~/"
                    ssh "'bash -s' < scripts/start-long-running-instance.sh"
                }
            }
        }

        slackGithub "Build Success", "good"
    }
}

try {
    runBuild()
} catch (Exception e) {
    node {
        String message = "Build Failure"

        if (isMainBranch() && currentBuild.getPreviousBuild().getResult().toString() == "SUCCESS") {
            emailext (
                    subject: statusHeader(message),
                    body: statusNotification(message, 'html'),
                    mimeType: 'text/html',
                    recipientProviders: [[$class: 'CulpritsRecipientProvider']]
            )
        }

        slackGithub message, "danger"
    }

    throw e
}<|MERGE_RESOLUTION|>--- conflicted
+++ resolved
@@ -29,19 +29,9 @@
     static final LONG_RUNNING_INSTANCE_ADDRESS = '172.31.22.83'
 }
 
-<<<<<<< HEAD
 String statusHeader(String message) {
     return "${message} on ${env.BRANCH_NAME}: ${env.JOB_NAME} #${env.BUILD_NUMBER}"
 }
-=======
-//This sets properties in the Jenkins server. In this case run every 8 hours
-properties([
-        pipelineTriggers([
-                issueCommentTrigger('.*!rtg.*')
-        ]),
-        buildDiscarder(logRotator(numToKeepStr: '30', artifactNumToKeepStr: '7'))
-])
->>>>>>> 0292bee3
 
 String statusNotification(String message, String format='slack') {
     def user = sh(returnStdout: true, script: "git show --format=\"%aN\" | head -n 1").trim()
@@ -224,7 +214,7 @@
     //This sets properties in the Jenkins server.
     properties([
             pipelineTriggers([
-                    issueCommentTrigger('.*!ci.*')
+                    issueCommentTrigger('.*!rtg.*')
             ]),
             buildDiscarder(logRotator(numToKeepStr: '30', artifactNumToKeepStr: '7'))
     ])

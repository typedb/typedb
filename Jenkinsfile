#!groovy

import static Constants.*

def isMainBranch() {
    /* Todo says
     __
    '. \
     '- \
      / /_         .---.
     / | \\,.\/--.//    )
     |  \//        )/  /
      \  ' ^ ^    /    )____.----..  6
       '.____.    .___/            \._)
          .\/.                      )
           '\ */return true/*       /
           _/ \/    ).        )    (
          /#  .!    |        /\    /
          \  C// #  /'-----''/ #  /
       .   'C/ |    |    |   |    |mrf  ,
       \), .. .'OOO-'. ..'OOO'OOO-'. ..\(,
         */
    return env.BRANCH_NAME in ['master', 'stable']
}

// Jenkins normally serializes every variable in a Jenkinsfile so it can pause and resume jobs.
// This method contains variables representing 'jobs', which cannot be serialized.
// The `@NonCPS` annotation stops Jenkins trying to serialize the variables in this method.
@NonCPS
def stopAllRunningBuildsForThisJob() {
    def job = Jenkins.instance.getItemByFullName(env.JOB_NAME)

    for (build in job.builds) {
        if (build.isBuilding() && build.getNumber() != env.BUILD_NUMBER.toInteger()) {
            build.doStop()
        }
    }
}

class Constants {

    // In order to add a new integration test, create a new sub-folder under `grakn-test` with two executable scripts,
    // `load.sh` and `validate.sh`. Add the name of the folder to the list `INTEGRATION_TESTS` below.
    static final INTEGRATION_TESTS = ["test-snb", "test-biomed"]

    static final LONG_RUNNING_INSTANCE_ADDRESS = '172.31.22.83'
}

def slackGithub(String message, String color = null) {
    def user = sh(returnStdout: true, script: "git show --format=\"%aN\" | head -n 1").trim()

    String author = "authored by - ${user}"
    String link = "(<${env.BUILD_URL}|Open>)"
    String branch = env.BRANCH_NAME

    String formattedMessage = "${message} on ${branch}: ${env.JOB_NAME} #${env.BUILD_NUMBER} ${link}\n${author}"

    slackSend channel: "#github", color: color, message: formattedMessage
}

def runIntegrationTest(String moduleName) {
    String modulePath = "${pwd()}/grakn-test/${moduleName}"

    stage(moduleName) {
        withPath("${modulePath}:${modulePath}/src/main/bash") {
            withGrakn {
                timeout(180) {
                    stage('Load') {
                        sh "load.sh"
                    }
                }
                timeout(360) {
                    stage('Validate') {
                        sh "validate.sh"
                    }
                }
            }
        }
    }
}

def withGrakn(Closure closure) {
    //Stages allow you to organise and group things within Jenkins
    try {
        timeout(15) {
            stage('Start Grakn') {
                sh 'init-grakn.sh'
            }
        }
        closure()
    } finally {
        archiveArtifacts artifacts: 'grakn-package/logs/grakn.log'
        archiveArtifacts artifacts: 'grakn-package/logs/grakn-postprocessing.log'
        archiveArtifacts artifacts: 'grakn-package/logs/cassandra.log'
    }
}

def graknNode(Closure closure) {
    //Everything is wrapped in a try catch so we can handle any test failures
    //If one test fails then all the others will stop. I.e. we fail fast
    node {
        withPath("${pwd()}/grakn-test/test-integration/src/test/bash") {
            try {
                closure()
            } finally {
                stage('Tear Down') {
                    sh 'tear-down.sh'
                }
            }
        }
    }
}

def withPath(String path, Closure closure) {
    return withEnv(["PATH+EXTRA=${path}"], closure)
}

def ssh(String command) {
    sh "ssh -o StrictHostKeyChecking=no -l ubuntu ${LONG_RUNNING_INSTANCE_ADDRESS} ${command}"
}

def buildGrakn() {
    sh "build-grakn.sh ${env.BRANCH_NAME}"
}

def shouldRunAllTests() {
    return isMainBranch()
}

def shouldDeployLongRunningInstance() {
    return env.BRANCH_NAME == 'stable'
}

def mvn(String args) {
    sh "mvn --batch-mode ${args}"
}

Closure createTestJob(split, i, testTimeout) {
    return {
        graknNode {
            checkout scm

<<<<<<< HEAD
            /* Clean each test node to start. */
            mvn 'clean'
=======
            slackGithub "Janus tests started"
>>>>>>> ad572b27

            def mavenVerify = 'clean verify -P janus -U -Djetty.log.level=WARNING -Djetty.log.appender=STDOUT -DMaven.test.failure.ignore=true'

            /* Write includesFile or excludesFile for tests.  Split record provided by splitTests. */
            /* Tell Maven to read the appropriate file. */
            if (split.includes) {
                writeFile file: "${pwd()}/parallel-test-includes-${i}.txt", text: split.list.join("\n")
                mavenVerify += " -Dsurefire.includesFile=${pwd()()}/parallel-test-includes-${i}.txt"
            } else {
                writeFile file: "${pwd()()}/parallel-test-excludes-${i}.txt", text: split.list.join("\n")
                mavenVerify += " -Dsurefire.excludesFile=${pwd()}/parallel-test-excludes-${i}.txt"

            }

            try {
                /* Call the Maven build with tests. */
                timeout(testTimeout) {
                    stage('Run Janus test profile') {
                        mvn mavenVerify
                    }
                }
            } finally {
                /* Archive the test results */
                junit "**/TEST*.xml"
            }
        }
    }
}

//Add all tests to job map
void addTests(jobs) {
    /* Request the test groupings.  Based on previous test results. */
    /* see https://wiki.jenkins-ci.org/display/JENKINS/Parallel+Test+Executor+Plugin and demo on github
    /* Using arbitrary parallelism of 4 and "generateInclusions" feature added in v1.8. */
    def splits = splitTests parallelism: [$class: 'CountDrivenParallelism', size: 4], generateInclusions: true

    def numSplits = splits.size()

    // change timeout based on how many splits we have. e.g. 1 split = 120min, 3 splits = 60min
    def testTimeout = 30 + 90 / numSplits;

    splits.eachWithIndex { split, i ->
        jobs["split-${i}"] = createTestJob(split, i, testTimeout)
    }
}

// Main script to run
def runBuild() {

    //This sets properties in the Jenkins server.
    properties([
            pipelineTriggers([
                    issueCommentTrigger('.*!ci.*')
            ]),
            buildDiscarder(logRotator(numToKeepStr: '30', artifactNumToKeepStr: '7'))
    ])

    if (!isMainBranch()) {
        stopAllRunningBuildsForThisJob()
    }

    // This is a map that we fill with jobs to perform in parallel, name -> job closure
    jobs = [:]

    addTests(jobs)

    if (shouldRunAllTests()) {

        // Build grakn so it can be used by benchmarks and integration tests
        graknNode {
            checkout scm

            stage('Build Grakn') {
                buildGrakn()

                archiveArtifacts artifacts: "grakn-dist/target/grakn-dist*.tar.gz"

                // Stash the built distribution so other nodes can access it
                stash includes: 'grakn-dist/target/grakn-dist*.tar.gz', name: 'dist'
            }
        }

        jobs['benchmarks'] = {
            graknNode {
                checkout scm
                unstash 'dist'

                timeout(60) {
                    stage('Run the benchmarks') {
                        mvn "clean test -P janus -Dtest=*Benchmark -DfailIfNoTests=false -Dmaven.repo.local=${pwd()}/maven -Dcheckstyle.skip=true -Dfindbugs.skip=true -Dpmd.skip=true"
                        archiveArtifacts artifacts: 'grakn-test/test-integration/benchmarks/*.json'
                    }
                }
            }
        }

        INTEGRATION_TESTS.each { String moduleName ->
            // Add each integration test as a parallel job
            jobs[moduleName] = {
                graknNode {
                    checkout scm
                    unstash 'dist'

                    runIntegrationTest(moduleName)
                }
            }
        }
    }

    // Execute all jobs in parallel
    parallel(jobs)

    graknNode {
        // only deploy long-running instance on stable branch if all tests pass
        if (shouldDeployLongRunningInstance()) {
            checkout scm
            unstash 'dist'

            stage('Deploy Grakn') {
                sshagent(credentials: ['jenkins-aws-ssh']) {
                    sh "scp -o StrictHostKeyChecking=no grakn-dist/target/grakn-dist*.tar.gz ubuntu@${LONG_RUNNING_INSTANCE_ADDRESS}:~/"
                    sh "scp -o StrictHostKeyChecking=no scripts/repeat-query ubuntu@${LONG_RUNNING_INSTANCE_ADDRESS}:~/"
                    ssh "'bash -s' < scripts/start-long-running-instance.sh"
                }
            }
        }

        slackGithub "Build Success", "good"
    }
}

try {
    runBuild()
} catch (Exception e) {
    node {
        slackGithub "Build Failure", "danger"
    }
    throw e
}<|MERGE_RESOLUTION|>--- conflicted
+++ resolved
@@ -140,13 +140,6 @@
         graknNode {
             checkout scm
 
-<<<<<<< HEAD
-            /* Clean each test node to start. */
-            mvn 'clean'
-=======
-            slackGithub "Janus tests started"
->>>>>>> ad572b27
-
             def mavenVerify = 'clean verify -P janus -U -Djetty.log.level=WARNING -Djetty.log.appender=STDOUT -DMaven.test.failure.ignore=true'
 
             /* Write includesFile or excludesFile for tests.  Split record provided by splitTests. */

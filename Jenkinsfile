#!groovy

import static Constants.*

def isMainBranch() {
    return env.BRANCH_NAME in ['master', 'stable']
}

// Jenkins normally serializes every variable in a Jenkinsfile so it can pause and resume jobs.
// This method contains variables representing 'jobs', which cannot be serialized.
// The `@NonCPS` annotation stops Jenkins trying to serialize the variables in this method.
@NonCPS
def stopAllRunningBuildsForThisJob() {
    def job = Jenkins.instance.getItemByFullName(env.JOB_NAME)

    for (build in job.builds) {
        if (build.isBuilding() && build.getNumber() != env.BUILD_NUMBER.toInteger()) {
            build.doStop()
        }
    }
}

class Constants {

    // In order to add a new integration test, create a new sub-folder under `grakn-test` with two executable scripts,
    // `load.sh` and `validate.sh`. Add the name of the folder to the list `INTEGRATION_TESTS` below.
    static final INTEGRATION_TESTS = ["test-snb", "test-biomed"]

    static final LONG_RUNNING_INSTANCE_ADDRESS = '172.31.22.83'
}

String statusHeader(String message) {
    return "${message} on ${env.BRANCH_NAME}: ${env.JOB_NAME} #${env.BUILD_NUMBER}"
}

String statusNotification(String message, String format='slack') {
    def user = sh(returnStdout: true, script: "git show --format=\"%aN\" | head -n 1").trim()

    String author = "authored by - ${user}"

    if (format == 'slack') {
        String link = "(<${env.BUILD_URL}|Open>)"
        return "${statusHeader(message)} ${link}\n${author}"
    } else if (format == 'html') {
        String link = "<a href=\"${env.BUILD_URL}\">Open</a>"
        return "<p>${statusHeader(message)} ${link}</p><p>${author}</p>"
    } else {
        throw new RuntimeException("Unrecognised format ${format}")
    }
}

def slackGithub(String message, String color = null) {
    slackSend channel: "#github", color: color, message: statusNotification(message)
}

def runIntegrationTest(String workspace, String moduleName) {
    String modulePath = "${workspace}/grakn-test/${moduleName}"

    stage(moduleName) {
        withPath("${modulePath}:${modulePath}/src/main/bash") {
            withGrakn {
                timeout(180) {
                    stage('Load') {
                        sh "load.sh"
                    }
                }
                timeout(360) {
                    stage('Validate') {
                        sh "validate.sh"
                    }
                }
            }
        }
    }
}

def withGrakn(Closure closure) {
    //Stages allow you to organise and group things within Jenkins
    try {
        timeout(15) {
            stage('Start Grakn') {
                sh 'init-grakn.sh'
            }
        }
        closure()
    } finally {
        archiveArtifacts artifacts: "${env.PACKAGE}/logs/grakn.log"
        archiveArtifacts artifacts: "${env.PACKAGE}/logs/grakn-postprocessing.log"
        archiveArtifacts artifacts: "${env.PACKAGE}/logs/cassandra.log"
    }
}

def graknNode(Closure closure) {
    //Everything is wrapped in a try catch so we can handle any test failures
    //If one test fails then all the others will stop. I.e. we fail fast
    node {
        String workspace = pwd()
        withPath("${workspace}/grakn-test/test-integration/src/test/bash") {
            try {
                closure(workspace)
            } finally {
                stage('Tear Down') {
                    sh 'tear-down.sh'
                }
            }
        }
    }
}

def withPath(String path, Closure closure) {
    return withEnv(["PATH+EXTRA=${path}"], closure)
}

def ssh(String command) {
    sh "ssh -o StrictHostKeyChecking=no -l ubuntu ${LONG_RUNNING_INSTANCE_ADDRESS} ${command}"
}

def buildGrakn() {
    sh "build-grakn.sh ${env.BRANCH_NAME}"
}

def shouldRunAllTests() {
    return isMainBranch()
}

def shouldDeployLongRunningInstance() {
    return env.BRANCH_NAME == 'stable'
}

def mvn(String args) {
    sh "mvn --batch-mode ${args}"
}

Closure createTestJob(split, i, testTimeout) {
    return { workspace ->
        checkout scm

        def mavenVerify = 'clean verify -P janus -U -Djetty.log.level=WARNING -Djetty.log.appender=STDOUT -DMaven.test.failure.ignore=true -Dsurefire.rerunFailingTestsCount=1'

        /* Write includesFile or excludesFile for tests.  Split record provided by splitTests. */
        /* Tell Maven to read the appropriate file. */
        if (split.includes) {
            writeFile file: "${workspace}/parallel-test-includes-${i}.txt", text: split.list.join("\n")
            mavenVerify += " -Dsurefire.includesFile=${workspace}/parallel-test-includes-${i}.txt"
        } else {
            writeFile file: "${workspace}/parallel-test-excludes-${i}.txt", text: split.list.join("\n")
            mavenVerify += " -Dsurefire.excludesFile=${workspace}/parallel-test-excludes-${i}.txt"
        }

        try {
            /* Call the Maven build with tests. */
            timeout(testTimeout) {
                stage('Run Janus test profile') {
                    mvn mavenVerify
                }
            }
        } finally {
            /* Archive the test results */
            junit "**/TEST*.xml"
        }
    }
}

//Add all tests to job map
void addTests(Map<String, Closure> jobs) {
    /* Request the test groupings.  Based on previous test results. */
    /* see https://wiki.jenkins-ci.org/display/JENKINS/Parallel+Test+Executor+Plugin and demo on github
    /* Using arbitrary parallelism of 4 and "generateInclusions" feature added in v1.8. */
    def splits = splitTests parallelism: [$class: 'CountDrivenParallelism', size: 4], generateInclusions: true

    def numSplits = splits.size()

    // change timeout based on how many splits we have. e.g. 1 split = 120min, 3 splits = 60min
    def testTimeout = 30 + 90 / numSplits;

    splits.eachWithIndex { split, i ->
        def job = createTestJob(split, i, testTimeout)
        addJob(jobs, "split-${i}", job)
    }
}

void addJob(Map<String, Closure> jobs, String name, Closure closure) {
    jobs[name] = {
        graknNode { workspace ->
            withEnv(["PACKAGE=${name}"]) {
                closure(workspace)
            }
        }
    }
}

// Main script to run
def runBuild() {

    //This sets properties in the Jenkins server.
    properties([
            pipelineTriggers([
                    issueCommentTrigger('.*!ci.*')
            ]),
            buildDiscarder(logRotator(numToKeepStr: '30', artifactNumToKeepStr: '7'))
    ])

    if (!isMainBranch()) {
        stopAllRunningBuildsForThisJob()
    }

    // This is a map that we fill with jobs to perform in parallel, name -> job closure
    jobs = [:]

    addTests(jobs)

    if (shouldRunAllTests()) {

        // Build grakn so it can be used by benchmarks and integration tests
        graknNode { workspace ->
            checkout scm

            stage('Build Grakn') {
                buildGrakn()

                archiveArtifacts artifacts: "grakn-dist/target/grakn-dist*.tar.gz"

                // Stash the built distribution so other nodes can access it
                stash includes: 'grakn-dist/target/grakn-dist*.tar.gz', name: 'dist'
            }
        }

        addJob(jobs, 'benchmarks') { workspace ->
            checkout scm
            unstash 'dist'

<<<<<<< HEAD
                timeout(60) {
                    stage('Run the benchmarks') {
                        mvn "clean test -P janus -Dtest=*Benchmark -DfailIfNoTests=false -Dcheckstyle.skip=true -Dfindbugs.skip=true -Dpmd.skip=true"
                        archiveArtifacts artifacts: 'grakn-test/test-integration/benchmarks/*.json'
                    }
=======
            timeout(60) {
                stage('Run the benchmarks') {
                    mvn "clean test -P janus -Dtest=*Benchmark -DfailIfNoTests=false -Dmaven.repo.local=${workspace}/maven -Dcheckstyle.skip=true -Dfindbugs.skip=true -Dpmd.skip=true"
                    archiveArtifacts artifacts: 'grakn-test/test-integration/benchmarks/*.json'
>>>>>>> 1ed05b5c
                }
            }
        }

        INTEGRATION_TESTS.each { String moduleName ->
            // Add each integration test as a parallel job
            addJob(jobs, moduleName) { workspace ->
                checkout scm
                unstash 'dist'

                runIntegrationTest(workspace, moduleName)
            }
        }
    }

    // Execute all jobs in parallel
    parallel(jobs)

    graknNode { workspace ->
        checkout scm

        // only deploy long-running instance on stable branch if all tests pass
        if (shouldDeployLongRunningInstance()) {
            unstash 'dist'

            stage('Deploy Grakn') {
                sshagent(credentials: ['jenkins-aws-ssh']) {
                    sh "scp -o StrictHostKeyChecking=no grakn-dist/target/grakn-dist*.tar.gz ubuntu@${LONG_RUNNING_INSTANCE_ADDRESS}:~/"
                    sh "scp -o StrictHostKeyChecking=no scripts/repeat-query ubuntu@${LONG_RUNNING_INSTANCE_ADDRESS}:~/"
                    ssh "'bash -s' < scripts/start-long-running-instance.sh"
                }
            }
        }

        slackGithub "Build Success", "good"
    }
}

try {
    runBuild()
} catch (Exception e) {
    node {
        String message = "Build Failure"

        if (isMainBranch() && currentBuild.getPreviousBuild().getResult().toString() == "SUCCESS") {
            emailext (
                    subject: statusHeader(message),
                    body: statusNotification(message, 'html'),
                    mimeType: 'text/html',
                    recipientProviders: [[$class: 'CulpritsRecipientProvider']]
            )
        }

        slackGithub message, "danger"
    }

    throw e
}<|MERGE_RESOLUTION|>--- conflicted
+++ resolved
@@ -229,18 +229,10 @@
             checkout scm
             unstash 'dist'
 
-<<<<<<< HEAD
-                timeout(60) {
-                    stage('Run the benchmarks') {
-                        mvn "clean test -P janus -Dtest=*Benchmark -DfailIfNoTests=false -Dcheckstyle.skip=true -Dfindbugs.skip=true -Dpmd.skip=true"
-                        archiveArtifacts artifacts: 'grakn-test/test-integration/benchmarks/*.json'
-                    }
-=======
             timeout(60) {
                 stage('Run the benchmarks') {
-                    mvn "clean test -P janus -Dtest=*Benchmark -DfailIfNoTests=false -Dmaven.repo.local=${workspace}/maven -Dcheckstyle.skip=true -Dfindbugs.skip=true -Dpmd.skip=true"
+                    mvn "clean test -P janus -Dtest=*Benchmark -DfailIfNoTests=false -Dcheckstyle.skip=true -Dfindbugs.skip=true -Dpmd.skip=true"
                     archiveArtifacts artifacts: 'grakn-test/test-integration/benchmarks/*.json'
->>>>>>> 1ed05b5c
                 }
             }
         }

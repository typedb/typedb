--- conflicted
+++ resolved
@@ -117,7 +117,6 @@
             checkout scm
             unstash 'dist'
 
-<<<<<<< HEAD
             timeout(60) {
                 stage('Run the benchmarks') {
                     sh "mvn clean test --batch-mode -P janus -Dtest=*Benchmark -DfailIfNoTests=false -Dmaven.repo.local=${workspace}/maven -Dcheckstyle.skip=true -Dfindbugs.skip=true -Dpmd.skip=true"
@@ -134,13 +133,6 @@
 
             for (String moduleName : integrationTests) {
                 runIntegrationTest(workspace, moduleName)
-=======
-        stage('Deploy Grakn') {
-            sshagent(credentials: ['jenkins-aws-ssh']) {
-                sh "scp -o StrictHostKeyChecking=no grakn-dist/target/grakn-dist*.tar.gz ubuntu@${LONG_RUNNING_INSTANCE_ADDRESS}:~/"
-                sh "scp -o StrictHostKeyChecking=no scripts/repeat-query ubuntu@${LONG_RUNNING_INSTANCE_ADDRESS}:~/"
-                ssh "'bash -s' < scripts/start-long-running-instance.sh"
->>>>>>> 156b51c7
             }
         }
     },
@@ -151,11 +143,10 @@
                 checkout scm
                 unstash 'dist'
 
-                stage('Deploy Grakn') {
-                    sshagent(credentials: ['jenkins-aws-ssh']) {
-                        sh "scp -o StrictHostKeyChecking=no grakn-dist/target/grakn-dist*.tar.gz ubuntu@${LONG_RUNNING_INSTANCE_ADDRESS}:~/"
-                        ssh "'bash -s' < scripts/start-long-running-instance.sh"
-                    }
+        stage('Deploy Grakn') {
+            sshagent(credentials: ['jenkins-aws-ssh']) {
+                sh "scp -o StrictHostKeyChecking=no grakn-dist/target/grakn-dist*.tar.gz ubuntu@${LONG_RUNNING_INSTANCE_ADDRESS}:~/"
+                sh "scp -o StrictHostKeyChecking=no scripts/repeat-query ubuntu@${LONG_RUNNING_INSTANCE_ADDRESS}:~/"ssh "'bash -s' < scripts/start-long-running-instance.sh"}
                 }
             }
         }

//Modules
import HALParser from '../js/HAL/HALParser.js';
import {
    URL_REGEX
} from '../js/HAL/HALParser.js';
import * as API from '../js/HAL/APITerms';

// External objects
import EngineClient from '../js/EngineClient.js';
import Visualiser from '../js/visualiser/Visualiser.js';
import User from '../js/User.js'


// Components
var GraqlEditor = require('./graqlEditor.vue')

export default {
    name: "VisualiserView",
    components: {
        GraqlEditor
    },
    data: function() {
        return {
            errorMessage: undefined,
            errorPanelClass: undefined,
            visualiser: {},
            halParser: {},
            analyticsStringResponse: undefined,
            typeInstances: false,
            typeKeys: [],
            doubleClickTime: 0,
            useReasoner: User.getReasonerStatus(),
<<<<<<< HEAD
            materialiseReasoner: User.getMaterialiseStatus(),
=======
            materialiseReasoner:User.getMaterialiseStatus(),
>>>>>>> 16585d8e


            // resources keys used to change label of a node type
            allNodeProps: [],
            selectedProps: [],
            nodeType: undefined,
            selectedNodeLabel: undefined,
            // resources attached to the selected node
            allNodeOntologyProps: {},
            allNodeResources: {},
            allNodeLinks: {},
            currentTypeProperties: {},
            numOfResources: 0,
            numOfLinks: 0,
            codeMirror: {}
        }
    },

    created: function() {
        window.visualiser = new Visualiser();
        visualiser.setOnDoubleClick(this.doubleClick)
            .setOnRightClick(this.rightClick)
            .setOnClick(this.singleClick)
            .setOnDragEnd(this.dragEnd)
            .setOnHoldOnNode(this.holdOnNode);

        this.halParser = new HALParser();

        this.halParser.setNewResource((id, p, a, l) => visualiser.addNode(id, p, a, l));
        this.halParser.setNewRelationship((f, t, l) => visualiser.addEdge(f, t, l));
        this.halParser.setNodeAlreadyInGraph(id => visualiser.nodeExists(id));
    },

    mounted: function() {
        this.$nextTick(function() {

            var graph = this.$refs.graph;
            visualiser.render(graph);

            function resizeElements() {
                // set graph div height
                var divHeight = window.innerHeight - graph.offsetTop - $('#graph-div').offset().top - 20;
                $('#graph-div').height(divHeight);
                //set the height of right panel of same size of graph-div
                $('.properties-tab').height(divHeight + 7);
                //fix the height of panel-body so that it is possible to make it overflow:scroll
                $('.properties-tab .panel-body').height(divHeight - 85);
            };
            resizeElements();
            window.onresize = resizeElements;

            $('.properties-tab').hide();
            var height = window.innerHeight - graph.offsetTop - $('#graph-div').offset().top + 20;
            // make the list of resources tab resizable with mouse - jQueryUI
            $('#list-resources-tab').resizable({
                //make it fixed height and only resizable towards west
                minHeight: height,
                maxHeight: height,
                handles: "w"
            });
        });
    },

    methods: {

        onLoadOntology() {
<<<<<<< HEAD
            let query_isa = "match $x isa " + API.TYPE_TYPE + ";";
            let query_sub = "match $x sub " + API.TYPE_TYPE + ";";
            EngineClient.graqlHAL(query_sub, this.onGraphResponse, this.useReasoner, this.materialiseReasoner);
            EngineClient.graqlHAL(query_isa, this.onGraphResponse, this.useReasoner, this.materialiseReasoner);
=======
            let query_sub = "match $x sub " + API.ROOT_CONCEPT + ";";
            EngineClient.graqlHAL(query_sub, this.onGraphResponse, this.useReasoner,this.materialiseReasoner);
>>>>>>> 16585d8e
        },

        singleClick(param) {
            let t0 = new Date();
            let threshold = 200;
            //all this fun to be able to distinguish a single click from a double click
            if (t0 - this.doubleClickTime > threshold) {
                setTimeout(() => {
                    if (t0 - this.doubleClickTime > threshold) {
                        this.leftClick(param);
                    }
                }, threshold);
            }
        },

        onClickSubmit(query) {
            this.errorMessage = undefined;

            if (query.includes("aggregate")) {
                this.showWarning("Invalid query: 'aggregate' queries are not allowed from the Graph page. Please use the Console page.");
                return;
            }

            if (query.trim().startsWith("compute")) {
                EngineClient.graqlAnalytics(query, this.onGraphResponseAnalytics);
            } else {
<<<<<<< HEAD
                EngineClient.graqlHAL(query, this.onGraphResponse, this.useReasoner, this.materialiseReasoner);
=======
                EngineClient.graqlHAL(query, this.onGraphResponse, this.useReasoner,this.materialiseReasoner);
>>>>>>> 16585d8e
            }
        },
        /*
         * User interaction: visualiser
         */
        leftClick(param) {

            // As multiselect is disabled, there will only ever be one node.
            const node = param.nodes[0];
            const eventKeys = param.event.srcEvent;
            const clickType = param.event.type;

            if (node == undefined || eventKeys.shiftKey || clickType !== "tap")
                return;

            //When we will enable clustering, also need to check && !visualiser.expandCluster(node)
            if (eventKeys.altKey)
                if (visualiser.nodes._data[node].ontology) {
                    EngineClient.request({
                        url: visualiser.nodes._data[node].ontology,
                        callback: this.onGraphResponse
                    });
                } else {
                    return;
                }
            else {
                var props = visualiser.getNode(node);
                this.allNodeOntologyProps = {
                    id: props.uuid,
                    type: props.type,
                    baseType: props.baseType
                }

                this.allNodeResources = this.prepareResources(props.properties);
                // this.allNodeLinks = this.sortObject(props.links);

                this.numOfResources = Object.keys(this.allNodeResources).length;
                this.numOfLinks = Object.keys(this.allNodeLinks).length;

                this.selectedNodeLabel = visualiser.getNodeLabel(node);

                $('#list-resources-tab').addClass('active');
                this.openPropertiesTab();
            }
        },
        prepareResources(o) {
            if (o == null) return {};

            //Sort object's keys alphabetically and check if the resource contains a URL string
            return Object.keys(o).sort().reduce(
                //r is the accumulator variable, i.e. new object with sorted keys
                //k is the current key
                (r, k) => {
                    this.checkURLString(o[k]);
                    r[k] = o[k];
                    return r;
                }, {});
        },
        checkURLString(resourceObject) {
            resourceObject.href = this.validURL(resourceObject.label);
        },
        validURL(str) {
            var pattern = new RegExp(URL_REGEX, "i");
            return pattern.test(str);
        },
        dragEnd(param) {
            // As multiselect is disabled, there will only ever be one node.
            const node = param.nodes[0];
            visualiser.disablePhysicsOnNode(node);
        },

        doubleClick(param) {
            this.doubleClickTime = new Date();
            const node = param.nodes[0];
            if (node == undefined || visualiser.expandCluster(node))
                return;

            const eventKeys = param.event.srcEvent;

            if (visualiser.getNode(node).baseType === API.GENERATED_RELATION_TYPE)
                visualiser.deleteNode(node);

            if (eventKeys.shiftKey)
                visualiser.clearGraph();

            EngineClient.request({
                url: node,
                callback: this.onGraphResponse
            });
        },
        addResourceNodeWithOwners(id) {
            EngineClient.request({
                url: id,
                callback: this.onGraphResponse
            });
        },
        rightClick(param) {
            const node = param.nodes[0];
            if (node == undefined)
                return;

            if (param.event.shiftKey) {
                param.nodes.map(x => {
                    visualiser.deleteNode(x)
                });
            }
        },
        openPropertiesTab() {
            $('.properties-tab.active').addClass('animated slideInRight');
            $('.properties-tab.active').show();
        },
        /*
         * User interaction: visual elements control
         */
        configureNode(p) {
            this.currentTypeProperties.push(p);
            if (!(this.nodeType in this.selectedProps)) {
                this.selectedProps[this.nodeType] = [];
            }

            if (this.selectedProps[this.nodeType].includes(p))
                this.selectedProps[this.nodeType] = this.selectedProps[this.nodeType].filter(x => x != p);
            else
                this.selectedProps[this.nodeType].push(p);

            visualiser.setDisplayProperties(this.nodeType, this.selectedProps[this.nodeType]);
        },

        closeConfigPanel() {
            if ($('.properties-tab.active').hasClass('slideInRight')) {
                $('.properties-tab.active').removeClass('animated slideInRight');
                $('.properties-tab.active').fadeOut(300, () => {
                    this.nodeType = undefined;
                    this.allNodeProps = [];
                    this.selectedProps = [];
                });
                $('.properties-tab.active').removeClass('active');
            }
        },
        holdOnNode(param) {
            const node = param.nodes[0];
            if (node == undefined) return;

            this.allNodeProps = visualiser.getAllNodeProperties(node);
            this.nodeType = visualiser.getNodeType(node);
            this.currentTypeProperties = this.selectedProps[this.nodeType];
            if (this.currentTypeProperties == undefined) this.currentTypeProperties = [];
            $('#myModal2').modal('show');
        },

        onGraphResponseAnalytics(resp, err) {
            if (resp != null) {
                if (resp.type === "string") {
                    this.analyticsStringResponse = resp.response;
                } else {
                    this.halParser.parseResponse(resp.response);
                    visualiser.fitGraphToWindow();
                }
            } else {
                this.showError(err);
            }
        },

        onCloseError() {
            this.errorMessage = undefined;
        },

        /*
         * EngineClient callbacks
         */
        onGraphResponse(resp, err) {
            if (resp != undefined) {
                if (!this.halParser.parseResponse(resp))
                    this.showWarning("Sorry, no results found for your query.");
                else
                    visualiser.cluster();
                visualiser.fitGraphToWindow();
            } else {
                this.showError(err);
            }

        },

        showError(msg) {
            this.errorPanelClass = 'panel-c-danger';
            this.errorMessage = msg;
            $('.search-button').removeClass('btn-default').addClass('btn-danger');
        },

        showWarning(msg) {
            this.errorPanelClass = 'panel-c-warning';
            this.errorMessage = msg;
            $('.search-button').removeClass('btn-default').addClass('btn-warning');
        },

        resetMsg() {
            this.errorMessage = undefined;
            this.analyticsStringResponse = undefined;
            $('.search-button')
                .removeClass('btn-danger')
                .removeClass('btn-warning')
                .addClass('btn-default');
        },

        onClear() {
            // Reset all interface elements to default.
            this.closeConfigPanel();
            this.resetMsg();

            // And clear the graph
            visualiser.clearGraph();
        }
    }
}<|MERGE_RESOLUTION|>--- conflicted
+++ resolved
@@ -30,11 +30,7 @@
             typeKeys: [],
             doubleClickTime: 0,
             useReasoner: User.getReasonerStatus(),
-<<<<<<< HEAD
             materialiseReasoner: User.getMaterialiseStatus(),
-=======
-            materialiseReasoner:User.getMaterialiseStatus(),
->>>>>>> 16585d8e
 
 
             // resources keys used to change label of a node type
@@ -101,15 +97,8 @@
     methods: {
 
         onLoadOntology() {
-<<<<<<< HEAD
-            let query_isa = "match $x isa " + API.TYPE_TYPE + ";";
-            let query_sub = "match $x sub " + API.TYPE_TYPE + ";";
+            let query_sub = "match $x sub " + API.ROOT_CONCEPT + ";";
             EngineClient.graqlHAL(query_sub, this.onGraphResponse, this.useReasoner, this.materialiseReasoner);
-            EngineClient.graqlHAL(query_isa, this.onGraphResponse, this.useReasoner, this.materialiseReasoner);
-=======
-            let query_sub = "match $x sub " + API.ROOT_CONCEPT + ";";
-            EngineClient.graqlHAL(query_sub, this.onGraphResponse, this.useReasoner,this.materialiseReasoner);
->>>>>>> 16585d8e
         },
 
         singleClick(param) {
@@ -136,11 +125,7 @@
             if (query.trim().startsWith("compute")) {
                 EngineClient.graqlAnalytics(query, this.onGraphResponseAnalytics);
             } else {
-<<<<<<< HEAD
                 EngineClient.graqlHAL(query, this.onGraphResponse, this.useReasoner, this.materialiseReasoner);
-=======
-                EngineClient.graqlHAL(query, this.onGraphResponse, this.useReasoner,this.materialiseReasoner);
->>>>>>> 16585d8e
             }
         },
         /*

--- conflicted
+++ resolved
@@ -57,7 +57,6 @@
       physics: {
         barnesHut: {
           springLength: 140,
-          // avoidOverlap: 0.9,
         },
         minVelocity: 0.75,
       },
@@ -296,15 +295,6 @@
         },
       });
     }
-    // else{
-    //   this.nodes.update({
-    //     id: bp.id,
-    //     fixed: {
-    //       x: false,
-    //       y: false,
-    //     },
-    //   });
-    // }
 
     return this;
   }
@@ -331,11 +321,7 @@
         color: this.style.getEdgeColour(label),
         font: this.style.getEdgeFont(label),
         arrows: {
-<<<<<<< HEAD
-          to: (label != 'has-role'),
-=======
           to: (label !== 'has-role'),
->>>>>>> 8bd26918
         },
       });
     }

--- conflicted
+++ resolved
@@ -90,16 +90,11 @@
         Set<String> labelErrors = ValidateGlobalRules.validateRuleSchemaConceptExist(graph, rule);
         errorsFound.addAll(labelErrors);
         if (labelErrors.isEmpty()) {
-<<<<<<< HEAD
-            errorsFound.addAll(ValidateGlobalRules.validateRuleOntologically(graph, rule));
-            errorsFound.addAll(ValidateGlobalRules.validateRuleIsValidHornClause(graph, rule));
-=======
             Set<String> ontologicalErrors = ValidateGlobalRules.validateRuleOntologically(graph, rule);
             errorsFound.addAll(ontologicalErrors);
             if (ontologicalErrors.isEmpty()) {
                 errorsFound.addAll(ValidateGlobalRules.validateRuleIsValidHornClause(graph, rule));
             }
->>>>>>> 0292bee3
         }
 
     }

/*
 * MindmapsDB - A Distributed Semantic Database
 * Copyright (C) 2016  Mindmaps Research Ltd
 *
 * MindmapsDB is free software: you can redistribute it and/or modify
 * it under the terms of the GNU General Public License as published by
 * the Free Software Foundation, either version 3 of the License, or
 * (at your option) any later version.
 *
 * MindmapsDB is distributed in the hope that it will be useful,
 * but WITHOUT ANY WARRANTY; without even the implied warranty of
 * MERCHANTABILITY or FITNESS FOR A PARTICULAR PURPOSE.  See the
 * GNU General Public License for more details.
 *
 * You should have received a copy of the GNU General Public License
 * along with MindmapsDB. If not, see <http://www.gnu.org/licenses/gpl.txt>.
 */

package io.mindmaps.test.graql.reasoner.inference;

import com.google.common.collect.Sets;
import io.mindmaps.MindmapsGraph;
import io.mindmaps.concept.Concept;
import io.mindmaps.graql.Graql;
import io.mindmaps.graql.MatchQuery;
import io.mindmaps.graql.QueryBuilder;
import io.mindmaps.graql.Reasoner;
import io.mindmaps.test.graql.reasoner.graphs.GenericGraph;
import io.mindmaps.test.graql.reasoner.graphs.MatrixGraph;
import io.mindmaps.test.graql.reasoner.graphs.MatrixGraphII;
import io.mindmaps.test.graql.reasoner.graphs.NguyenGraph;
import io.mindmaps.test.graql.reasoner.graphs.PathGraph;
import io.mindmaps.test.graql.reasoner.graphs.PathGraphII;
import io.mindmaps.test.graql.reasoner.graphs.PathGraphSymmetric;
import io.mindmaps.test.graql.reasoner.graphs.TailRecursionGraph;
import org.junit.Ignore;
import org.junit.Test;

import java.util.Map;
import java.util.Set;

import static io.mindmaps.graql.internal.reasoner.Utility.printAnswers;
import static org.junit.Assert.assertEquals;

public class RecursiveInferenceTest {

    /**from Vieille - Recursive Axioms in Deductive Databases p. 192*/
    @Test
    public void testTransitivity() {
        MindmapsGraph graph = GenericGraph.getGraph("transitivity-test.gql");
        QueryBuilder qb = Graql.withGraph(graph);
        Reasoner reasoner = new Reasoner(graph);

        String queryString = "match ($x, $y) isa R;$x has index 'i'; select $y;";
        MatchQuery query = qb.parse(queryString);

        String explicitQuery = "match $y has index $ind;" +
                            "{$ind value 'j';} or {$ind value 's';} or {$ind value 'v';}; select $y;";

        assertEquals(reasoner.resolve(query), Sets.newHashSet(qb.<MatchQuery>parse(explicitQuery)));
        assertQueriesEqual(reasoner.resolveToQuery(query), qb.parse(explicitQuery));
        //assertEquals(reasoner.resolve(query, true), Sets.newHashSet(qb.<MatchQuery>parse(explicitQuery)));
        //assertEquals(Sets.newHashSet(qb.<MatchQuery>parse(queryString)), Sets.newHashSet(qb.<MatchQuery>parse(explicitQuery)));
    }

    @Test
    public void testRecursivity()
    {
        MindmapsGraph graph = GenericGraph.getGraph("recursivity-test.gql");
        Reasoner reasoner = new Reasoner(graph);
    }

    /**single-directional*/
    /**from Bancilhon - An Amateur's Introduction to Recursive Query Processing Strategies p. 25*/
    @Test
    public void testAncestor() {
        MindmapsGraph graph = GenericGraph.getGraph("ancestor-test.gql");
        QueryBuilder qb = Graql.withGraph(graph);
        Reasoner reasoner = new Reasoner(graph);

        String queryString = "match (ancestor: $X, descendant: $Y) isa Ancestor;$X has name 'aa';" +
                            "$Y has name $name;select $Y, $name;";
        MatchQuery query = qb.parse(queryString);

        String explicitQuery = "match $Y isa Person, has name $name;" +
                "{$name value 'aaa';} or {$name value 'aab';} or {$name value 'aaaa';};select $Y, $name;";

        printAnswers(reasoner.resolve(query));
        assertEquals(reasoner.resolve(query), Sets.newHashSet(qb.<MatchQuery>parse(explicitQuery)));
        assertQueriesEqual(reasoner.resolveToQuery(query), qb.parse(explicitQuery));
        //assertEquals(reasoner.resolve(query, true), Sets.newHashSet(qb.<MatchQuery>parse(explicitQuery)));
    }

    /**as above but both directions*/
    @Test
    public void testAncestorPrime() {
        MindmapsGraph graph = GenericGraph.getGraph("ancestor-test.gql");
        QueryBuilder qb = Graql.withGraph(graph);
        Reasoner reasoner = new Reasoner(graph);

        String queryString = "match ($X, $Y) isa Ancestor;$X has name 'aa'; select $Y;";
        MatchQuery query = qb.parse(queryString);

        String explicitQuery = "match $Y isa Person, has name $name;" +
                "{$name value 'a';} or {$name value 'aaa';} or {$name value 'aab';} or {$name value 'aaaa';};select $Y;";

        printAnswers(reasoner.resolve(query));
        assertEquals(reasoner.resolve(query), Sets.newHashSet(qb.<MatchQuery>parse(explicitQuery)));
        assertQueriesEqual(reasoner.resolveToQuery(query), qb.parse(explicitQuery));
        //assertEquals(reasoner.resolve(query, true), Sets.newHashSet(qb.<MatchQuery>parse(explicitQuery)));
    }

    @Test
    public void testAncestor2() {
        MindmapsGraph graph = GenericGraph.getGraph("ancestor-test.gql");
        QueryBuilder qb = Graql.withGraph(graph);
        Reasoner reasoner = new Reasoner(graph);

        String queryString = "match (ancestor: $X, descendant: $Y) isa Ancestor;";
        MatchQuery query = qb.parse(queryString);

        String explicitQuery = "match $Y isa Person, has name $nameY; $X isa Person, has name $nameX;" +
                "{$nameX value 'a';$nameY value 'aa';} or {$nameX value 'a';$nameY value 'ab';} or" +
                "{$nameX value 'a';$nameY value 'aaa';} or {$nameX value 'a';$nameY value 'aab';} or" +
                "{$nameX value 'a';$nameY value 'aaaa';} or {$nameX value 'aa';$nameY value 'aaa';} or" +
                "{$nameX value 'aa';$nameY value 'aab';} or {$nameX value 'aa';$nameY value 'aaaa';} or " +
                "{$nameX value 'aaa';$nameY value 'aaaa';} or {$nameX value 'c';$nameY value 'ca';}; select $X, $Y;";

        assertEquals(reasoner.resolve(query), Sets.newHashSet(qb.<MatchQuery>parse(explicitQuery)));
        assertQueriesEqual(reasoner.resolveToQuery(query), qb.parse(explicitQuery));
        //assertEquals(reasoner.resolve(query, true), Sets.newHashSet(qb.<MatchQuery>parse(explicitQuery)));
    }

    @Test
    public void testAncestor2Prime() {
        MindmapsGraph graph = GenericGraph.getGraph("ancestor-test.gql");
        QueryBuilder qb = Graql.withGraph(graph);
        Reasoner reasoner = new Reasoner(graph);

        String queryString = "match ($X, $Y) isa Ancestor;";
        MatchQuery query = qb.parse(queryString);

        String explicitQuery = "match $Y isa Person, has name $nameY; $X isa Person, has name $nameX;" +
                "{$nameX value 'a';$nameY value 'aa';} or {$nameX value 'a';$nameY value 'ab';} or" +
                "{$nameX value 'a';$nameY value 'aaa';} or {$nameX value 'a';$nameY value 'aab';} or" +
                "{$nameX value 'a';$nameY value 'aaaa';} or {$nameY value 'a';$nameX value 'aa';} or" +
                "{$nameY value 'a';$nameX value 'ab';} or {$nameY value 'a';$nameX value 'aaa';} or" +
                "{$nameY value 'a';$nameX value 'aab';} or {$nameY value 'a';$nameX value 'aaaa';} or " +
                "{$nameX value 'aa';$nameY value 'aaa';} or {$nameX value 'aa';$nameY value 'aab';} or" +
                "{$nameX value 'aa';$nameY value 'aaaa';} or {$nameY value 'aa';$nameX value 'aaa';} or" +
                "{$nameY value 'aa';$nameX value 'aab';} or {$nameY value 'aa';$nameX value 'aaaa';} or " +
                "{$nameX value 'aaa';$nameY value 'aaaa';} or " +
                "{$nameY value 'aaa';$nameX value 'aaaa';} or " +
                "{$nameX value 'c';$nameY value 'ca';} or " +
                "{$nameY value 'c';$nameX value 'ca';}; select $X, $Y;";

        assertEquals(reasoner.resolve(query), Sets.newHashSet(qb.<MatchQuery>parse(explicitQuery)));
    }

    /**from Vieille - Recursive Axioms in Deductive Databases (QSQ approach) p. 186*/
    @Test
    public void testAncestorFriend() {
        MindmapsGraph graph = GenericGraph.getGraph("ancestor-friend-test.gql");
        QueryBuilder qb = Graql.withGraph(graph);
        Reasoner reasoner = new Reasoner(graph);

        String queryString = "match (person: $X, ancestor-friend: $Y) isa Ancestor-friend;$X has name 'a'; select $Y;";
        MatchQuery query = qb.parse(queryString);

        String explicitQuery = "match $Y has name $name;{$name value 'd';} or {$name value 'g';}; select $Y;";

        assertEquals(reasoner.resolve(query), Sets.newHashSet(qb.<MatchQuery>parse(explicitQuery)));
        assertQueriesEqual(reasoner.resolveToQuery(query), qb.parse(explicitQuery));
        //reasoner.resolve(query, true);
        //assertEquals(Sets.newHashSet(qb.<MatchQuery>parse(queryString)), Sets.newHashSet(qb.<MatchQuery>parse(explicitQuery)));
    }

    /**from Vieille - Recursive Axioms in Deductive Databases (QSQ approach) p. 186*/
    @Test
    public void testAncestorFriendPrime() {
        MindmapsGraph graph = GenericGraph.getGraph("ancestor-friend-test.gql");
        QueryBuilder qb = Graql.withGraph(graph);
        Reasoner reasoner = new Reasoner(graph);

        String queryString = "match ($X, $Y) isa Ancestor-friend;$X has name 'a'; select $Y;";
        MatchQuery query = qb.parse(queryString);
        String explicitQuery = "match $Y has name $name;{$name value 'd';} or {$name value 'g';}; select $Y;";

        assertEquals(reasoner.resolve(query), Sets.newHashSet(qb.<MatchQuery>parse(explicitQuery)));
        assertQueriesEqual(reasoner.resolveToQuery(query), qb.parse(explicitQuery));
        //assertEquals(reasoner.resolve(query, true), Sets.newHashSet(qb.<MatchQuery>parse(explicitQuery)));
    }

    /**from Vieille - Recursive Axioms in Deductive Databases (QSQ approach) p. 186*/
    @Test
    public void testAncestorFriend2() {
        MindmapsGraph graph = GenericGraph.getGraph("ancestor-friend-test.gql");
        QueryBuilder qb = Graql.withGraph(graph);
        Reasoner reasoner = new Reasoner(graph);

        String queryString = "match (person: $X, ancestor-friend: $Y) isa Ancestor-friend;$Y has name 'd'; select $X;";
        MatchQuery query = qb.parse(queryString);

        String explicitQuery = "match $X has name $name;" +
                "{$name value 'a';} or {$name value 'b';} or {$name value 'c';}; select $X;";

        assertEquals(reasoner.resolve(query), Sets.newHashSet(qb.<MatchQuery>parse(explicitQuery)));
        assertQueriesEqual(reasoner.resolveToQuery(query), qb.parse(explicitQuery));
        //assertEquals(reasoner.resolve(query, true), Sets.newHashSet(qb.<MatchQuery>parse(explicitQuery)));
    }

    /**from Vieille - Recursive Axioms in Deductive Databases (QSQ approach) p. 186*/
    @Test
    public void testAncestorFriend2Prime() {
        MindmapsGraph graph = GenericGraph.getGraph("ancestor-friend-test.gql");
        QueryBuilder qb = Graql.withGraph(graph);
        Reasoner reasoner = new Reasoner(graph);

        String queryString = "match ($X, $Y) isa Ancestor-friend;$Y has name 'd'; select $X;";
        MatchQuery query = qb.parse(queryString);

        String explicitQuery = "match $X has name $name;" +
                "{$name value 'a';} or {$name value 'b';} or {$name value 'c';}; select $X;";

        assertEquals(reasoner.resolve(query), Sets.newHashSet(qb.<MatchQuery>parse(explicitQuery)));
        assertQueriesEqual(reasoner.resolveToQuery(query), qb.parse(explicitQuery));
        //assertEquals(reasoner.resolve(query, true), Sets.newHashSet(qb.<MatchQuery>parse(explicitQuery)));
    }

    /**from Vieille - Recursive Query Processing: The power of logic p. 25*/
    /** SG(X, X) :- H(X) doesn't get applied*/
    @Test
    @Ignore
    public void testSameGeneration(){
        MindmapsGraph graph = GenericGraph.getGraph("recursivity-sg-test.gql");
        QueryBuilder qb = Graql.withGraph(graph);
        Reasoner reasoner = new Reasoner(graph);

        String queryString = "match ($x, $y) isa SameGen; $x has name 'a'; select $y;";
        MatchQuery query = qb.parse(queryString);

        String explicitQuery = "match $y has name $name;{$name value 'f';} or {$name value 'h';};select $y;";

        assertEquals(reasoner.resolve(query), Sets.newHashSet(qb.<MatchQuery>parse(explicitQuery)));
        assertQueriesEqual(reasoner.resolveToQuery(query), qb.parse(explicitQuery));
        //assertEquals(reasoner.resolve(query, true), Sets.newHashSet(qb.<MatchQuery>parse(explicitQuery)));
    }

    /**from Vieille - Recursive Query Processing: The power of logic p. 18*/
    @Test
    public void testTC() {
        MindmapsGraph graph = GenericGraph.getGraph("recursivity-tc-test.gql");
        QueryBuilder qb = Graql.withGraph(graph);
        Reasoner reasoner = new Reasoner(graph);

        String queryString = "match ($x, $y) isa N-TC; $y has index 'a'; select $x;";
        MatchQuery query = qb.parse(queryString);

        String explicitQuery = "match $x has index 'a2';";

        assertEquals(reasoner.resolve(query), Sets.newHashSet(qb.<MatchQuery>parse(explicitQuery)));
        assertQueriesEqual(reasoner.resolveToQuery(query), qb.parse(explicitQuery));
        //assertEquals(reasoner.resolve(query, true), Sets.newHashSet(qb.<MatchQuery>parse(explicitQuery)));
    }

    @Test
    public void testReachability(){
        MindmapsGraph graph = GenericGraph.getGraph("reachability-test.gql");
        QueryBuilder qb = Graql.withGraph(graph);
        Reasoner reasoner = new Reasoner(graph);

        String queryString = "match (reach-from: $x, reach-to: $y) isa reachable;";
        MatchQuery query = qb.parse(queryString);

        String explicitQuery = "match $x has index $indX;$y has index $indY;" +
                "{$indX value 'a';$indY value 'b';} or" +
                "{$indX value 'b';$indY value 'c';} or" +
                "{$indX value 'c';$indY value 'c';} or" +
                "{$indX value 'c';$indY value 'd';} or" +
                "{$indX value 'a';$indY value 'c';} or" +
                "{$indX value 'b';$indY value 'd';} or" +
                "{$indX value 'a';$indY value 'd';};select $x, $y;";

        assertEquals(reasoner.resolve(query), Sets.newHashSet(qb.<MatchQuery>parse(explicitQuery)));
        assertQueriesEqual(reasoner.resolveToQuery(query), qb.parse(explicitQuery));
        //assertEquals(reasoner.resolve(query, true), Sets.newHashSet(qb.<MatchQuery>parse(explicitQuery)));
    }

    @Test
    public void testReachabilitySymmetric(){
        MindmapsGraph graph = GenericGraph.getGraph("reachability-test-symmetric.gql");
        QueryBuilder qb = Graql.withGraph(graph);
        Reasoner reasoner = new Reasoner(graph);

        String queryString = "match ($x, $y) isa reachable;$x has index 'a';select $y;";
        MatchQuery query = qb.parse(queryString);

        String explicitQuery = "match $y has index $indY;" +
                "{$indY value 'a';} or {$indY value 'b';} or {$indY value 'c';} or {$indY value 'd';};select $y;";

        assertEquals(reasoner.resolve(query), Sets.newHashSet(qb.<MatchQuery>parse(explicitQuery)));
        assertQueriesEqual(reasoner.resolveToQuery(query), qb.parse(explicitQuery));
        //assertEquals(reasoner.resolve(query, true), Sets.newHashSet(qb.<MatchQuery>parse(explicitQuery)));
    }

    /** test 6.1 from Cao p 71*/
    @Test
    public void testMatrix(){
        final int N = 5;
        MindmapsGraph graph = MatrixGraph.getGraph(N, N);
        QueryBuilder qb = Graql.withGraph(graph);
        Reasoner reasoner = new Reasoner(graph);

        String queryString = "match (Q1-from: $x, Q1-to: $y) isa Q1; $x has index 'a0'; select $y;";
        MatchQuery query = qb.parse(queryString);
        String explicitQuery = "match $y isa a-entity or $y isa end;";

        assertQueriesEqual(reasoner.resolveToQuery(query), qb.parse(explicitQuery));
        assertEquals(reasoner.resolve(query, true), Sets.newHashSet(qb.<MatchQuery>parse(explicitQuery)));
    }

    /** test 6.3 from Cao p 75*/
    @Test
    public void testTailRecursion(){
        final int N = 10;
        final int M = 5;
        MindmapsGraph graph = TailRecursionGraph.getGraph(N, M);
        QueryBuilder qb = Graql.withGraph(graph);
        Reasoner reasoner = new Reasoner(graph);

        String queryString = "match (P-from: $x, P-to: $y) isa P; $x has index 'a0'; select $y;";
        MatchQuery query = qb.parse(queryString);
        String explicitQuery = "match $y isa b-entity;";

        assertEquals(reasoner.resolve(query), Sets.newHashSet(qb.<MatchQuery>parse(explicitQuery)));
        assertQueriesEqual(reasoner.resolveToQuery(query), qb.parse(explicitQuery));
        assertEquals(reasoner.resolve(query, true), Sets.newHashSet(qb.<MatchQuery>parse(explicitQuery)));
    }

    /**test3 from Nguyen (similar to test 6.5 from Cao)*/
    @Test
    public void testNguyen(){
        final int N = 9;
        MindmapsGraph graph = NguyenGraph.getGraph(N);
        QueryBuilder qb = Graql.withGraph(graph);
        Reasoner reasoner = new Reasoner(graph);

        String queryString = "match (N-rA: $x, N-rB: $y) isa N; $x has index 'c'; select $y;";
        MatchQuery query = qb.parse(queryString);
        String explicitQuery = "match $y isa a-entity;";

        assertEquals(reasoner.resolve(query), Sets.newHashSet(qb.<MatchQuery>parse(explicitQuery)));
        assertQueriesEqual(reasoner.resolveToQuery(query), qb.parse(explicitQuery));
        assertEquals(reasoner.resolve(query, true), Sets.newHashSet(qb.<MatchQuery>parse(explicitQuery)));
    }

    //TODO bug #10635
    @Test
    @Ignore
    public void testNguyen2(){
        final int N = 9;
        MindmapsGraph graph = NguyenGraph.getGraph(N);
        QueryBuilder qb = Graql.withGraph(graph);
        Reasoner reasoner = new Reasoner(graph);

        String queryString = "match $y isa S;";
        MatchQuery query = qb.parse(queryString);
        String explicitQuery = "match $y isa a-entity;";

        assertEquals(reasoner.resolve(query), Sets.newHashSet(qb.<MatchQuery>parse(explicitQuery)));
        assertQueriesEqual(reasoner.resolveToQuery(query), qb.parse(explicitQuery));
        //assertEquals(reasoner.resolve(query, true), Sets.newHashSet(qb.<MatchQuery>parse(explicitQuery)));
    }

    /**test 6.6 from Cao p.76*/
    @Test
    public void testSameGenerationCao(){
        MindmapsGraph graph = GenericGraph.getGraph("same-generation-test.gql");
        QueryBuilder qb = Graql.withGraph(graph);
        Reasoner reasoner = new Reasoner(graph);

        String queryString = "match ($x, $y) isa SameGen;$x has name 'ann';select $y;";
        MatchQuery query = qb.parse(queryString);

        String explicitQuery = "match $y has name $name;" +
                "{$name value 'ann';} or {$name value 'bill';} or {$name value 'peter';};select $y;";

        assertEquals(reasoner.resolve(query), Sets.newHashSet(qb.<MatchQuery>parse(explicitQuery)));
        assertQueriesEqual(reasoner.resolveToQuery(query), qb.parse(explicitQuery));
        //assertEquals(reasoner.resolve(query, true), Sets.newHashSet(qb.<MatchQuery>parse(explicitQuery)));
    }

    /**test 6.9 from Cao p.82*/
    @Test
    public void testMatrixII(){
        final int N = 5;
        final int M = 5;
        MindmapsGraph graph = MatrixGraphII.getGraph(N, M);
        QueryBuilder qb = Graql.withGraph(graph);
        Reasoner reasoner = new Reasoner(graph);

<<<<<<< HEAD
        String queryString = "match (S-from: $x, S-to: $y) isa S;$x has index 'a'; select $y;";
=======
        String queryString = "match (P-from: $x, P-to: $y) isa P;$x id 'a'; select $y;";
>>>>>>> 089eee1f
        MatchQuery query = qb.parse(queryString);
        String explicitQuery = "match $y isa a-entity;";

        assertEquals(reasoner.resolve(query), Sets.newHashSet(qb.<MatchQuery>parse(explicitQuery)));
        assertQueriesEqual(reasoner.resolveToQuery(query), qb.parse(explicitQuery));
        //assertEquals(reasoner.resolve(query, true), Sets.newHashSet(qb.<MatchQuery>parse(explicitQuery)));
    }

    /**test 6.10 from Cao p. 82*/
    @Test
    public void testPath(){
        final int N = 3;
        MindmapsGraph graph = PathGraph.getGraph(N, 3);
        QueryBuilder qb = Graql.withGraph(graph);
        Reasoner reasoner = new Reasoner(graph);

        String queryString = "match (path-from: $x, path-to: $y) isa path;$x has index 'a0'; select $y;";
        MatchQuery query = qb.parse(queryString);
        String explicitQuery = "match $y isa vertex;";

        assertEquals(reasoner.resolve(query), Sets.newHashSet(qb.<MatchQuery>parse(explicitQuery)));
        assertQueriesEqual(reasoner.resolveToQuery(query), qb.parse(explicitQuery));
        assertEquals(reasoner.resolve(query, true), Sets.newHashSet(qb.<MatchQuery>parse(explicitQuery)));
    }

    @Test
    public void testPathPrime(){
        final int N = 3;
        MindmapsGraph graph = PathGraph.getGraph(N, 3);
        QueryBuilder qb = Graql.withGraph(graph);
        Reasoner reasoner = new Reasoner(graph);

        String queryString = "match ($x, $y) isa path;$x id 'a0'; select $y;";
        MatchQuery query = qb.parse(queryString);
        String explicitQuery = "match $y isa vertex;";

        assertEquals(reasoner.resolve(query), Sets.newHashSet(qb.<MatchQuery>parse(explicitQuery)));
        assertQueriesEqual(reasoner.resolveToQuery(query), qb.parse(explicitQuery));
        assertEquals(reasoner.resolve(query, true), Sets.newHashSet(qb.<MatchQuery>parse(explicitQuery)));
    }

    @Test
    @Ignore
    public void testPathSymmetric(){
        final int N = 3;
        MindmapsGraph graph = PathGraphSymmetric.getGraph(N, 3);
        QueryBuilder qb = Graql.withGraph(graph);
        Reasoner reasoner = new Reasoner(graph);

        String queryString = "match ($x, $y) isa path;$x id 'a0'; select $y;";
        MatchQuery query = qb.parse(queryString);
        String explicitQuery = "match $y isa vertex;";

        assertEquals(reasoner.resolve(query), Sets.newHashSet(qb.<MatchQuery>parse(explicitQuery)));
        assertQueriesEqual(reasoner.resolveToQuery(query), qb.parse(explicitQuery));
        assertEquals(reasoner.resolve(query, true), Sets.newHashSet(qb.<MatchQuery>parse(explicitQuery)));
    }

    @Test
    /**modified test 6.10 from Cao p. 82*/
    public void testPathII(){
        final int N = 3;
        MindmapsGraph graph = PathGraphII.getGraph(N, N);
        QueryBuilder qb = Graql.withGraph(graph);
        Reasoner reasoner = new Reasoner(graph);

        String queryString = "match (path-from: $x, path-to: $y) isa path;$x has index 'a0'; select $y;";
        MatchQuery query = qb.parse(queryString);
        String explicitQuery = "match $y isa vertex;";

        assertEquals(reasoner.resolve(query), Sets.newHashSet(qb.<MatchQuery>parse(explicitQuery)));
        assertQueriesEqual(reasoner.resolveToQuery(query), qb.parse(explicitQuery));
        //assertEquals(reasoner.resolve(query, true), Sets.newHashSet(qb.<MatchQuery>parse(explicitQuery)));
    }

    @Test
    /**modified test 6.10 from Cao p. 82*/
    public void testPathIIPrime(){
        final int N = 3;
        MindmapsGraph graph = PathGraphII.getGraph(N, N);
        QueryBuilder qb = Graql.withGraph(graph);
        Reasoner reasoner = new Reasoner(graph);

        String queryString = "match ($x, $y) isa path;$x has index 'a0'; select $y;";
        MatchQuery query = qb.parse(queryString);
        String explicitQuery = "match $y isa vertex;";

        assertEquals(reasoner.resolve(query), Sets.newHashSet(qb.<MatchQuery>parse(explicitQuery)));
        assertQueriesEqual(reasoner.resolveToQuery(query), qb.parse(explicitQuery));
       // assertEquals(reasoner.resolve(query, true), Sets.newHashSet(qb.<MatchQuery>parse(explicitQuery)));
    }
    
    /**from Abiteboul - Foundations of databases p. 312/Cao test 6.14 p. 89*/
    @Test
    public void testReverseSameGeneration(){
        MindmapsGraph graph = GenericGraph.getGraph("recursivity-rsg-test.gql");
        QueryBuilder qb = Graql.withGraph(graph);
        Reasoner reasoner = new Reasoner(graph);

        String queryString = "match (RSG-from: $x, RSG-to: $y) isa RevSG;$x has name 'a'; select $y;";
        MatchQuery query = qb.parse(queryString);
        String explicitQuery = "match $y isa person, has name $name;" +
                                "{$name value 'b';} or {$name value 'c';} or {$name value 'd';};select $y;";

        assertEquals(reasoner.resolve(query), Sets.newHashSet(qb.<MatchQuery>parse(explicitQuery)));
        assertQueriesEqual(reasoner.resolveToQuery(query), qb.parse(explicitQuery));
        //assertEquals(reasoner.resolve(query, true), Sets.newHashSet(qb.<MatchQuery>parse(explicitQuery)));
    }
    @Test
    public void testReverseSameGeneration2() {
        MindmapsGraph graph = GenericGraph.getGraph("recursivity-rsg-test.gql");
        QueryBuilder qb = Graql.withGraph(graph);
        Reasoner reasoner = new Reasoner(graph);

        String queryString = "match (RSG-from: $x, RSG-to: $y) isa RevSG;";
        MatchQuery query = qb.parse(queryString);
        Set<Map<String, Concept>> answers = reasoner.resolve(query);

        String explicitQuery = "match $x has name $nameX;$y has name $nameY;" +
                "{$nameX value 'a';$nameY value 'b';} or {$nameX value 'a';$nameY value 'c';} or" +
                "{$nameX value 'a';$nameY value 'd';} or {$nameX value 'm';$nameY value 'n';} or" +
                "{$nameX value 'm';$nameY value 'o';} or {$nameX value 'p';$nameY value 'm';} or" +
                "{$nameX value 'g';$nameY value 'f';} or {$nameX value 'h';$nameY value 'f';} or" +
                "{$nameX value 'i';$nameY value 'f';} or {$nameX value 'j';$nameY value 'f';} or" +
                "{$nameX value 'f';$nameY value 'k';};select $x, $y;";

        assertEquals(answers, Sets.newHashSet(qb.<MatchQuery>parse(explicitQuery)));
        assertQueriesEqual(reasoner.resolveToQuery(query), qb.parse(explicitQuery));
        //assertEquals(reasoner.resolve(query, true), Sets.newHashSet(qb.<MatchQuery>parse(explicitQuery)));
    }

    private void assertQueriesEqual(MatchQuery q1, MatchQuery q2) {
        assertEquals(Sets.newHashSet(q1), Sets.newHashSet(q2));
    }
}<|MERGE_RESOLUTION|>--- conflicted
+++ resolved
@@ -399,11 +399,7 @@
         QueryBuilder qb = Graql.withGraph(graph);
         Reasoner reasoner = new Reasoner(graph);
 
-<<<<<<< HEAD
-        String queryString = "match (S-from: $x, S-to: $y) isa S;$x has index 'a'; select $y;";
-=======
-        String queryString = "match (P-from: $x, P-to: $y) isa P;$x id 'a'; select $y;";
->>>>>>> 089eee1f
+        String queryString = "match (P-from: $x, P-to: $y) isa P;$x has index 'a'; select $y;";
         MatchQuery query = qb.parse(queryString);
         String explicitQuery = "match $y isa a-entity;";
 
@@ -495,7 +491,7 @@
         assertQueriesEqual(reasoner.resolveToQuery(query), qb.parse(explicitQuery));
        // assertEquals(reasoner.resolve(query, true), Sets.newHashSet(qb.<MatchQuery>parse(explicitQuery)));
     }
-    
+
     /**from Abiteboul - Foundations of databases p. 312/Cao test 6.14 p. 89*/
     @Test
     public void testReverseSameGeneration(){

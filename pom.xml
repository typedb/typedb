--- conflicted
+++ resolved
@@ -105,12 +105,8 @@
         <netty.version>1.1.33.Fork19</netty.version>
         <apache-http-core.version>4.4.6</apache-http-core.version>
         <ldbc-driver.version>0.3-SNAPSHOT</ldbc-driver.version>
-<<<<<<< HEAD
-        <redisq.version>0.0.4</redisq.version>
         <pf4j.version>1.3.0</pf4j.version>
-=======
         <redisq.version>0.0.5-SNAPSHOT</redisq.version>
->>>>>>> b78a8a0a
     </properties>
 
     <organization>

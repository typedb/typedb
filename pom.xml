--- conflicted
+++ resolved
@@ -111,13 +111,10 @@
         <ldbc-driver.version>0.3-SNAPSHOT</ldbc-driver.version>
         <pf4j.version>1.3.0</pf4j.version>
         <redisq.version>0.0.5</redisq.version>
-<<<<<<< HEAD
         <httpclient.version>4.5.1</httpclient.version>
-=======
-      <jersey.version>1.19</jersey.version>
+        <jersey.version>1.19</jersey.version>
         <hystrix-core.version>1.5.12</hystrix-core.version>
         <failsafe.version>1.0.4</failsafe.version>
->>>>>>> 2bf3788a
     </properties>
 
     <organization>

--- conflicted
+++ resolved
@@ -52,13 +52,9 @@
         <antlr.version>4.5</antlr.version>
         <jline.version>2.12</jline.version>
         <commons-cli.version>1.3</commons-cli.version>
-<<<<<<< HEAD
         <spark-core.version>2.5.1</spark-core.version>
-=======
         <commons-collections.version>3.2.1</commons-collections.version>
         <commons-csv.version>1.3</commons-csv.version>
-        <spark-core.version>2.5</spark-core.version>
->>>>>>> 543559e1
         <json.version>20160212</json.version>
         <halbuilder-standard.version>4.0.1</halbuilder-standard.version>
         <rest-assured.version>2.7.0</rest-assured.version>

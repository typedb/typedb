--- conflicted
+++ resolved
@@ -64,15 +64,6 @@
     test-integration:
       image: graknlabs-ubuntu-20.04
       command: |
-<<<<<<< HEAD
-        bazel test --config=rbe //test/integration:test-basic --test_output=streamed
-        bazel test --config=rbe //test/integration:test-query --test_output=streamed
-        bazel test --config=rbe //test/integration/reasoner/... --test_output=streamed
-        bazel test --config=rbe //test/integration/migrator/... --test_output=streamed
-        bazel test --config=rbe //test/integration/logic/... --test_output=streamed
-#        bazel test //test/integration/traversal/... --test_output=streamed
-    test-behaviour:
-=======
         bazel test //test/integration:test-basic --test_output=streamed
         bazel test //test/integration:test-query --test_output=streamed
         bazel test //test/integration/reasoner/... --test_output=streamed
@@ -80,7 +71,6 @@
         bazel test //test/integration/logic/... --test_output=streamed
       # bazel test //test/integration/traversal/... --test_output=streamed
     test-behaviour-connection:
->>>>>>> a041bba2
       image: graknlabs-ubuntu-20.04
       command: |
         bazel test //test/behaviour/connection/... --test_output=streamed

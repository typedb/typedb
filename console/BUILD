#
# GRAKN.AI - THE KNOWLEDGE GRAPH
# Copyright (C) 2018 Grakn Labs Ltd
#
# This program is free software: you can redistribute it and/or modify
# it under the terms of the GNU Affero General Public License as
# published by the Free Software Foundation, either version 3 of the
# License, or (at your option) any later version.
#
# This program is distributed in the hope that it will be useful,
# but WITHOUT ANY WARRANTY; without even the implied warranty of
# MERCHANTABILITY or FITNESS FOR A PARTICULAR PURPOSE.  See the
# GNU Affero General Public License for more details.
#
# You should have received a copy of the GNU Affero General Public License
# along with this program.  If not, see <https://www.gnu.org/licenses/>.
#

package(default_visibility = ["//visibility:__subpackages__"])
load("//dependencies/maven:rules.bzl", "deploy_maven_jar")
load("@graknlabs_bazel_distribution//apt:rules.bzl", "assemble_apt", "deploy_apt")
load("@graknlabs_bazel_distribution//common:rules.bzl", "assemble_targz", "java_deps", "assemble_zip")
load("@graknlabs_bazel_distribution//rpm:rules.bzl", "assemble_rpm", "deploy_rpm")
load("@graknlabs_build_tools//checkstyle:rules.bzl", "checkstyle_test")


java_library(
    name = "console",
    srcs = glob(["**/*.java"]),
    deps = [
        # Grakn Core dependencies
        "//common:common",
        "@graknlabs_client_java//:client-java",
        "@graknlabs_graql//java:graql",
        "//server:server", # NEEDS TO GO

        # External dependencies
        "//dependencies/maven/artifacts/ch/qos/logback:logback-classic",
        "//dependencies/maven/artifacts/ch/qos/logback:logback-core",
        "//dependencies/maven/artifacts/com/google/guava:guava",
        "//dependencies/maven/artifacts/commons-cli",
        "//dependencies/maven/artifacts/commons-lang:commons-lang", # PREVOIUSLY UNDECLARED
        "//dependencies/maven/artifacts/io/grpc:grpc-core",
        "//dependencies/maven/artifacts/jline:jline",
        "//dependencies/maven/artifacts/org/slf4j:slf4j-api",
    ],
    runtime_deps = [
        "//dependencies/maven/artifacts/org/codehaus/janino:janino", # Needed to avoid Logback error
    ],
    visibility = ["//console/test:__subpackages__"],
    resources = ["LICENSE"],
    resource_strip_prefix = "console",
    tags = ["maven_coordinates=grakn.core:console:{pom_version}"],
)

checkstyle_test(
    name = "checkstyle",
    targets = [
        ":console"
    ],
)

java_binary(
    name = "console-binary",
    main_class = "grakn.core.console.GraknConsole",
    runtime_deps = [":console"],
    visibility = ["//:__pkg__"],
)

java_deps(
    name = "console-deps",
    target = ":console-binary",
    java_deps_root = "console/services/lib/",
    visibility = ["//:__pkg__"]
)

<<<<<<< HEAD
distribution_structure(
    name="grakn-core-console",
    targets = {
        "//console:console-binary": "console/services/lib/"
    },
    visibility = ["//:__pkg__"]
)

distribution_zip(
    name = "distribution-zip-mac",
    distribution_structures = [":grakn-core-console", "//:grakn-core-conf", "//:bootup-script-bash"],
    output_filename = "grakn-core-console-mac",
)

distribution_zip(
    name = "distribution-zip-windows",
    distribution_structures = [":grakn-core-console", "//:grakn-core-conf", "//:bootup-script-bat"],
    output_filename = "grakn-core-console-windows",
=======
assemble_targz(
    name = "assemble-targz",
    output_filename = "grakn-core-console",
    targets = [":console-deps", "//bin:assemble-targz"],
    empty_directories = [
        "console/db/cassandra",
        "console/db/queue"
    ],
    additional_files = {
        "//server:conf/logback.xml": "console/conf/logback.xml",
        "//server:conf/grakn.properties": "console/conf/grakn.properties",
    },
    permissions = {
      "console/services/cassandra/cassandra.yaml": "0777",
      "console/db/cassandra": "0777",
      "console/db/queue": "0777",
    }
)

assemble_zip(
    name = "assemble-zip",
    output_filename = "grakn-core-console",
    targets = [":console-deps", "//bin:assemble-targz"],
    empty_directories = [
        "console/db/cassandra",
        "console/db/queue"
    ],
    permissions = {
      "console/services/cassandra/cassandra.yaml": "0777",
      "console/db/cassandra": "0777",
      "console/db/queue": "0777",
    }
>>>>>>> 9c64f133
)

deploy_maven_jar(
    name = "deploy-maven",
    target = ":console",
    package = "console",
)

assemble_apt(
    name = "assemble-apt",
    package_name = "grakn-core-console",
    maintainer = "Grakn Labs <community@grakn.ai>",
    description = "Grakn Core (console)",
    version_file = "//:VERSION",
    depends = [
      "openjdk-8-jre",
      "grakn-core-bin"
    ],
    files = {
        "//server:conf/logback.xml": "console/conf/logback.xml",
        "//server:conf/grakn.properties": "console/conf/grakn.properties",
    },
    archives = [":console-deps"],
    installation_dir = "/opt/grakn/core/",
    empty_dirs = [
         "opt/grakn/core/console/services/lib/",
    ],
)

deploy_apt(
    name = "deploy-apt",
    target = ":assemble-apt",
    deployment_properties = "//:deployment.properties",
)

assemble_rpm(
    name = "assemble-rpm",
    package_name = "grakn-core-console",
    installation_dir = "/opt/grakn/core/",
    version_file = "//:VERSION",
    spec_file = "//config/rpm:grakn-core-console.spec",
    archives = [":console-deps"],
    files = {
        "//server:conf/logback.xml": "console/conf/logback.xml",
        "//server:conf/grakn.properties": "console/conf/grakn.properties",
    },
    empty_dirs = [
         "opt/grakn/core/console/services/lib/",
    ],
)

deploy_rpm(
    name = "deploy-rpm",
    target = ":assemble-rpm",
    deployment_properties = "//:deployment.properties",
)

test_suite(
    name = "console-test-integration",
    tests = []
)<|MERGE_RESOLUTION|>--- conflicted
+++ resolved
@@ -74,30 +74,10 @@
     visibility = ["//:__pkg__"]
 )
 
-<<<<<<< HEAD
-distribution_structure(
-    name="grakn-core-console",
-    targets = {
-        "//console:console-binary": "console/services/lib/"
-    },
-    visibility = ["//:__pkg__"]
-)
-
-distribution_zip(
-    name = "distribution-zip-mac",
-    distribution_structures = [":grakn-core-console", "//:grakn-core-conf", "//:bootup-script-bash"],
-    output_filename = "grakn-core-console-mac",
-)
-
-distribution_zip(
-    name = "distribution-zip-windows",
-    distribution_structures = [":grakn-core-console", "//:grakn-core-conf", "//:bootup-script-bat"],
-    output_filename = "grakn-core-console-windows",
-=======
 assemble_targz(
     name = "assemble-targz",
     output_filename = "grakn-core-console",
-    targets = [":console-deps", "//bin:assemble-targz"],
+    targets = [":console-deps", "//bin:assemble-targz-bash"],
     empty_directories = [
         "console/db/cassandra",
         "console/db/queue"
@@ -114,19 +94,41 @@
 )
 
 assemble_zip(
-    name = "assemble-zip",
-    output_filename = "grakn-core-console",
-    targets = [":console-deps", "//bin:assemble-targz"],
+    name = "assemble-zip-mac",
+    output_filename = "grakn-core-console-mac",
+    targets = [":console-deps", "//bin:assemble-targz-bash"],
     empty_directories = [
         "console/db/cassandra",
         "console/db/queue"
     ],
+    additional_files = {
+        "//server:conf/logback.xml": "console/conf/logback.xml",
+        "//server:conf/grakn.properties": "console/conf/grakn.properties",
+    },
     permissions = {
       "console/services/cassandra/cassandra.yaml": "0777",
       "console/db/cassandra": "0777",
       "console/db/queue": "0777",
     }
->>>>>>> 9c64f133
+)
+
+assemble_zip(
+    name = "assemble-zip-windows",
+    output_filename = "grakn-core-console-windows",
+    targets = [":console-deps", "//bin:assemble-targz-bat"],
+    empty_directories = [
+        "console/db/cassandra",
+        "console/db/queue"
+    ],
+    additional_files = {
+        "//server:conf/logback.xml": "console/conf/logback.xml",
+        "//server:conf/grakn.properties": "console/conf/grakn.properties",
+    },
+    permissions = {
+      "console/services/cassandra/cassandra.yaml": "0777",
+      "console/db/cassandra": "0777",
+      "console/db/queue": "0777",
+    }
 )
 
 deploy_maven_jar(

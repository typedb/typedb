/*
 * Grakn - A Distributed Semantic Database
 * Copyright (C) 2016  Grakn Labs Limited
 *
 * Grakn is free software: you can redistribute it and/or modify
 * it under the terms of the GNU General Public License as published by
 * the Free Software Foundation, either version 3 of the License, or
 * (at your option) any later version.
 *
 * Grakn is distributed in the hope that it will be useful,
 * but WITHOUT ANY WARRANTY; without even the implied warranty of
 * MERCHANTABILITY or FITNESS FOR A PARTICULAR PURPOSE.  See the
 * GNU General Public License for more details.
 *
 * You should have received a copy of the GNU General Public License
 * along with Grakn. If not, see <http://www.gnu.org/licenses/gpl.txt>.
 */

package ai.grakn.concept;

import java.util.Collection;

/**
 * <p>
 *     An ontological element which defines a role which can be played in a relation type.
 * </p>
 *
 * <p>
 *     This ontological element defines the roles which make up a {@link RelationType}.
 *     It behaves similarly to {@link Type} when relating to other types.
 *     It has some additional functionality:
 *     1. It cannot play a role to itself.
 *     2. It is special in that it is unique to relation types.
 * </p>
 *
 * @author fppt
 *
 */
public interface RoleType extends Type {
    //------------------------------------- Modifiers ----------------------------------
    /**
     * Sets the RoleType to be abstract - which prevents it from having any instances.
     *
     * @param isAbstract  Specifies if the RoleType is to be abstract (true) or not (false).
     *
     * @return The RoleType itself
     */
    RoleType setAbstract(Boolean isAbstract);

    /**
     * Sets the supertype of this RoleType.
     *
     * @param type The supertype of this RoleType
     * @return The RoleType itself
     */
    RoleType superType(RoleType type);

    /**
     * Adds another subtype to this type
     *
     * @param type The sub type of this role type
     * @return The RoleType itself
     */
    RoleType subType(RoleType type);

    /**
     * Sets the RoleType which instances of this Type may play.
     *
     * @param roleType The RoleType which the instances of this Type are allowed to play.
     * @return The RoleType itself
     */
    RoleType playsRole(RoleType roleType);

    /**
     * Removes the RoleType to prevent instances from playing it
     *
     * @param roleType The RoleType which the instances of this Type should no longer be allowed to play.
     * @return The RoleType itself
     */
    RoleType deletePlaysRole(RoleType roleType);

<<<<<<< HEAD

    /**
     * Classifies the type to a specific scope. This allows you to optionally categorise types.
     *
     * @param scope The category of this Type
     * @return The Type itself.
     */
    RoleType scope(Instance scope);

    /**
     * Delete the scope specified.
     *
     * @param scope The Instances that is currently scoping this Type.
     * @return The Type itself
     */
    RoleType deleteScope(Instance scope);
=======
    /**
     * Creates a RelationType which allows this type and a resource type to be linked in a strictly one-to-one mapping.
     *
     * @param resourceType The resource type which instances of this type should be allowed to play.
     * @return The Type itself.
     */
    RoleType key(ResourceType resourceType);

    /**
     * Creates a RelationType which allows this type and a resource type to be linked.
     *
     * @param resourceType The resource type which instances of this type should be allowed to play.
     * @return The Type itself.
     */
    RoleType hasResource(ResourceType resourceType);
>>>>>>> c6e702d7

    //------------------------------------- Accessors ----------------------------------
    /**
     * Returns the supertype of this RoleType.
     *
     * @return The supertype of this RoleType
     */
    RoleType superType();

    /**
     * Returns the subtypes of this RoleType.
     *
     * @return The sub types of this RoleType
     */
    Collection<RoleType> subTypes();

    /**
     * Returns the RelationTypes that this RoleType takes part in.
     * @see RelationType
     *
     * @return The RelationTypes which this role takes part in.
     */
    Collection<RelationType> relationTypes();

    /**
     * Returns a collection of the Types that can play this RoleType.
     * @see Type
     *
     * @return A list of all the Types which can play this role.
     */
    Collection<Type> playedByTypes();

    /**
     *
     * @return a deep copy of this concept.
     */
    RoleType copy();
}
<|MERGE_RESOLUTION|>--- conflicted
+++ resolved
@@ -79,7 +79,6 @@
      */
     RoleType deletePlaysRole(RoleType roleType);
 
-<<<<<<< HEAD
 
     /**
      * Classifies the type to a specific scope. This allows you to optionally categorise types.
@@ -96,7 +95,7 @@
      * @return The Type itself
      */
     RoleType deleteScope(Instance scope);
-=======
+
     /**
      * Creates a RelationType which allows this type and a resource type to be linked in a strictly one-to-one mapping.
      *
@@ -112,7 +111,6 @@
      * @return The Type itself.
      */
     RoleType hasResource(ResourceType resourceType);
->>>>>>> c6e702d7
 
     //------------------------------------- Accessors ----------------------------------
     /**

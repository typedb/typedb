/*
 * Grakn - A Distributed Semantic Database
 * Copyright (C) 2016  Grakn Labs Limited
 *
 * Grakn is free software: you can redistribute it and/or modify
 * it under the terms of the GNU General Public License as published by
 * the Free Software Foundation, either version 3 of the License, or
 * (at your option) any later version.
 *
 * Grakn is distributed in the hope that it will be useful,
 * but WITHOUT ANY WARRANTY; without even the implied warranty of
 * MERCHANTABILITY or FITNESS FOR A PARTICULAR PURPOSE.  See the
 * GNU General Public License for more details.
 *
 * You should have received a copy of the GNU General Public License
 * along with Grakn. If not, see <http://www.gnu.org/licenses/gpl.txt>.
 */

package ai.grakn.concept;

import javax.annotation.CheckReturnValue;
import java.util.stream.Stream;

/**
 * <p>
 *     A data instance in the graph belonging to a specific {@link Type}
 * </p>
 *
 * <p>
 *     Instances represent data in the graph.
 *     Every instance belongs to a {@link Type} which serves as a way of categorising them.
 *     Instances can relate to one another via {@link Relationship}
 * </p>
 *
 * @see Entity
 * @see Relationship
 * @see Attribute
 * @see Rule
 *
 * @author fppt
 *
 */
public interface Thing extends Concept{
    //------------------------------------- Accessors ----------------------------------
    /**
     * Return the Type of the Concept.
     *
     * @return A Type which is the type of this concept. This concept is an instance of that type.
     */
    @CheckReturnValue
    Type type();

    /**
     * Retrieves a Relations which the Thing takes part in, which may optionally be narrowed to a particular set
     * according to the Role you are interested in.
     * @see Role
     * @see Relationship
     *
     * @param roles An optional parameter which allows you to specify the role of the relations you wish to retrieve.
     * @return A set of Relations which the concept instance takes part in, optionally constrained by the Role Type.
     */
    @CheckReturnValue
    Stream<Relationship> relationships(Role... roles);

    /**
     * Determine the Role Types that this Thing may play.
     * @see Role
     *
     * @return A set of all the Role Types which this instance plays.
     */
    @CheckReturnValue
    Stream<Role> plays();

    /**
<<<<<<< HEAD
     * Creates a {@link Relationship} from this instance to the provided {@link Attribute}.
     * <p>
     * This has the same effect as {@link #attributeRelationship(Attribute)}, but returns the instance itself to allow
     * method chaining.
     * </p>
=======
     * Creates a {@link Relationship} from this {@link Thing} to the provided {@link Attribute}.
     *
>>>>>>> 46b2287a
     * @param attribute The {@link Attribute} to which a {@link Relationship} is created
     * @return The instance itself
     */
    Thing attribute(Attribute attribute);

    /**
<<<<<<< HEAD
     * Creates a {@link Relationship} from this instance to the provided {@link Attribute}.
     * <p>
     * This has the same effect as {@link #attribute(Attribute)}, but returns the new {@link Relationship}.
     * </p>
     * @param attribute The {@link Attribute} to which a {@link Relationship} is created
     * @return The {@link Relationship} connecting the {@link Thing} and the {@link Attribute}
     */
    Relationship attributeRelationship(Attribute attribute);

    /**
     * Retrieves a collection of {@link Attribute} attached to this Instances
=======
     * Retrieves a collection of {@link Attribute} attached to this {@link Thing}
>>>>>>> 46b2287a
     * @see Attribute
     *
     * @param attributeTypes {@link AttributeType}s of the {@link Attribute}s attached to this entity
     * @return A collection of {@link AttributeType}s attached to this Thing.
     */
    @CheckReturnValue
    Stream<Attribute<?>> attributes(AttributeType... attributeTypes);

    /**
     * Removes the provided {@link Attribute} from this {@link Thing}
     * @param attribute the {@link Attribute} to be removed
     * @return The {@link Thing} itself
     */
    Thing deleteAttribute(Attribute attribute);

    //------------------------------------- Other ---------------------------------
    @Deprecated
    @CheckReturnValue
    @Override
    default Thing asThing(){
        return this;
    }

    @Deprecated
    @CheckReturnValue
    @Override
    default boolean isThing(){
        return true;
    }
}<|MERGE_RESOLUTION|>--- conflicted
+++ resolved
@@ -72,23 +72,17 @@
     Stream<Role> plays();
 
     /**
-<<<<<<< HEAD
-     * Creates a {@link Relationship} from this instance to the provided {@link Attribute}.
+     * Creates a {@link Relationship} from this {@link Thing} to the provided {@link Attribute}.
      * <p>
      * This has the same effect as {@link #attributeRelationship(Attribute)}, but returns the instance itself to allow
      * method chaining.
      * </p>
-=======
-     * Creates a {@link Relationship} from this {@link Thing} to the provided {@link Attribute}.
-     *
->>>>>>> 46b2287a
      * @param attribute The {@link Attribute} to which a {@link Relationship} is created
      * @return The instance itself
      */
     Thing attribute(Attribute attribute);
 
     /**
-<<<<<<< HEAD
      * Creates a {@link Relationship} from this instance to the provided {@link Attribute}.
      * <p>
      * This has the same effect as {@link #attribute(Attribute)}, but returns the new {@link Relationship}.
@@ -99,10 +93,7 @@
     Relationship attributeRelationship(Attribute attribute);
 
     /**
-     * Retrieves a collection of {@link Attribute} attached to this Instances
-=======
      * Retrieves a collection of {@link Attribute} attached to this {@link Thing}
->>>>>>> 46b2287a
      * @see Attribute
      *
      * @param attributeTypes {@link AttributeType}s of the {@link Attribute}s attached to this entity

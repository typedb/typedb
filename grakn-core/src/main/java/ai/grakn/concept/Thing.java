/*
 * Grakn - A Distributed Semantic Database
 * Copyright (C) 2016  Grakn Labs Limited
 *
 * Grakn is free software: you can redistribute it and/or modify
 * it under the terms of the GNU General Public License as published by
 * the Free Software Foundation, either version 3 of the License, or
 * (at your option) any later version.
 *
 * Grakn is distributed in the hope that it will be useful,
 * but WITHOUT ANY WARRANTY; without even the implied warranty of
 * MERCHANTABILITY or FITNESS FOR A PARTICULAR PURPOSE.  See the
 * GNU General Public License for more details.
 *
 * You should have received a copy of the GNU General Public License
 * along with Grakn. If not, see <http://www.gnu.org/licenses/gpl.txt>.
 */

package ai.grakn.concept;

import javax.annotation.CheckReturnValue;
import java.util.stream.Stream;

/**
 * <p>
 *     A data instance in the graph belonging to a specific {@link Type}
 * </p>
 *
 * <p>
 *     Instances represent data in the graph.
 *     Every instance belongs to a {@link Type} which serves as a way of categorising them.
 *     Instances can relate to one another via {@link Relationship}
 * </p>
 *
 * @see Entity
 * @see Relationship
 * @see Attribute
 * @see Rule
 *
 * @author fppt
 *
 */
public interface Thing extends Concept{
    //------------------------------------- Accessors ----------------------------------
    /**
     * Return the Type of the Concept.
     *
     * @return A Type which is the type of this concept. This concept is an instance of that type.
     */
    @CheckReturnValue
    Type type();

    /**
     * Retrieves a Relations which the Thing takes part in, which may optionally be narrowed to a particular set
     * according to the Role you are interested in.
     * @see Role
     * @see Relationship
     *
     * @param roles An optional parameter which allows you to specify the role of the relations you wish to retrieve.
     * @return A set of Relations which the concept instance takes part in, optionally constrained by the Role Type.
     */
    @CheckReturnValue
    Stream<Relationship> relations(Role... roles);

    /**
     * Determine the Role Types that this Thing may play.
     * @see Role
     *
     * @return A set of all the Role Types which this instance plays.
     */
    @CheckReturnValue
    Stream<Role> plays();

    /**
     * Creates a relation from this instance to the provided {@link Attribute}.
     *
     * @param attribute The {@link Attribute} to which a relationship is created
     * @return The instance itself
     */
    Thing attribute(Attribute attribute);

    /**
<<<<<<< HEAD
     * Creates a relationship from this instance to the provided resource.
     *
     * @param resource The resource to which a relationship is created
     * @return The relationship connecting the thing and the resource
     */
    Relationship resourceRelationship(Resource resource);

    /**
     * Retrieves a collection of Resources attached to this Instances
     * @see Resource
=======
     * Retrieves a collection of {@link Attribute} attached to this Instances
     * @see Attribute
>>>>>>> c7e0aa97
     *
     * @param attributeTypes {@link AttributeType}s of the {@link Attribute}s attached to this entity
     * @return A collection of {@link AttributeType}s attached to this Thing.
     */
    @CheckReturnValue
    Stream<Attribute<?>> attributes(AttributeType... attributeTypes);

    //------------------------------------- Other ---------------------------------
    @Deprecated
    @CheckReturnValue
    @Override
    default Thing asThing(){
        return this;
    }

    @Deprecated
    @CheckReturnValue
    @Override
    default boolean isThing(){
        return true;
    }
}<|MERGE_RESOLUTION|>--- conflicted
+++ resolved
@@ -80,21 +80,16 @@
     Thing attribute(Attribute attribute);
 
     /**
-<<<<<<< HEAD
-     * Creates a relationship from this instance to the provided resource.
+     * Creates a relationship from this instance to the provided attribute.
      *
-     * @param resource The resource to which a relationship is created
-     * @return The relationship connecting the thing and the resource
+     * @param attribute The attribute to which a relationship is created
+     * @return The relationship connecting the thing and the attribute
      */
-    Relationship resourceRelationship(Resource resource);
+    Relationship attributeRelationship(Attribute attribute);
 
     /**
-     * Retrieves a collection of Resources attached to this Instances
-     * @see Resource
-=======
      * Retrieves a collection of {@link Attribute} attached to this Instances
      * @see Attribute
->>>>>>> c7e0aa97
      *
      * @param attributeTypes {@link AttributeType}s of the {@link Attribute}s attached to this entity
      * @return A collection of {@link AttributeType}s attached to this Thing.

/*
 * Grakn - A Distributed Semantic Database
 * Copyright (C) 2016  Grakn Labs Limited
 *
 * Grakn is free software: you can redistribute it and/or modify
 * it under the terms of the GNU General Public License as published by
 * the Free Software Foundation, either version 3 of the License, or
 * (at your option) any later version.
 *
 * Grakn is distributed in the hope that it will be useful,
 * but WITHOUT ANY WARRANTY; without even the implied warranty of
 * MERCHANTABILITY or FITNESS FOR A PARTICULAR PURPOSE.  See the
 * GNU General Public License for more details.
 *
 * You should have received a copy of the GNU General Public License
 * along with Grakn. If not, see <http://www.gnu.org/licenses/gpl.txt>.
 */

package ai.grakn.concept;

import javax.annotation.CheckReturnValue;
import java.util.stream.Stream;

/**
 * <p>
 *     A data instance in the graph belonging to a specific {@link Type}
 * </p>
 *
 * <p>
 *     Instances represent data in the graph.
 *     Every instance belongs to a {@link Type} which serves as a way of categorising them.
 *     Instances can relate to one another via {@link Relationship}
 * </p>
 *
 * @see Entity
<<<<<<< HEAD
 * @see Relation
 * @see Attribute
=======
 * @see Relationship
 * @see Resource
>>>>>>> 45605392
 * @see Rule
 *
 * @author fppt
 *
 */
public interface Thing extends Concept{
    //------------------------------------- Accessors ----------------------------------
    /**
     * Return the Type of the Concept.
     *
     * @return A Type which is the type of this concept. This concept is an instance of that type.
     */
    @CheckReturnValue
    Type type();

    /**
     * Retrieves a Relations which the Thing takes part in, which may optionally be narrowed to a particular set
     * according to the Role you are interested in.
     * @see Role
     * @see Relationship
     *
     * @param roles An optional parameter which allows you to specify the role of the relations you wish to retrieve.
     * @return A set of Relations which the concept instance takes part in, optionally constrained by the Role Type.
     */
    @CheckReturnValue
    Stream<Relationship> relations(Role... roles);

    /**
     * Determine the Role Types that this Thing may play.
     * @see Role
     *
     * @return A set of all the Role Types which this instance plays.
     */
    @CheckReturnValue
    Stream<Role> plays();

    /**
     * Creates a relation from this instance to the provided {@link Attribute}.
     *
     * @param attribute The {@link Attribute} to which a relationship is created
     * @return The instance itself
     */
    Thing attribute(Attribute attribute);

    /**
     * Retrieves a collection of {@link Attribute} attached to this Instances
     * @see Attribute
     *
     * @param attributeTypes {@link AttributeType}s of the {@link Attribute}s attached to this entity
     * @return A collection of {@link AttributeType}s attached to this Thing.
     */
    @CheckReturnValue
    Stream<Attribute<?>> attributes(AttributeType... attributeTypes);

    //------------------------------------- Other ---------------------------------
    @Deprecated
    @CheckReturnValue
    @Override
    default Thing asThing(){
        return this;
    }

    @Deprecated
    @CheckReturnValue
    @Override
    default boolean isThing(){
        return true;
    }
}<|MERGE_RESOLUTION|>--- conflicted
+++ resolved
@@ -33,13 +33,8 @@
  * </p>
  *
  * @see Entity
-<<<<<<< HEAD
- * @see Relation
+ * @see Relationship
  * @see Attribute
-=======
- * @see Relationship
- * @see Resource
->>>>>>> 45605392
  * @see Rule
  *
  * @author fppt

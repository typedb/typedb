/*
 * Grakn - A Distributed Semantic Database
 * Copyright (C) 2016  Grakn Labs Limited
 *
 * Grakn is free software: you can redistribute it and/or modify
 * it under the terms of the GNU General Public License as published by
 * the Free Software Foundation, either version 3 of the License, or
 * (at your option) any later version.
 *
 * Grakn is distributed in the hope that it will be useful,
 * but WITHOUT ANY WARRANTY; without even the implied warranty of
 * MERCHANTABILITY or FITNESS FOR A PARTICULAR PURPOSE.  See the
 * GNU General Public License for more details.
 *
 * You should have received a copy of the GNU General Public License
 * along with Grakn. If not, see <http://www.gnu.org/licenses/gpl.txt>.
 */

package ai.grakn.concept;

import java.util.Collection;

/**
 * <p>
 *     A Type represents any ontological element in the graph.
 * </p>
 *
 * <p>
 *     Types are used to model the behaviour of {@link Instance} and how they relate to each other.
 *     They also aid in categorising {@link Instance} to different types.
 * </p>
 *
 * @see EntityType
 * @see RoleType
 * @see RelationType
 * @see ResourceType
 * @see RuleType
 *
 * @author fppt
 *
 */
public interface Type extends Concept {
    //------------------------------------- Modifiers ----------------------------------
    /**
     * Sets the Entity Type to be abstract - which prevents it from having any instances.
     *
     * @param isAbstract  Specifies if the concept is to be abstract (true) or not (false).
     * @return The concept itself
     */
    Type setAbstract(Boolean isAbstract);

    /**
     *
     * @param roleType The Role Type which the instances of this Type are allowed to play.
     * @return The Type itself.
     */
    Type playsRole(RoleType roleType);

    /**
     * Creates a RelationType which allows this type and a resource type to be linked in a strictly one-to-one mapping.
     *
     * @param resourceType The resource type which instances of this type should be allowed to play.
     * @return The Type itself.
     */
    Type key(ResourceType resourceType);

    /**
     * Creates a RelationType which allows this type and a resource type to be linked.
     *
     * @param resourceType The resource type which instances of this type should be allowed to play.
     * @return The Type itself.
     */
     Type resource(ResourceType resourceType);

    //------------------------------------- Accessors ---------------------------------

    /**
     * Returns the name of this Type.
     *
     * @return The name of this type
     */
    TypeName getName();

    /**
     *
     * @return A list of Role Types which instances of this Type can indirectly play.
     */
    Collection<RoleType> playsRoles();

    /**
     *
     * @return The resource types which this type is linked with.
     */
    Collection<ResourceType> resources();

    /**
     *
<<<<<<< HEAD
     * @return The direct super of this Type
=======
     * @return The resource types which this type is linked with as a key.
     */
    Collection<ResourceType> keys();

    /**
     *
     * @return The super of this Type
>>>>>>> 5ce03f6f
     */
    Type superType();

    /**
     * Get all indirect sub-types of this type. The indirect sub-types are and all indirect
     * sub-types of direct sub-types.
     *
     * @return All the indirect sub classes of this Type
     */
    Collection<? extends Type> subTypes();

    /**
     *
     * @return All the indirect instances of this type.
     */
    Collection<? extends Instance> instances();

    /**
     * Return if the type is set to abstract.
     *
     * By default, types are not abstract.
     *
     * @return returns true if the type is set to be abstract.
     */
    Boolean isAbstract();

    /**
     * Return whether the Type was created implicitly.
     *
     * By default, types are not implicit.
     *
     * @return returns true if the type was created implicitly through {@link #resource}
     */
    Boolean isImplicit();

    /**
     * Return the collection of Rules for which this Type serves as a hypothesis.
     * @see Rule
     *
     * @return A collection of Rules for which this Type serves as a hypothesis
     */
    Collection<Rule> getRulesOfHypothesis();

    /**
     * Return the collection of Rules for which this Type serves as a conclusion.
     * @see Rule
     *
     * @return A collection of Rules for which this Type serves as a conclusion
     */
    Collection<Rule> getRulesOfConclusion();

    //------------------------------------- Other ----------------------------------
    /**
     *
     * @param roleType The Role Type which the instances of this Type should no longer be allowed to play.
     * @return The Type itself.
     */
    Type deletePlaysRole(RoleType roleType);

    /**
     *
     * @return a deep copy of this concept.
     */
    Type copy();
}<|MERGE_RESOLUTION|>--- conflicted
+++ resolved
@@ -95,17 +95,13 @@
 
     /**
      *
-<<<<<<< HEAD
-     * @return The direct super of this Type
-=======
      * @return The resource types which this type is linked with as a key.
      */
     Collection<ResourceType> keys();
 
     /**
      *
-     * @return The super of this Type
->>>>>>> 5ce03f6f
+     * @return The direct super of this Type
      */
     Type superType();
 

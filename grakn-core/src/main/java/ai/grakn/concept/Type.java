/*
 * Grakn - A Distributed Semantic Database
 * Copyright (C) 2016  Grakn Labs Limited
 *
 * Grakn is free software: you can redistribute it and/or modify
 * it under the terms of the GNU General Public License as published by
 * the Free Software Foundation, either version 3 of the License, or
 * (at your option) any later version.
 *
 * Grakn is distributed in the hope that it will be useful,
 * but WITHOUT ANY WARRANTY; without even the implied warranty of
 * MERCHANTABILITY or FITNESS FOR A PARTICULAR PURPOSE.  See the
 * GNU General Public License for more details.
 *
 * You should have received a copy of the GNU General Public License
 * along with Grakn. If not, see <http://www.gnu.org/licenses/gpl.txt>.
 */

package ai.grakn.concept;

import ai.grakn.exception.GraphOperationException;

import javax.annotation.CheckReturnValue;
import javax.annotation.Nullable;
import java.util.stream.Stream;

/**
 * <p>
 *     A Type represents any ontological element in the graph.
 * </p>
 *
 * <p>
 *     Types are used to model the behaviour of {@link Thing} and how they relate to each other.
 *     They also aid in categorising {@link Thing} to different types.
 * </p>
 *
 * @see EntityType
 * @see Role
<<<<<<< HEAD
 * @see RelationType
 * @see AttributeType
=======
 * @see RelationshipType
 * @see ResourceType
>>>>>>> 45605392
 * @see RuleType
 *
 * @author fppt
 *
 */
public interface Type extends SchemaConcept {
    //------------------------------------- Modifiers ----------------------------------
    /**
     * Changes the {@link Label} of this {@link Concept} to a new one.
     * @param label The new {@link Label}.
     * @return The {@link Concept} itself
     */
    Type setLabel(Label label);

    /**
     * Sets the Entity Type to be abstract - which prevents it from having any instances.
     *
     * @param isAbstract  Specifies if the concept is to be abstract (true) or not (false).
     * @return The concept itself
     *
     * @throws GraphOperationException if this is a meta-type
     */
    Type setAbstract(Boolean isAbstract) throws GraphOperationException;

    /**
     *
     * @param role The Role Type which the instances of this Type are allowed to play.
     * @return The Type itself.
     *
     * @throws GraphOperationException if this is a meta-type
     */
    Type plays(Role role) throws GraphOperationException;

    /**
<<<<<<< HEAD
     * Creates a RelationType which allows this type and a {@link AttributeType} to be linked in a strictly one-to-one mapping.
=======
     * Creates a {@link RelationshipType} which allows this type and a resource type to be linked in a strictly one-to-one mapping.
>>>>>>> 45605392
     *
     * @param attributeType The {@link AttributeType} which instances of this type should be allowed to play.
     * @return The Type itself.
     *
     * @throws GraphOperationException if this is a meta-type
     */
    Type key(AttributeType attributeType) throws GraphOperationException;

    /**
<<<<<<< HEAD
     * Creates a RelationType which allows this type and a {@link AttributeType}  to be linked.
=======
     * Creates a {@link RelationshipType} which allows this type and a resource type to be linked.
>>>>>>> 45605392
     *
     * @param attributeType The {@link AttributeType}  which instances of this type should be allowed to play.
     * @return The Type itself.
     *
     * @throws GraphOperationException if this is a meta-type
     */
     Type attribute(AttributeType attributeType) throws GraphOperationException;

    /**
     * Classifies the type to a specific scope. This allows you to optionally categorise types.
     *
     * @param scope The category of this Type
     * @return The Type itself.
     */
    Type scope(Thing scope);

    /**
     * Delete the scope specified.
     *
     * @param scope The Instances that is currently scoping this Type.
     * @return The Type itself
     */
    Type deleteScope(Thing scope);

    //------------------------------------- Accessors ---------------------------------

    /**
     *
     * @return A list of Role Types which instances of this Type can indirectly play.
     */
    Stream<Role> plays();

    /**
     *
     * @return The {@link AttributeType}s which this {@link Type} is linked with.
     */
    @CheckReturnValue
    Stream<AttributeType> attributes();

    /**
     *
     * @return The {@link AttributeType}s which this {@link Type} is linked with as a key.
     */
    @CheckReturnValue
    Stream<AttributeType> keys();

    /**
     *
     * @return The direct super of this Type
     */
    @CheckReturnValue
    @Nullable
    Type sup();

    /**
     * Get all indirect sub-types of this type.
     *
     * The indirect sub-types are the type itself and all indirect sub-types of direct sub-types.
     *
     * @return All the indirect sub-types of this Type
     */
    @CheckReturnValue
    Stream<? extends Type> subs();

    /**
     * Get all indirect instances of this type.
     *
     * The indirect instances are the direct instances and all indirect instances of direct sub-types.
     *
     * @return All the indirect instances of this type.
     */
    @CheckReturnValue
    Stream<? extends Thing> instances();

    /**
     * Return if the type is set to abstract.
     *
     * By default, types are not abstract.
     *
     * @return returns true if the type is set to be abstract.
     */
    @CheckReturnValue
    Boolean isAbstract();

    /**
     * Retrieve a list of the Instances that scope this Type.
     *
     * @return A list of the Instances that scope this Type.
     */
    @CheckReturnValue
    Stream<Thing> scopes();

    //------------------------------------- Other ----------------------------------
    /**
     *
     * @param role The Role Type which the instances of this Type should no longer be allowed to play.
     * @return The Type itself.
     */
    Type deletePlays(Role role);

    @Deprecated
    @CheckReturnValue
    @Override
    default Type asType(){
        return this;
    }

    @Deprecated
    @CheckReturnValue
    @Override
    default boolean isType(){
        return true;
    }
}<|MERGE_RESOLUTION|>--- conflicted
+++ resolved
@@ -36,13 +36,8 @@
  *
  * @see EntityType
  * @see Role
-<<<<<<< HEAD
- * @see RelationType
+ * @see RelationshipType
  * @see AttributeType
-=======
- * @see RelationshipType
- * @see ResourceType
->>>>>>> 45605392
  * @see RuleType
  *
  * @author fppt
@@ -77,11 +72,7 @@
     Type plays(Role role) throws GraphOperationException;
 
     /**
-<<<<<<< HEAD
-     * Creates a RelationType which allows this type and a {@link AttributeType} to be linked in a strictly one-to-one mapping.
-=======
-     * Creates a {@link RelationshipType} which allows this type and a resource type to be linked in a strictly one-to-one mapping.
->>>>>>> 45605392
+     * Creates a {@link RelationshipType} which allows this type and a {@link AttributeType} to be linked in a strictly one-to-one mapping.
      *
      * @param attributeType The {@link AttributeType} which instances of this type should be allowed to play.
      * @return The Type itself.
@@ -91,11 +82,7 @@
     Type key(AttributeType attributeType) throws GraphOperationException;
 
     /**
-<<<<<<< HEAD
-     * Creates a RelationType which allows this type and a {@link AttributeType}  to be linked.
-=======
-     * Creates a {@link RelationshipType} which allows this type and a resource type to be linked.
->>>>>>> 45605392
+     * Creates a {@link RelationshipType} which allows this type and a {@link AttributeType}  to be linked.
      *
      * @param attributeType The {@link AttributeType}  which instances of this type should be allowed to play.
      * @return The Type itself.

/*
 * Grakn - A Distributed Semantic Database
 * Copyright (C) 2016  Grakn Labs Limited
 *
 * Grakn is free software: you can redistribute it and/or modify
 * it under the terms of the GNU General Public License as published by
 * the Free Software Foundation, either version 3 of the License, or
 * (at your option) any later version.
 *
 * Grakn is distributed in the hope that it will be useful,
 * but WITHOUT ANY WARRANTY; without even the implied warranty of
 * MERCHANTABILITY or FITNESS FOR A PARTICULAR PURPOSE.  See the
 * GNU General Public License for more details.
 *
 * You should have received a copy of the GNU General Public License
 * along with Grakn. If not, see <http://www.gnu.org/licenses/gpl.txt>.
 */

package ai.grakn.concept;

import ai.grakn.GraknTx;
import com.google.auto.value.AutoValue;

import javax.annotation.CheckReturnValue;
import java.io.Serializable;

/**
 * <p>
 *     A Type Id
 * </p>
 *
 * <p>
<<<<<<< HEAD
 *     A class which represents an id of any {@link SchemaConcept} in the {@link ai.grakn.GraknGraph}.
=======
 *     A class which represents an id of any {@link OntologyConcept} in the {@link GraknTx}.
>>>>>>> b5d98d80
 *     Also contains a static method for producing IDs from Integers.
 * </p>
 *
 * @author fppt
 */
@AutoValue
public abstract class LabelId implements Comparable<LabelId>, Serializable {
    private static final long serialVersionUID = -1676610785035926909L;

    /**
     *
     * @return Used for indexing purposes and for graql traversals
     */
    @CheckReturnValue
    public abstract Integer getValue();

    @Override
    public int compareTo(LabelId o) {
        return getValue().compareTo(o.getValue());
    }

    public boolean isValid(){
        return getValue() != -1;
    }

    /**
     *
     * @param value The integer which potentially represents a Type
     * @return The matching type ID
     */
    public static LabelId of(Integer value){
        return new AutoValue_LabelId(value);
    }

    /**
     * @return a type id which does not match any type
     */
    public static LabelId invalid(){
        return new AutoValue_LabelId(-1);
    }
}<|MERGE_RESOLUTION|>--- conflicted
+++ resolved
@@ -30,11 +30,7 @@
  * </p>
  *
  * <p>
-<<<<<<< HEAD
- *     A class which represents an id of any {@link SchemaConcept} in the {@link ai.grakn.GraknGraph}.
-=======
- *     A class which represents an id of any {@link OntologyConcept} in the {@link GraknTx}.
->>>>>>> b5d98d80
+ *     A class which represents an id of any {@link SchemaConcept} in the {@link GraknTx}.
  *     Also contains a static method for producing IDs from Integers.
  * </p>
  *

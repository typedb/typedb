/*
 * Grakn - A Distributed Semantic Database
 * Copyright (C) 2016  Grakn Labs Limited
 *
 * Grakn is free software: you can redistribute it and/or modify
 * it under the terms of the GNU General Public License as published by
 * the Free Software Foundation, either version 3 of the License, or
 * (at your option) any later version.
 *
 * Grakn is distributed in the hope that it will be useful,
 * but WITHOUT ANY WARRANTY; without even the implied warranty of
 * MERCHANTABILITY or FITNESS FOR A PARTICULAR PURPOSE.  See the
 * GNU General Public License for more details.
 *
 * You should have received a copy of the GNU General Public License
 * along with Grakn. If not, see <http://www.gnu.org/licenses/gpl.txt>.
 */

package ai.grakn.graql.admin;

import ai.grakn.graql.ValuePredicate;
import org.apache.tinkerpop.gremlin.process.traversal.P;
import org.apache.tinkerpop.gremlin.process.traversal.dsl.graph.GraphTraversal;
import org.apache.tinkerpop.gremlin.structure.Vertex;

import javax.annotation.CheckReturnValue;
import java.util.Optional;

/**
 * Admin class for inspecting a ValuePredicate
 *
 * @author Felix Chapman
 */
public interface ValuePredicateAdmin extends ValuePredicate {

    @Override
    default ValuePredicateAdmin admin() {
        return this;
    }

    /**
     * @return whether this predicate is specific (e.g. "eq" is specific, "regex" is not)
     */
    @CheckReturnValue
    default boolean isSpecific() {
        return false;
    }

    /**
     * @param predicate to be compared in terms of compatibility
     * @return true if compatible
     */
    @CheckReturnValue
    boolean isCompatibleWith(ValuePredicateAdmin predicate);

    /**
     * @return the value comparing against, if this is an "equality" predicate, otherwise nothing
     */
    @CheckReturnValue
    default Optional<Object> equalsValue() {
        return Optional.empty();
    }

    /**
     * @return the gremlin predicate object this ValuePredicate wraps
     */
    @CheckReturnValue
    Optional<P<Object>> getPredicate();

    /**
     * Get the inner variable that this predicate refers to, if one is present
     * @return the inner variable that this predicate refers to, if one is present
     */
<<<<<<< HEAD
    Optional<VarPatternAdmin> getInnerVar();
=======
    @CheckReturnValue
    Optional<VarAdmin> getInnerVar();
>>>>>>> 547fdd44

    /**
     * Apply the predicate to the gremlin traversal, so the traversal will filter things that don't meet the predicate
     * @param traversal the traversal to apply the predicate to
     */
    void applyPredicate(GraphTraversal<Vertex, Vertex> traversal);
}<|MERGE_RESOLUTION|>--- conflicted
+++ resolved
@@ -71,12 +71,8 @@
      * Get the inner variable that this predicate refers to, if one is present
      * @return the inner variable that this predicate refers to, if one is present
      */
-<<<<<<< HEAD
+    @CheckReturnValue
     Optional<VarPatternAdmin> getInnerVar();
-=======
-    @CheckReturnValue
-    Optional<VarAdmin> getInnerVar();
->>>>>>> 547fdd44
 
     /**
      * Apply the predicate to the gremlin traversal, so the traversal will filter things that don't meet the predicate

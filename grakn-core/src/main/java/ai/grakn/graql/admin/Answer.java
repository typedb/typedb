/*
 * Grakn - A Distributed Semantic Database
 * Copyright (C) 2016  Grakn Labs Limited
 *
 * Grakn is free software: you can redistribute it and/or modify
 * it under the terms of the GNU General Public License as published by
 * the Free Software Foundation, either version 3 of the License, or
 * (at your option) any later version.
 *
 * Grakn is distributed in the hope that it will be useful,
 * but WITHOUT ANY WARRANTY; without even the implied warranty of
 * MERCHANTABILITY or FITNESS FOR A PARTICULAR PURPOSE.  See the
 * GNU General Public License for more details.
 *
 * You should have received a copy of the GNU General Public License
 * along with Grakn. If not, see <http://www.gnu.org/licenses/gpl.txt>.
 */

package ai.grakn.graql.admin;

import ai.grakn.concept.Concept;
import ai.grakn.graql.Var;

import javax.annotation.CheckReturnValue;
import java.util.Collection;
import java.util.Map;
import java.util.Set;
import java.util.function.BiConsumer;
import java.util.stream.Stream;

/**
 *
 * <p>
 * Interface for query result class.
 * </p>
 *
 * @author Kasper Piskorski
 *
 */
public interface Answer {

    @CheckReturnValue
    Answer copy();

<<<<<<< HEAD
    Set<Var> keySet();
=======
    @CheckReturnValue
    Set<VarName> keySet();
>>>>>>> 6207aafe

    @CheckReturnValue
    Collection<Concept> values();

    @CheckReturnValue
    Set<Concept> concepts();

<<<<<<< HEAD
    Set<Map.Entry<Var, Concept>> entrySet();
=======
    @CheckReturnValue
    Set<Map.Entry<VarName, Concept>> entrySet();
>>>>>>> 6207aafe

    @CheckReturnValue
    Concept get(String var);

<<<<<<< HEAD
    Concept get(Var var);
=======
    @CheckReturnValue
    Concept get(VarName var);
>>>>>>> 6207aafe

    Concept put(Var var, Concept con);

    Concept remove(Var var);

<<<<<<< HEAD
    Map<Var, Concept> map();
=======
    @CheckReturnValue
    Map<VarName, Concept> map();
>>>>>>> 6207aafe

    void putAll(Answer a);

    void putAll(Map<Var, Concept> m2);

<<<<<<< HEAD
    boolean containsKey(Var var);
=======
    @CheckReturnValue
    boolean containsKey(VarName var);
>>>>>>> 6207aafe

    @CheckReturnValue
    boolean isEmpty();

    @CheckReturnValue
    int size();

    void forEach(BiConsumer<? super Var, ? super Concept> consumer);

    /**
     * perform an answer merge without explanation
     * NB:assumes answers are compatible (concept corresponding to join vars if any are the same)
     *
     * @param a2 answer to be merged with
     * @return merged answer
     */
    @CheckReturnValue
    Answer merge(Answer a2);


    /**
     * perform an answer merge with optional explanation
     * NB:assumes answers are compatible (concept corresponding to join vars if any are the same)
     *
     * @param a2          answer to be merged with
     * @param explanation flag for providing explanation
     * @return merged answer
     */
    @CheckReturnValue
    Answer merge(Answer a2, boolean explanation);

    /**
     * explain this answer by providing explanation with preserving the structure of dependent answers
     *
     * @param exp explanation for this answer
     * @return explained answer
     */
    Answer explain(AnswerExplanation exp);

<<<<<<< HEAD
    Answer filterVars(Set<Var> vars);
=======
    /**
     * @param vars variables to be retained
     * @return answer with filtered variables
     */
    @CheckReturnValue
    Answer filterVars(Set<VarName> vars);
>>>>>>> 6207aafe

    /**
     * @param unifier set of mappings between variables
     * @return unified answer
     */
    @CheckReturnValue
    Answer unify(Unifier unifier);

    /**
     * @param unifierSet set of permutation mappings
     * @return stream of permuted answers
     */
    Stream<Answer> permute(Set<Unifier> unifierSet);

    @CheckReturnValue
    AnswerExplanation getExplanation();

    /**
     * @param e explanation to be set for this answer
     * @return answer with provided explanation
     */
    Answer setExplanation(AnswerExplanation e);

    /**
     * @return set of answers corresponding to the explicit path
     */
    @CheckReturnValue
    Set<Answer> getExplicitPath();

    /**
     * @return set of all answers taking part in the derivation of this answer
     */
    @CheckReturnValue
    Set<Answer> getAnswers();

    /**
     * @return all explanations taking part in the derivation of this answer
     */
    @CheckReturnValue
    Set<AnswerExplanation> getExplanations();
}<|MERGE_RESOLUTION|>--- conflicted
+++ resolved
@@ -42,12 +42,8 @@
     @CheckReturnValue
     Answer copy();
 
-<<<<<<< HEAD
+    @CheckReturnValue
     Set<Var> keySet();
-=======
-    @CheckReturnValue
-    Set<VarName> keySet();
->>>>>>> 6207aafe
 
     @CheckReturnValue
     Collection<Concept> values();
@@ -55,44 +51,28 @@
     @CheckReturnValue
     Set<Concept> concepts();
 
-<<<<<<< HEAD
+    @CheckReturnValue
     Set<Map.Entry<Var, Concept>> entrySet();
-=======
-    @CheckReturnValue
-    Set<Map.Entry<VarName, Concept>> entrySet();
->>>>>>> 6207aafe
 
     @CheckReturnValue
     Concept get(String var);
 
-<<<<<<< HEAD
+    @CheckReturnValue
     Concept get(Var var);
-=======
-    @CheckReturnValue
-    Concept get(VarName var);
->>>>>>> 6207aafe
 
     Concept put(Var var, Concept con);
 
     Concept remove(Var var);
 
-<<<<<<< HEAD
+    @CheckReturnValue
     Map<Var, Concept> map();
-=======
-    @CheckReturnValue
-    Map<VarName, Concept> map();
->>>>>>> 6207aafe
 
     void putAll(Answer a);
 
     void putAll(Map<Var, Concept> m2);
 
-<<<<<<< HEAD
+    @CheckReturnValue
     boolean containsKey(Var var);
-=======
-    @CheckReturnValue
-    boolean containsKey(VarName var);
->>>>>>> 6207aafe
 
     @CheckReturnValue
     boolean isEmpty();
@@ -132,16 +112,12 @@
      */
     Answer explain(AnswerExplanation exp);
 
-<<<<<<< HEAD
-    Answer filterVars(Set<Var> vars);
-=======
     /**
      * @param vars variables to be retained
      * @return answer with filtered variables
      */
     @CheckReturnValue
-    Answer filterVars(Set<VarName> vars);
->>>>>>> 6207aafe
+    Answer filterVars(Set<Var> vars);
 
     /**
      * @param unifier set of mappings between variables

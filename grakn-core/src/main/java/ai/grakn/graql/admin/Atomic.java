/*
 * Grakn - A Distributed Semantic Database
 * Copyright (C) 2016  Grakn Labs Limited
 *
 * Grakn is free software: you can redistribute it and/or modify
 * it under the terms of the GNU General Public License as published by
 * the Free Software Foundation, either version 3 of the License, or
 * (at your option) any later version.
 *
 * Grakn is distributed in the hope that it will be useful,
 * but WITHOUT ANY WARRANTY; without even the implied warranty of
 * MERCHANTABILITY or FITNESS FOR A PARTICULAR PURPOSE.  See the
 * GNU General Public License for more details.
 *
 * You should have received a copy of the GNU General Public License
 * along with Grakn. If not, see <http://www.gnu.org/licenses/gpl.txt>.
 */

package ai.grakn.graql.admin;

import ai.grakn.concept.Rule;
<<<<<<< HEAD
import ai.grakn.graql.Pattern;
=======
>>>>>>> 0292bee3
import ai.grakn.graql.Var;

import ai.grakn.graql.VarPattern;
import ai.grakn.util.ErrorMessage;
import com.google.common.collect.Sets;
import java.util.HashSet;
import javax.annotation.CheckReturnValue;
import java.util.Set;

/**
 *
 * <p>
 * Basic interface for logical atoms used in reasoning.
 * </p>
 *
 * @author Kasper Piskorski
 *
 */
public interface Atomic {

    @CheckReturnValue
    Atomic copy();

    /**
     * @return true if the atomic corresponds to a atom
     * */
    @CheckReturnValue
    default boolean isAtom(){ return false;}

    /**
     * @return true if the atomic corresponds to a predicate
     * */
    @CheckReturnValue
    default boolean isPredicate(){ return false;}

    /**
     * @return true if the atomic corresponds to a type atom
     * */
    @CheckReturnValue
    default boolean isType(){ return false;}

    /**
     * @return true if the atomic corresponds to a relation atom
     * */
    @CheckReturnValue
    default boolean isRelation(){return false;}

    /**
     * @return true if the atomic corresponds to a resource atom
     * */
    default boolean isResource(){ return false;}

    /**
     * @return true if obj alpha-equivalent
     */
    @CheckReturnValue
    boolean isAlphaEquivalent(Object obj);

    /**
     * @return true if obj structurally equivalent
     */
    @CheckReturnValue
    boolean isStructurallyEquivalent(Object obj);

    /**
     * @return true if obj compatible
     */
    @CheckReturnValue
    default boolean isCompatibleWith(Object obj){return isAlphaEquivalent(obj);}

    /**
     * @return alpha-equivalence hash code
     */
    @CheckReturnValue
    int alphaEquivalenceHashCode();

    /**
     * @return structural-equivalence hash code
     */
    @CheckReturnValue
    int structuralEquivalenceHashCode();

    /**
     * @return true if the atomic is user defined (all its variables are user defined)
     */
    @CheckReturnValue
    boolean isUserDefined();

    /**
     * @return true if the atomic can be resolved by a rule (atom exists in one of the rule's head)
     */
    @CheckReturnValue
    default boolean isRuleResolvable(){ return false;}
    /**
     * @return true if the atomic can form an atomic query
     */
    @CheckReturnValue
    default boolean isSelectable(){ return false;}

    /**
     * @return true if the atomic can constitute the head of a rule
     */
    @CheckReturnValue
<<<<<<< HEAD
    default Set<String> validateAsRuleHead(Rule rule){
        return Sets.newHashSet(ErrorMessage.VALIDATION_RULE_ILLEGAL_ATOMIC_IN_HEAD.getMessage(rule.getThen(), rule.getLabel()));
    }
=======
    Set<String> validateAsRuleHead(Rule rule);
>>>>>>> 0292bee3

    /**
     * @return error messages indicating ontological inconsistencies of this atomic
     */
    @CheckReturnValue
    default Set<String> validateOntologically(){ return new HashSet<>();}

    /**
     * @return true if atom is recursive
     */
    @CheckReturnValue
    default boolean isRecursive(){ return false;}

    /**
     * @param name variable name
     * @return true if atom contains an occurrence of the variable name
     */
    @CheckReturnValue
    default boolean containsVar(Var name){ return false;}

    /**
     * @return the corresponding base pattern
     * */
    @CheckReturnValue
    VarPattern getPattern();

    /**
     * @return the base pattern combined with possible predicate patterns
     */
    @CheckReturnValue
    Pattern getCombinedPattern();

    /**
     * @return the query the atomic is contained in
     */
    @CheckReturnValue
    ReasonerQuery getParentQuery();

    /**
     * @param q query this atomic is supposed to belong to
     */
    void setParentQuery(ReasonerQuery q);

    /**
     * @return variable name of this atomic
     */
    @CheckReturnValue
    Var getVarName();

    /**
     * @return all addressable variable names in this atomic
     */
    @CheckReturnValue
    Set<Var> getVarNames();

    /**
     * infers types (type, role types) for the atom if applicable/possible
     * @return either this atom if nothing could be inferred or a fresh atom with inferred types
     */
    @CheckReturnValue
    Atomic inferTypes();

    @CheckReturnValue
    Atomic inferTypes(Answer sub);
}<|MERGE_RESOLUTION|>--- conflicted
+++ resolved
@@ -19,15 +19,10 @@
 package ai.grakn.graql.admin;
 
 import ai.grakn.concept.Rule;
-<<<<<<< HEAD
 import ai.grakn.graql.Pattern;
-=======
->>>>>>> 0292bee3
 import ai.grakn.graql.Var;
 
 import ai.grakn.graql.VarPattern;
-import ai.grakn.util.ErrorMessage;
-import com.google.common.collect.Sets;
 import java.util.HashSet;
 import javax.annotation.CheckReturnValue;
 import java.util.Set;
@@ -126,13 +121,7 @@
      * @return true if the atomic can constitute the head of a rule
      */
     @CheckReturnValue
-<<<<<<< HEAD
-    default Set<String> validateAsRuleHead(Rule rule){
-        return Sets.newHashSet(ErrorMessage.VALIDATION_RULE_ILLEGAL_ATOMIC_IN_HEAD.getMessage(rule.getThen(), rule.getLabel()));
-    }
-=======
     Set<String> validateAsRuleHead(Rule rule);
->>>>>>> 0292bee3
 
     /**
      * @return error messages indicating ontological inconsistencies of this atomic

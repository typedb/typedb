/*
 * Grakn - A Distributed Semantic Database
 * Copyright (C) 2016  Grakn Labs Limited
 *
 * Grakn is free software: you can redistribute it and/or modify
 * it under the terms of the GNU General Public License as published by
 * the Free Software Foundation, either version 3 of the License, or
 * (at your option) any later version.
 *
 * Grakn is distributed in the hope that it will be useful,
 * but WITHOUT ANY WARRANTY; without even the implied warranty of
 * MERCHANTABILITY or FITNESS FOR A PARTICULAR PURPOSE.  See the
 * GNU General Public License for more details.
 *
 * You should have received a copy of the GNU General Public License
 * along with Grakn. If not, see <http://www.gnu.org/licenses/gpl.txt>.
 */

package ai.grakn.graql.admin;

import javax.annotation.CheckReturnValue;
import java.util.Set;
import java.util.stream.Stream;

/**
 * A property of a {@link VarPatternAdmin}, such as "isa movie" or "has name 'Jim'"
 *
 * @author Felix Chapman
 */
public interface VarProperty {

    /**
     * Build a Graql string representation of this property
     * @param builder a string builder to append to
     */
    void buildString(StringBuilder builder);

    /**
     * Get the Graql string representation of this property
     */
    @CheckReturnValue
    default String graqlString() {
        StringBuilder builder = new StringBuilder();
        buildString(builder);
        return builder.toString();
    }

    /**
     * Get a stream of {@link VarPatternAdmin} that must be types.
     */
<<<<<<< HEAD
    Stream<VarPatternAdmin> getTypes();
=======
    @CheckReturnValue
    Stream<VarAdmin> getTypes();
>>>>>>> 547fdd44

    /**
     * Get a stream of any inner {@link VarPatternAdmin} within this `VarProperty`.
     */
<<<<<<< HEAD
    Stream<VarPatternAdmin> getInnerVars();
=======
    @CheckReturnValue
    Stream<VarAdmin> getInnerVars();
>>>>>>> 547fdd44

    /**
     * Get a stream of any inner {@link VarPatternAdmin} within this `VarProperty`, including any that may have been
     * implicitly created (such as with "has").
     */
<<<<<<< HEAD
    Stream<VarPatternAdmin> getImplicitInnerVars();
=======
    @CheckReturnValue
    Stream<VarAdmin> getImplicitInnerVars();
>>>>>>> 547fdd44

    /**
     * True if there is at most one of these properties for each {@link VarPatternAdmin}
     */
    @CheckReturnValue
    default boolean isUnique() {
        return false;
    }

    /**
     * maps this var property to a reasoner atom
     * @param var {@link VarPatternAdmin} this property belongs to
     * @param vars VarAdmins constituting the pattern this property belongs to
     * @param parent reasoner query this atom should belong to
     * @return created atom
     */
<<<<<<< HEAD
    Atomic mapToAtom(VarPatternAdmin var, Set<VarPatternAdmin> vars, ReasonerQuery parent);
=======
    @CheckReturnValue
    Atomic mapToAtom(VarAdmin var, Set<VarAdmin> vars, ReasonerQuery parent);
>>>>>>> 547fdd44
}<|MERGE_RESOLUTION|>--- conflicted
+++ resolved
@@ -48,33 +48,21 @@
     /**
      * Get a stream of {@link VarPatternAdmin} that must be types.
      */
-<<<<<<< HEAD
+    @CheckReturnValue
     Stream<VarPatternAdmin> getTypes();
-=======
-    @CheckReturnValue
-    Stream<VarAdmin> getTypes();
->>>>>>> 547fdd44
 
     /**
      * Get a stream of any inner {@link VarPatternAdmin} within this `VarProperty`.
      */
-<<<<<<< HEAD
+    @CheckReturnValue
     Stream<VarPatternAdmin> getInnerVars();
-=======
-    @CheckReturnValue
-    Stream<VarAdmin> getInnerVars();
->>>>>>> 547fdd44
 
     /**
      * Get a stream of any inner {@link VarPatternAdmin} within this `VarProperty`, including any that may have been
      * implicitly created (such as with "has").
      */
-<<<<<<< HEAD
+    @CheckReturnValue
     Stream<VarPatternAdmin> getImplicitInnerVars();
-=======
-    @CheckReturnValue
-    Stream<VarAdmin> getImplicitInnerVars();
->>>>>>> 547fdd44
 
     /**
      * True if there is at most one of these properties for each {@link VarPatternAdmin}
@@ -91,10 +79,6 @@
      * @param parent reasoner query this atom should belong to
      * @return created atom
      */
-<<<<<<< HEAD
+    @CheckReturnValue
     Atomic mapToAtom(VarPatternAdmin var, Set<VarPatternAdmin> vars, ReasonerQuery parent);
-=======
-    @CheckReturnValue
-    Atomic mapToAtom(VarAdmin var, Set<VarAdmin> vars, ReasonerQuery parent);
->>>>>>> 547fdd44
 }
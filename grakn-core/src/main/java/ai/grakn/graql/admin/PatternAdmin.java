/*
 * Grakn - A Distributed Semantic Database
 * Copyright (C) 2016  Grakn Labs Limited
 *
 * Grakn is free software: you can redistribute it and/or modify
 * it under the terms of the GNU General Public License as published by
 * the Free Software Foundation, either version 3 of the License, or
 * (at your option) any later version.
 *
 * Grakn is distributed in the hope that it will be useful,
 * but WITHOUT ANY WARRANTY; without even the implied warranty of
 * MERCHANTABILITY or FITNESS FOR A PARTICULAR PURPOSE.  See the
 * GNU General Public License for more details.
 *
 * You should have received a copy of the GNU General Public License
 * along with Grakn. If not, see <http://www.gnu.org/licenses/gpl.txt>.
 */

package ai.grakn.graql.admin;

import ai.grakn.graql.Pattern;
import ai.grakn.graql.VarName;

import javax.annotation.CheckReturnValue;
import java.util.Set;

import static java.util.stream.Collectors.toSet;

/**
 * Admin class for inspecting and manipulating a Pattern
 *
 * @author Felix Chapman
 */
public interface PatternAdmin extends Pattern {
    /**
     * Get the disjunctive normal form of this pattern group.
     * This means the pattern group will be transformed into a number of conjunctive patterns, where each is disjunct.
     *
     * e.g.
     * p = (A or B) and (C or D)
     * p.getDisjunctiveNormalForm() = (A and C) or (A and D) or (B and C) or (B and D)
     *
     * @return the pattern group in disjunctive normal form
     */
<<<<<<< HEAD
    Disjunction<Conjunction<VarPatternAdmin>> getDisjunctiveNormalForm();
=======
    @CheckReturnValue
    Disjunction<Conjunction<VarAdmin>> getDisjunctiveNormalForm();
>>>>>>> 547fdd44

    /**
     * Get all common, user-defined variable names in the pattern.
     */
    @CheckReturnValue
    Set<VarName> commonVarNames();

    /**
     * @return true if this Pattern.Admin is a Conjunction
     */
    @CheckReturnValue
    default boolean isDisjunction() {
        return false;
    }

    /**
     * @return true if this Pattern.Admin is a Disjunction
     */
    @CheckReturnValue
    default boolean isConjunction() {
        return false;
    }

    /**
     * @return true if this {@link PatternAdmin} is a {@link VarPatternAdmin}
     */
    @CheckReturnValue
    default boolean isVar() {
        return false;
    }

    /**
     * @return this Pattern.Admin as a Disjunction, if it is one.
     */
    @CheckReturnValue
    default Disjunction<?> asDisjunction() {
        throw new UnsupportedOperationException();
    }

    /**
     * @return this Pattern.Admin as a Conjunction, if it is one.
     */
    @CheckReturnValue
    default Conjunction<?> asConjunction() {
        throw new UnsupportedOperationException();
    }

    /**
     * @return this {@link PatternAdmin} as a {@link VarPatternAdmin}, if it is one.
     */
<<<<<<< HEAD
    default VarPatternAdmin asVar() {
=======
    @CheckReturnValue
    default VarAdmin asVar() {
>>>>>>> 547fdd44
        throw new UnsupportedOperationException();
    }

    /**
     * @return all variables referenced in the pattern
     */
<<<<<<< HEAD
    default Set<VarPatternAdmin> getVars() {
=======
    @CheckReturnValue
    default Set<VarAdmin> getVars() {
>>>>>>> 547fdd44
        return getDisjunctiveNormalForm().getPatterns().stream()
                .flatMap(conj -> conj.getPatterns().stream())
                .collect(toSet());
    }
}<|MERGE_RESOLUTION|>--- conflicted
+++ resolved
@@ -42,12 +42,8 @@
      *
      * @return the pattern group in disjunctive normal form
      */
-<<<<<<< HEAD
+    @CheckReturnValue
     Disjunction<Conjunction<VarPatternAdmin>> getDisjunctiveNormalForm();
-=======
-    @CheckReturnValue
-    Disjunction<Conjunction<VarAdmin>> getDisjunctiveNormalForm();
->>>>>>> 547fdd44
 
     /**
      * Get all common, user-defined variable names in the pattern.
@@ -98,24 +94,16 @@
     /**
      * @return this {@link PatternAdmin} as a {@link VarPatternAdmin}, if it is one.
      */
-<<<<<<< HEAD
+    @CheckReturnValue
     default VarPatternAdmin asVar() {
-=======
-    @CheckReturnValue
-    default VarAdmin asVar() {
->>>>>>> 547fdd44
         throw new UnsupportedOperationException();
     }
 
     /**
      * @return all variables referenced in the pattern
      */
-<<<<<<< HEAD
+    @CheckReturnValue
     default Set<VarPatternAdmin> getVars() {
-=======
-    @CheckReturnValue
-    default Set<VarAdmin> getVars() {
->>>>>>> 547fdd44
         return getDisjunctiveNormalForm().getPatterns().stream()
                 .flatMap(conj -> conj.getPatterns().stream())
                 .collect(toSet());

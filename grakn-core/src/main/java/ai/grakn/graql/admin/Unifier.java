/*
 * Grakn - A Distributed Semantic Database
 * Copyright (C) 2016  Grakn Labs Limited
 *
 * Grakn is free software: you can redistribute it and/or modify
 * it under the terms of the GNU General Public License as published by
 * the Free Software Foundation, either version 3 of the License, or
 * (at your option) any later version.
 *
 * Grakn is distributed in the hope that it will be useful,
 * but WITHOUT ANY WARRANTY; without even the implied warranty of
 * MERCHANTABILITY or FITNESS FOR A PARTICULAR PURPOSE.  See the
 * GNU General Public License for more details.
 *
 * You should have received a copy of the GNU General Public License
 * along with Grakn. If not, see <http://www.gnu.org/licenses/gpl.txt>.
 */

package ai.grakn.graql.admin;

import ai.grakn.graql.VarName;

import javax.annotation.CheckReturnValue;
import java.util.Collection;
import java.util.Map;
import java.util.Set;

/**
 *
 * <p>
 * Interface for resolution unifier defined as a finite set of mappings between variables xi and terms ti:
 *
 * θ = {x1/t1, x2/t2, ..., xi/ti}.
 *
 * Both variables and terms are defined in terms of graql VarNames.
 *
 * For a set of expressions Γ, the unifier θ maps elements from Γ to a single expression φ : Γθ = {φ}.
 * </p>
 *
 * @author Kasper Piskorski
 *
 */
public interface Unifier{

    /**
     * @param key specific variable
     * @return corresponding terms
     */
    @CheckReturnValue
    Collection<VarName> get(VarName key);

    /**
     * add a new mapping
     * @param key variable
     * @param value term
     * @return previous value associated with key, or null if there was no mapping for key
     */
    boolean addMapping(VarName key, VarName value);

    /**
     * @return true if the set of mappings is empty
     */
    @CheckReturnValue
    boolean isEmpty();

    @CheckReturnValue
    Map<VarName, Collection<VarName>> map();

    /**
     * @return variables present in this unifier
     */
    @CheckReturnValue
    Set<VarName> keySet();

    /**
     * @return terms present in this unifier
     */
    @CheckReturnValue
    Collection<VarName> values();

    /**
     * @return set of mappings constituting this unifier
     */
    @CheckReturnValue
<<<<<<< HEAD
    Collection<Map.Entry<VarName, VarName>> mappings();
=======
    Set<Map.Entry<VarName, VarName>> mappings();
>>>>>>> 1755c22e

    /**
     * @param key variable to be inspected for presence
     * @return true if specified key is part of a mapping
     */
    @CheckReturnValue
    boolean containsKey(VarName key);

    /**
     * @param value term to be checked for presence
     * @return true if specified value is part of a mapping
     */
    @CheckReturnValue
    boolean containsValue(VarName value);

    /**
     * @param u unifier to compare with
     * @return true if this unifier contains all mappings of u
     */
    @CheckReturnValue
    boolean containsAll(Unifier u);

    /**
     * @param d unifier to be merged with this unifier
     * @return this
     */
    Unifier merge(Unifier d);

    /**
     * @return this
     */
    Unifier removeTrivialMappings();

    /**
     * @return unifier inverse - new unifier with inverted mappings
     */
    @CheckReturnValue
    Unifier inverse();

    /**
     * @return number of mappings that constitute this unifier
     */
    @CheckReturnValue
    int size();
}<|MERGE_RESOLUTION|>--- conflicted
+++ resolved
@@ -82,11 +82,7 @@
      * @return set of mappings constituting this unifier
      */
     @CheckReturnValue
-<<<<<<< HEAD
     Collection<Map.Entry<VarName, VarName>> mappings();
-=======
-    Set<Map.Entry<VarName, VarName>> mappings();
->>>>>>> 1755c22e
 
     /**
      * @param key variable to be inspected for presence

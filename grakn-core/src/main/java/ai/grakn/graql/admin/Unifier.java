--- conflicted
+++ resolved
@@ -18,14 +18,9 @@
 
 package ai.grakn.graql.admin;
 
-<<<<<<< HEAD
 import ai.grakn.graql.Var;
 
-=======
-import ai.grakn.graql.VarName;
-
 import javax.annotation.CheckReturnValue;
->>>>>>> 6207aafe
 import java.util.Collection;
 import java.util.Map;
 import java.util.Set;
@@ -51,12 +46,8 @@
      * @param key specific variable
      * @return corresponding term
      */
-<<<<<<< HEAD
+    @CheckReturnValue
     Var get(Var key);
-=======
-    @CheckReturnValue
-    VarName get(VarName key);
->>>>>>> 6207aafe
 
     /**
      * add a new mapping
@@ -73,65 +64,41 @@
     @CheckReturnValue
     boolean isEmpty();
 
-<<<<<<< HEAD
+    @CheckReturnValue
     Map<Var, Var> map();
-=======
-    @CheckReturnValue
-    Map<VarName, VarName> map();
->>>>>>> 6207aafe
 
     /**
      * @return variables present in this unifier
      */
-<<<<<<< HEAD
+    @CheckReturnValue
     Set<Var> keySet();
-=======
-    @CheckReturnValue
-    Set<VarName> keySet();
->>>>>>> 6207aafe
 
     /**
      * @return terms present in this unifier
      */
-<<<<<<< HEAD
+    @CheckReturnValue
     Collection<Var> values();
-=======
-    @CheckReturnValue
-    Collection<VarName> values();
->>>>>>> 6207aafe
 
     /**
      *
      * @return set of mappings constituting this unifier
      */
-<<<<<<< HEAD
+    @CheckReturnValue
     Set<Map.Entry<Var, Var>> getMappings();
-=======
-    @CheckReturnValue
-    Set<Map.Entry<VarName, VarName>> getMappings();
->>>>>>> 6207aafe
 
     /**
      * @param key variable to be inspected for presence
      * @return true if specified key is part of a mapping
      */
-<<<<<<< HEAD
+    @CheckReturnValue
     boolean containsKey(Var key);
-=======
-    @CheckReturnValue
-    boolean containsKey(VarName key);
->>>>>>> 6207aafe
 
     /**
      * @param value term to be checked for presence
      * @return true if specified value is part of a mapping
      */
-<<<<<<< HEAD
+    @CheckReturnValue
     boolean containsValue(Var value);
-=======
-    @CheckReturnValue
-    boolean containsValue(VarName value);
->>>>>>> 6207aafe
 
     /**
      * @param u unifier to compare with

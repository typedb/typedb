--- conflicted
+++ resolved
@@ -79,11 +79,7 @@
         } else if (object instanceof Map) {
             return build((Map<?, ?>) object);
         } else {
-<<<<<<< HEAD
-            return convertDefault(object);
-=======
             return buildDefault(object);
->>>>>>> 9c261c99
         }
     }
 
@@ -151,9 +147,5 @@
      * @return the object as a builder
      */
     @CheckReturnValue
-<<<<<<< HEAD
-    Builder convertDefault(Object object);
-=======
     Builder buildDefault(Object object);
->>>>>>> 9c261c99
 }
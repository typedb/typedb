--- conflicted
+++ resolved
@@ -68,13 +68,7 @@
     VALIDATION_CASTING("The type [%s] of role player [%s] is not allowed to play RoleType [%s] \n"),
     VALIDATION_IS_ABSTRACT("The abstract Type [%s] should not have any instances \n"),
     VALIDATION_ROLE_TYPE_MISSING_RELATION_TYPE("RoleType [%s] does not have a has-role connection to any Relation Type. \n"),
-<<<<<<< HEAD
-    VALIDATION_ROLE_TYPE_TOO_MANY_RELATION_TYPE("RoleType [%s] has more than one has-role connections to Relation Types. \n"),
-    VALIDATION_RELATION_TYPE("Relation Type [%s] is not abstract and does not have one or more roles \n"),
-    VALIDATION_RULE_PLAYS_ROLES_SCHEMA("The Type [%s] is playing role [%s] which it is not allowed \n"),
-=======
     VALIDATION_RELATION_TYPE("Relation Type [%s] does not have two or more roles \n"),
->>>>>>> f629a69d
     VALIDATION_INSTANCE("Instance [%s] of type [%s] does not play the required role [%s] \n"),
 
     VALIDATION_RELATION_TYPES_ROLES_SCHEMA("The Role Type [%s] which is connected to Relation Type [%s] " +

--- conflicted
+++ resolved
@@ -63,39 +63,10 @@
      * @return True if the data and schema conforms to our concept.
      */
     public boolean validate(){
-<<<<<<< HEAD
-        CommonUtil.withImplicitConceptsVisible(graknGraph, () -> {
-            //Validate Entity Types
-            //Not Needed
-            //Validate Entities
-            graknGraph.txCache().getModifiedEntities().forEach(this::validateThing);
-
-            //Validate RoleTypes
-            graknGraph.txCache().getModifiedRoles().forEach(this::validateRole);
-            //Validate Role Players
-            graknGraph.txCache().getModifiedCastings().forEach(this::validateCasting);
-
-            //Validate Relation Types
-            graknGraph.txCache().getModifiedRelationTypes().forEach(this::validateRelationType);
-            //Validate Relations
-            graknGraph.txCache().getModifiedRelations().forEach(relation -> validateRelation(graknGraph, relation));
-
-            //Validate Rule Types
-            //Not Needed
-            //Validate Rules
-            graknGraph.txCache().getModifiedRules().forEach(rule -> validateRule(graknGraph, rule));
-
-            //Validate Resource Types
-            //Not Needed
-            //Validate Resource
-            graknGraph.txCache().getModifiedResources().forEach(this::validateThing);
-
-        });
-=======
         //Validate Entity Types
         //Not Needed
         //Validate Entities
-        graknGraph.txCache().getModifiedEntities().forEach(this::validateInstance);
+        graknGraph.txCache().getModifiedEntities().forEach(this::validateThing);
 
         //Validate RoleTypes
         graknGraph.txCache().getModifiedRoles().forEach(this::validateRole);
@@ -115,8 +86,7 @@
         //Validate Resource Types
         //Not Needed
         //Validate Resource
-        graknGraph.txCache().getModifiedResources().forEach(this::validateInstance);
->>>>>>> d879d33d
+        graknGraph.txCache().getModifiedResources().forEach(this::validateThing);
 
         return errorsFound.size() == 0;
     }

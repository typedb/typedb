--- conflicted
+++ resolved
@@ -18,12 +18,8 @@
 
 package ai.grakn.graph.internal;
 
-<<<<<<< HEAD
-import ai.grakn.GraknGraph;
+import ai.grakn.GraknTx;
 import ai.grakn.concept.Attribute;
-=======
-import ai.grakn.GraknTx;
->>>>>>> b5d98d80
 import ai.grakn.concept.Label;
 import ai.grakn.concept.OntologyConcept;
 import ai.grakn.concept.Relation;
@@ -272,13 +268,8 @@
      * @param relationReified The {@link Relation} whose hash needs to be set.
      * @return An error message if the {@link Relation} is not unique.
      */
-<<<<<<< HEAD
-    static Optional<String> validateRelationIsUnique(AbstractGraknGraph<?> graph, RelationReified relationReified){
+    static Optional<String> validateRelationIsUnique(GraknTxAbstract<?> graph, RelationReified relationReified){
         Iterator<AttributeType> keys = relationReified.type().keys().iterator();
-=======
-    static Optional<String> validateRelationIsUnique(GraknTxAbstract<?> graph, RelationReified relationReified){
-        Iterator<ResourceType> keys = relationReified.type().keys().iterator();
->>>>>>> b5d98d80
         if(keys.hasNext()){
             return validateKeyControlledRelation(graph, relationReified, keys);
         } else {
@@ -295,11 +286,7 @@
      * @param keys the {@link AttributeType} indicating the key which the relation must be bound to and unique to
      * @return An error message if the {@link Relation} is not unique.
      */
-<<<<<<< HEAD
-    private static Optional<String> validateKeyControlledRelation(AbstractGraknGraph<?> graph, RelationReified relationReified, Iterator<AttributeType> keys) {
-=======
-    private static Optional<String> validateKeyControlledRelation(GraknTxAbstract<?> graph, RelationReified relationReified, Iterator<ResourceType> keys) {
->>>>>>> b5d98d80
+    private static Optional<String> validateKeyControlledRelation(GraknTxAbstract<?> graph, RelationReified relationReified, Iterator<AttributeType> keys) {
         TreeMap<String, String> resources = new TreeMap<>();
         while(keys.hasNext()){
             Optional<Attribute<?>> foundResource = relationReified.resources(keys.next()).findAny();

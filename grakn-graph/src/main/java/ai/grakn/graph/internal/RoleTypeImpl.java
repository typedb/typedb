--- conflicted
+++ resolved
@@ -51,13 +51,8 @@
  *
  */
 class RoleTypeImpl extends TypeImpl<RoleType, Instance> implements RoleType{
-<<<<<<< HEAD
     private ComponentCache<Set<Type>> cachedDirectPlayedByTypes = new ComponentCache<>(() -> this.<Type>getIncomingNeighbours(Schema.EdgeLabel.PLAYS).collect(Collectors.toSet()));
-    private ComponentCache<Set<RelationType>> cachedRelationTypes = new ComponentCache<>(() -> this.<RelationType>getIncomingNeighbours(Schema.EdgeLabel.HAS_ROLE).collect(Collectors.toSet()));
-=======
-    private ComponentCache<Set<Type>> cachedDirectPlayedByTypes = new ComponentCache<>(() -> this.<Type>getIncomingNeighbours(Schema.EdgeLabel.PLAYS_ROLE).collect(Collectors.toSet()));
     private ComponentCache<Set<RelationType>> cachedRelationTypes = new ComponentCache<>(() -> this.<RelationType>getIncomingNeighbours(Schema.EdgeLabel.RELATES).collect(Collectors.toSet()));
->>>>>>> 2054a42c
 
     RoleTypeImpl(AbstractGraknGraph graknGraph, Vertex v) {
         super(graknGraph, v);
@@ -169,17 +164,10 @@
 
     @Override
     public void delete(){
-<<<<<<< HEAD
-        boolean hasHasRoles = getVertex().edges(Direction.IN, Schema.EdgeLabel.HAS_ROLE.getLabel()).hasNext();
+        boolean hasRelates = getVertex().edges(Direction.IN, Schema.EdgeLabel.RELATES.getLabel()).hasNext();
         boolean hasPlays = getVertex().edges(Direction.IN, Schema.EdgeLabel.PLAYS.getLabel()).hasNext();
 
-        if(hasHasRoles || hasPlays){
-=======
-        boolean hasRelates = getVertex().edges(Direction.IN, Schema.EdgeLabel.RELATES.getLabel()).hasNext();
-        boolean hasPlaysRoles = getVertex().edges(Direction.IN, Schema.EdgeLabel.PLAYS_ROLE.getLabel()).hasNext();
-
-        if(hasRelates || hasPlaysRoles){
->>>>>>> 2054a42c
+        if(hasRelates || hasPlays){
             throw new ConceptException(ErrorMessage.CANNOT_DELETE.getMessage(getName()));
         } else {
             super.delete();

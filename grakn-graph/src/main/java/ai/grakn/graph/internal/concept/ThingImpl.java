--- conflicted
+++ resolved
@@ -23,16 +23,9 @@
 import ai.grakn.concept.ConceptId;
 import ai.grakn.concept.Label;
 import ai.grakn.concept.LabelId;
-<<<<<<< HEAD
-import ai.grakn.concept.Relation;
-import ai.grakn.concept.RelationType;
-import ai.grakn.concept.AttributeType;
-=======
 import ai.grakn.concept.Relationship;
 import ai.grakn.concept.RelationshipType;
-import ai.grakn.concept.Resource;
-import ai.grakn.concept.ResourceType;
->>>>>>> 45605392
+import ai.grakn.concept.AttributeType;
 import ai.grakn.concept.Role;
 import ai.grakn.concept.Thing;
 import ai.grakn.concept.Type;
@@ -250,17 +243,10 @@
         }
 
 
-<<<<<<< HEAD
         Label label = attribute.type().getLabel();
-        RelationType hasResource = vertex().graph().getOntologyConcept(has.getLabel(label));
-        Role hasResourceOwner = vertex().graph().getOntologyConcept(hasOwner.getLabel(label));
-        Role hasResourceValue = vertex().graph().getOntologyConcept(hasValue.getLabel(label));
-=======
-        Label label = resource.type().getLabel();
         RelationshipType hasResource = vertex().graph().getSchemaConcept(has.getLabel(label));
         Role hasResourceOwner = vertex().graph().getSchemaConcept(hasOwner.getLabel(label));
         Role hasResourceValue = vertex().graph().getSchemaConcept(hasValue.getLabel(label));
->>>>>>> 45605392
 
         if(hasResource == null || hasResourceOwner == null || hasResourceValue == null || type().plays().noneMatch(play -> play.equals(hasResourceOwner))){
             throw GraphOperationException.hasNotAllowed(this, attribute);

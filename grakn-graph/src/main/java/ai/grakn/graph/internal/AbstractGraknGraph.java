/*
 * Grakn - A Distributed Semantic Database
 * Copyright (C) 2016  Grakn Labs Limited
 *
 * Grakn is free software: you can redistribute it and/or modify
 * it under the terms of the GNU General Public License as published by
 * the Free Software Foundation, either version 3 of the License, or
 * (at your option) any later version.
 *
 * Grakn is distributed in the hope that it will be useful,
 * but WITHOUT ANY WARRANTY; without even the implied warranty of
 * MERCHANTABILITY or FITNESS FOR A PARTICULAR PURPOSE.  See the
 * GNU General Public License for more details.
 *
 * You should have received a copy of the GNU General Public License
 * along with Grakn. If not, see <http://www.gnu.org/licenses/gpl.txt>.
 */

package ai.grakn.graph.internal;

import ai.grakn.Grakn;
import ai.grakn.GraknAdmin;
import ai.grakn.GraknGraph;
import ai.grakn.concept.Concept;
import ai.grakn.concept.ConceptId;
import ai.grakn.concept.EntityType;
import ai.grakn.concept.Instance;
import ai.grakn.concept.Relation;
import ai.grakn.concept.RelationType;
import ai.grakn.concept.Resource;
import ai.grakn.concept.ResourceType;
import ai.grakn.concept.RoleType;
import ai.grakn.concept.RuleType;
import ai.grakn.concept.Type;
import ai.grakn.exception.ConceptException;
import ai.grakn.exception.ConceptNotUniqueException;
import ai.grakn.exception.GraknValidationException;
import ai.grakn.exception.GraphRuntimeException;
import ai.grakn.exception.MoreThanOneConceptException;
import ai.grakn.graql.QueryBuilder;
import ai.grakn.graql.internal.query.QueryBuilderImpl;
import ai.grakn.util.EngineCommunicator;
import ai.grakn.util.ErrorMessage;
import ai.grakn.util.REST;
import ai.grakn.util.Schema;
import org.apache.tinkerpop.gremlin.process.traversal.dsl.graph.GraphTraversal;
import org.apache.tinkerpop.gremlin.process.traversal.strategy.verification.ReadOnlyStrategy;
import org.apache.tinkerpop.gremlin.structure.Edge;
import org.apache.tinkerpop.gremlin.structure.Element;
import org.apache.tinkerpop.gremlin.structure.Graph;
import org.apache.tinkerpop.gremlin.structure.Vertex;
import org.json.JSONArray;
import org.json.JSONObject;
import org.slf4j.Logger;
import org.slf4j.LoggerFactory;

import java.util.Collection;
import java.util.Collections;
import java.util.HashMap;
import java.util.HashSet;
import java.util.Iterator;
import java.util.List;
import java.util.Map;
import java.util.Set;
import java.util.stream.Collectors;

import static org.apache.tinkerpop.gremlin.process.traversal.dsl.graph.__.outE;

/**
 * <p>
 *    The Grakn Graph Base Implementation
 * </p>
 *
 * <p>
 *     This defines how a grakn graph sits on top of a Tinkerpop {@link Graph}.
 *     It mostly act as a construction object which ensure the resulting graph conforms to the Grakn Object model.
 * </p>
 *
 * @author fppt
 *
 * @param <G> A vendor specific implementation of a Tinkerpop {@link Graph}.
 */
public abstract class AbstractGraknGraph<G extends Graph> implements GraknGraph, GraknAdmin {
    protected final Logger LOG = LoggerFactory.getLogger(AbstractGraknGraph.class);
    private final ElementFactory elementFactory;
    private final String keyspace;
    private final String engine;
    private final boolean batchLoadingEnabled;
    private final G graph;

    private final ThreadLocal<ConceptLog> localConceptLog = new ThreadLocal<>();
    private final ThreadLocal<Boolean> localIsOpen = new ThreadLocal<>();
    private final ThreadLocal<String> localClosedReason = new ThreadLocal<>();
    private final ThreadLocal<Boolean> localShowImplicitStructures = new ThreadLocal<>();

    private boolean committed; //Shared between multiple threads so we know if a refresh must be performed

    public AbstractGraknGraph(G graph, String keyspace, String engine, boolean batchLoadingEnabled) {
        this.graph = graph;
        this.keyspace = keyspace;
        this.engine = engine;
        localIsOpen.set(true);
        elementFactory = new ElementFactory(this);

        if(initialiseMetaConcepts()) {
            try {
                commit();
            } catch (GraknValidationException e) {
                throw new RuntimeException(ErrorMessage.CREATING_ONTOLOGY_ERROR.getMessage(e.getMessage()));
            }
        }

        this.batchLoadingEnabled = batchLoadingEnabled;
        this.committed = false;
        localShowImplicitStructures.set(false);
    }

    @Override
    public String getKeyspace(){
        return keyspace;
    }

    @Override
    public boolean isClosed(){
        return !getBooleanFromLocalThread(localIsOpen);
    }

    @Override
    public boolean implicitConceptsVisible(){
        return getBooleanFromLocalThread(localShowImplicitStructures);
    }

    private boolean getBooleanFromLocalThread(ThreadLocal<Boolean> local){
        Boolean value = local.get();
        if(value == null) {
            return false;
        } else {
            return value;
        }
    }

    @Override
    public void showImplicitConcepts(boolean flag){
        localShowImplicitStructures.set(flag);
    }

    @Override
    public GraknAdmin admin(){
        return this;
    }

    @Override
    public <T extends Concept> T buildConcept(Vertex vertex) {
        return elementFactory.buildConcept(vertex);
    }

    public boolean hasCommitted(){
        return committed;
    }

    public boolean isBatchLoadingEnabled(){
        return batchLoadingEnabled;
    }

    @SuppressWarnings("unchecked")
    public boolean initialiseMetaConcepts(){
        if(isMetaOntologyNotInitialised()){
            Vertex type = putVertexInternal(Schema.MetaSchema.CONCEPT.getName(), Schema.BaseType.TYPE);
            Vertex entityType = putVertexInternal(Schema.MetaSchema.ENTITY.getName(), Schema.BaseType.ENTITY_TYPE);
            Vertex relationType = putVertexInternal(Schema.MetaSchema.RELATION.getName(), Schema.BaseType.RELATION_TYPE);
            Vertex resourceType = putVertexInternal(Schema.MetaSchema.RESOURCE.getName(), Schema.BaseType.RESOURCE_TYPE);
            Vertex roleType = putVertexInternal(Schema.MetaSchema.ROLE.getName(), Schema.BaseType.ROLE_TYPE);
            Vertex ruleType = putVertexInternal(Schema.MetaSchema.RULE.getName(), Schema.BaseType.RULE_TYPE);
            Vertex inferenceRuleType = putVertexInternal(Schema.MetaSchema.INFERENCE_RULE.getName(), Schema.BaseType.RULE_TYPE);
            Vertex constraintRuleType = putVertexInternal(Schema.MetaSchema.CONSTRAINT_RULE.getName(), Schema.BaseType.RULE_TYPE);

            relationType.property(Schema.ConceptProperty.IS_ABSTRACT.name(), true);
            roleType.property(Schema.ConceptProperty.IS_ABSTRACT.name(), true);
            resourceType.property(Schema.ConceptProperty.IS_ABSTRACT.name(), true);
            ruleType.property(Schema.ConceptProperty.IS_ABSTRACT.name(), true);
            entityType.property(Schema.ConceptProperty.IS_ABSTRACT.name(), true);

            relationType.addEdge(Schema.EdgeLabel.SUB.getLabel(), type);
            roleType.addEdge(Schema.EdgeLabel.SUB.getLabel(), type);
            resourceType.addEdge(Schema.EdgeLabel.SUB.getLabel(), type);
            ruleType.addEdge(Schema.EdgeLabel.SUB.getLabel(), type);
            entityType.addEdge(Schema.EdgeLabel.SUB.getLabel(), type);
            inferenceRuleType.addEdge(Schema.EdgeLabel.SUB.getLabel(), ruleType);
            constraintRuleType.addEdge(Schema.EdgeLabel.SUB.getLabel(), ruleType);

            return true;
        }

        return false;
    }

    private boolean isMetaOntologyNotInitialised(){
        return getMetaConcept() == null;
    }

    public G getTinkerPopGraph(){
        if(isClosed()){
            String reason = localClosedReason.get();
            if(reason == null){
                throw new GraphRuntimeException(ErrorMessage.GRAPH_CLOSED.getMessage(getKeyspace()));
            } else {
                throw new GraphRuntimeException(reason);
            }
        }
        return graph;
    }

    @Override
    public GraphTraversal<Vertex, Vertex> getTinkerTraversal(){
        ReadOnlyStrategy readOnlyStrategy = ReadOnlyStrategy.instance();
        return getTinkerPopGraph().traversal().asBuilder().with(readOnlyStrategy).create(getTinkerPopGraph()).V();
    }

    @Override
    public QueryBuilder graql(){
        return new QueryBuilderImpl(this);
    }

    public ElementFactory getElementFactory(){
        return elementFactory;
    }

    //----------------------------------------------General Functionality-----------------------------------------------
    private EdgeImpl addEdge(Concept from, Concept to, Schema.EdgeLabel type){
        return ((ConceptImpl)from).addEdge((ConceptImpl) to, type);
    }

    public <T extends Concept> T  getConcept(Schema.ConceptProperty key, String value) {
        Iterator<Vertex> vertices = getTinkerTraversal().has(key.name(), value);

        if(vertices.hasNext()){
            Vertex vertex = vertices.next();
            if(!isBatchLoadingEnabled() && vertices.hasNext()) {
                throw new MoreThanOneConceptException(ErrorMessage.TOO_MANY_CONCEPTS.getMessage(key.name(), value));
            }
            return elementFactory.buildConcept(vertex);
        } else {
            return null;
        }
    }

    public Set<ConceptImpl> getConcepts(Schema.ConceptProperty key, Object value){
        Set<ConceptImpl> concepts = new HashSet<>();
        getTinkerTraversal().has(key.name(), value).
            forEachRemaining(v -> {
                concepts.add(elementFactory.buildConcept(v));
            });
        return concepts;
    }


    public ConceptLog getConceptLog() {
        ConceptLog conceptLog = localConceptLog.get();
        if(conceptLog == null){
            localConceptLog.set(conceptLog = new ConceptLog());
        }
        return conceptLog;
    }

    void checkOntologyMutation(){
        if(isBatchLoadingEnabled()){
            throw new GraphRuntimeException(ErrorMessage.SCHEMA_LOCKED.getMessage());
        }
    }

    //----------------------------------------------Concept Functionality-----------------------------------------------
    //------------------------------------ Construction
    Vertex addVertex(Schema.BaseType baseType){
        Vertex vertex = getTinkerPopGraph().addVertex(baseType.name());
        vertex.property(Schema.ConceptProperty.ID.name(), vertex.id().toString());
        return vertex;
    }

    private Vertex putVertex(String name, Schema.BaseType baseType){
        if(Schema.MetaSchema.isMetaName(name)){
            throw new ConceptException(ErrorMessage.ID_RESERVED.getMessage(name));
        }
        return putVertexInternal(name, baseType);
    }
    private Vertex putVertexInternal(String name, Schema.BaseType baseType){
        Vertex vertex;
        ConceptImpl concept = getConcept(Schema.ConceptProperty.NAME, name);
        if(concept == null) {
            vertex = addVertex(baseType);
            vertex.property(Schema.ConceptProperty.NAME.name(), name);
        } else {
            if(!baseType.name().equals(concept.getBaseType())) {
                throw new ConceptNotUniqueException(concept, name);
            }
            vertex = concept.getVertex();
        }
        return vertex;
    }

    @Override
    public EntityType putEntityType(String name) {
        return putType(name, Schema.BaseType.ENTITY_TYPE, getMetaEntityType()).asEntityType();
    }

    private TypeImpl putType(String name, Schema.BaseType baseType, Type metaType) {
        checkOntologyMutation();
        return elementFactory.buildSpecificType(putVertex(name, baseType), metaType);
    }
    @Override
    public RelationType putRelationType(String name) {
        return putType(name, Schema.BaseType.RELATION_TYPE, getMetaRelationType()).asRelationType();
    }

    RelationType putRelationTypeImplicit(String itemIdentifier) {
        Vertex v = putVertex(itemIdentifier, Schema.BaseType.RELATION_TYPE);
        return elementFactory.buildRelationType(v, getMetaRelationType(), Boolean.TRUE);
    }
    @Override
    public RoleType putRoleType(String name) {
        return putType(name, Schema.BaseType.ROLE_TYPE, getMetaRoleType()).asRoleType();
    }

    RoleType putRoleTypeImplicit(String itemIdentifier) {
        Vertex v = putVertex(itemIdentifier, Schema.BaseType.ROLE_TYPE);
        return elementFactory.buildRoleType(v, getMetaRoleType(), Boolean.TRUE);
    }
    @SuppressWarnings("unchecked")
    @Override
    public <V> ResourceType<V> putResourceType(String name, ResourceType.DataType<V> dataType) {
        return elementFactory.buildResourceType(
                putType(name, Schema.BaseType.RESOURCE_TYPE, getMetaResourceType()).getVertex(),
                getMetaResourceType(),
                dataType,
                false);
    }

    @SuppressWarnings("unchecked")
    @Override
    public <V> ResourceType <V> putResourceTypeUnique(String name, ResourceType.DataType<V> dataType){
        return elementFactory.buildResourceType(
                putType(name, Schema.BaseType.RESOURCE_TYPE, getMetaResourceType()).getVertex(),
                getMetaResourceType(),
                dataType,
                true);
    }

    @Override
    public RuleType putRuleType(String name) {
        return putType(name, Schema.BaseType.RULE_TYPE, getMetaRuleType()).asRuleType();
    }

    //------------------------------------ Lookup
    @SuppressWarnings("unchecked")
    private <T extends Concept> T validConceptOfType(Concept concept, Class type){
        if(concept != null &&  type.isInstance(concept)){
            return (T) concept;
        }
        return null;
    }
    public <T extends Concept> T getConceptByBaseIdentifier(Object baseIdentifier) {
        GraphTraversal<Vertex, Vertex> traversal = getTinkerPopGraph().traversal().V(baseIdentifier);
        if (traversal.hasNext()) {
            return elementFactory.buildConcept(traversal.next());
        } else {
            return null;
        }
    }

    @Override
    public <T extends Concept> T getConcept(ConceptId id) {
        return getConcept(Schema.ConceptProperty.ID, id.getValue());
    }
    private <T extends Type> T getTypeByName(String name){
        return getConcept(Schema.ConceptProperty.NAME, name);
    }

    @Override
    public <V> Collection<Resource<V>> getResourcesByValue(V value) {
        HashSet<Resource<V>> resources = new HashSet<>();
        ResourceType.DataType dataType = ResourceType.DataType.SUPPORTED_TYPES.get(value.getClass().getTypeName());

        getConcepts(dataType.getConceptProperty(), value).forEach(concept -> {
            if(concept != null && concept.isResource()) {
                Concept resource = validConceptOfType(concept, ResourceImpl.class);
                resources.add(resource.asResource());
            }
        });

        return resources;
    }

    @Override
    public Type getType(String name) {
        return validConceptOfType(getTypeByName(name), TypeImpl.class);
    }

    @Override
    public EntityType getEntityType(String name) {
        return validConceptOfType(getTypeByName(name), EntityTypeImpl.class);
    }

    @Override
    public RelationType getRelationType(String name) {
        return validConceptOfType(getTypeByName(name), RelationTypeImpl.class);
    }

    @Override
    public <V> ResourceType<V> getResourceType(String name) {
        return validConceptOfType(getTypeByName(name), ResourceTypeImpl.class);
    }

    @Override
    public RoleType getRoleType(String name) {
        return validConceptOfType(getTypeByName(name), RoleTypeImpl.class);
    }

    @Override
    public RuleType getRuleType(String name) {
        return validConceptOfType(getTypeByName(name), RuleTypeImpl.class);
    }

    @Override
    public Type getMetaConcept() {
        return getTypeByName(Schema.MetaSchema.CONCEPT.getName());
    }

    @Override
    public RelationType getMetaRelationType() {
        return getTypeByName(Schema.MetaSchema.RELATION.getName());
    }

    @Override
    public RoleType getMetaRoleType() {
        return getTypeByName(Schema.MetaSchema.ROLE.getName());
    }

    @Override
    public ResourceType getMetaResourceType() {
        return getTypeByName(Schema.MetaSchema.RESOURCE.getName());
    }

    @Override
    public EntityType getMetaEntityType() {
        return getTypeByName(Schema.MetaSchema.ENTITY.getName());
    }

    @Override
    public RuleType getMetaRuleType(){
        return getTypeByName(Schema.MetaSchema.RULE.getName());
    }

    @Override
    public RuleType getMetaRuleInference() {
        return getTypeByName(Schema.MetaSchema.INFERENCE_RULE.getName()).asRuleType();
    }

    @Override
    public RuleType getMetaRuleConstraint() {
        return getTypeByName(Schema.MetaSchema.CONSTRAINT_RULE.getName()).asRuleType();
    }

    //-----------------------------------------------Casting Functionality----------------------------------------------
    //------------------------------------ Construction
    private CastingImpl addCasting(RoleTypeImpl role, InstanceImpl rolePlayer){
        CastingImpl casting = elementFactory.buildCasting(addVertex(Schema.BaseType.CASTING), role).setHash(role, rolePlayer);
        if(rolePlayer != null) {
            EdgeImpl castingToRolePlayer = addEdge(casting, rolePlayer, Schema.EdgeLabel.ROLE_PLAYER); // Casting to RolePlayer
            castingToRolePlayer.setProperty(Schema.EdgeProperty.ROLE_TYPE, role.getId().getValue());
        }
        return casting;
    }
    CastingImpl putCasting(RoleTypeImpl role, InstanceImpl rolePlayer, RelationImpl relation){
        CastingImpl foundCasting  = null;
        if(rolePlayer != null) {
            foundCasting = getCasting(role, rolePlayer);
        }

        if(foundCasting == null){
            foundCasting = addCasting(role, rolePlayer);
        }

        EdgeImpl assertionToCasting = addEdge(relation, foundCasting, Schema.EdgeLabel.CASTING);// Relation To Casting
        assertionToCasting.setProperty(Schema.EdgeProperty.ROLE_TYPE, role.getId().getValue());

        putShortcutEdges(relation, relation.type());

        return foundCasting;
    }

    //------------------------------------ Lookup
    private CastingImpl getCasting(RoleTypeImpl role, InstanceImpl rolePlayer){
        try {
            String hash = CastingImpl.generateNewHash(role, rolePlayer);
            ConceptImpl concept = getConcept(Schema.ConceptProperty.INDEX, hash);
            if (concept != null) {
                return concept.asCasting();
            } else {
                return null;
            }
        } catch(GraphRuntimeException e){
            throw new MoreThanOneConceptException(ErrorMessage.TOO_MANY_CASTINGS.getMessage(role, rolePlayer));
        }
    }

    private void putShortcutEdges(Relation relation, RelationType relationType){
        Map<RoleType, Instance> roleMap = relation.rolePlayers();
        if(roleMap.size() > 1) {
            for(Map.Entry<RoleType, Instance> from : roleMap.entrySet()){
                for(Map.Entry<RoleType, Instance> to :roleMap.entrySet()){
                    if (from.getValue() != null && to.getValue() != null && from.getKey() != to.getKey()) {
                        putShortcutEdge(
                                relation,
                                relationType.asRelationType(),
                                from.getKey().asRoleType(),
                                from.getValue().asInstance(),
                                to.getKey().asRoleType(),
                                to.getValue().asInstance());
                    }
                }
            }
        }
    }

    private void putShortcutEdge(Relation  relation, RelationType  relationType, RoleType fromRole, Instance from, RoleType  toRole, Instance to){
        InstanceImpl fromRolePlayer = (InstanceImpl) from;
        InstanceImpl toRolePlayer = (InstanceImpl) to;

        String hash = calculateShortcutHash(relation, relationType, fromRole, fromRolePlayer, toRole, toRolePlayer);
        boolean exists = getTinkerPopGraph().traversal().V(fromRolePlayer.getBaseIdentifier()).
                    local(outE(Schema.EdgeLabel.SHORTCUT.getLabel()).has(Schema.EdgeProperty.SHORTCUT_HASH.name(), hash)).
                    hasNext();

        if (!exists) {
            EdgeImpl edge = addEdge(fromRolePlayer, toRolePlayer, Schema.EdgeLabel.SHORTCUT);
            edge.setProperty(Schema.EdgeProperty.RELATION_TYPE_NAME, relationType.getName());
            edge.setProperty(Schema.EdgeProperty.RELATION_ID, relation.getId().getValue());

<<<<<<< HEAD
            if (fromRolePlayer.getId() != null) {
                edge.setProperty(Schema.EdgeProperty.FROM_ID, fromRolePlayer.getId());
            }
            edge.setProperty(Schema.EdgeProperty.FROM_ROLE_NAME, fromRole.getName());

            if (toRolePlayer.getId() != null) {
                edge.setProperty(Schema.EdgeProperty.TO_ID, toRolePlayer.getId());
            }
=======
            if (fromRolePlayer.getId() != null)
                edge.setProperty(Schema.EdgeProperty.FROM_ID, fromRolePlayer.getId().getValue());
            edge.setProperty(Schema.EdgeProperty.FROM_ROLE_NAME, fromRole.getName());

            if (toRolePlayer.getId() != null)
                edge.setProperty(Schema.EdgeProperty.TO_ID, toRolePlayer.getId().getValue());
>>>>>>> 50e1b292
            edge.setProperty(Schema.EdgeProperty.TO_ROLE_NAME, toRole.getName());

            edge.setProperty(Schema.EdgeProperty.FROM_TYPE_NAME, fromRolePlayer.type().getName());
            edge.setProperty(Schema.EdgeProperty.TO_TYPE_NAME, toRolePlayer.type().getName());
            edge.setProperty(Schema.EdgeProperty.SHORTCUT_HASH, hash);
        }
    }

    private String calculateShortcutHash(Relation relation, RelationType relationType, RoleType fromRole, Instance fromRolePlayer, RoleType toRole, Instance toRolePlayer){
        String hash = "";
        String relationIdValue = relationType.getId().getValue();
        String fromIdValue = fromRolePlayer.getId().getValue();
        String fromRoleValue = fromRole.getId().getValue();
        String toIdValue = toRolePlayer.getId().getValue();
        String toRoleValue = toRole.getId().getValue();
        String assertionIdValue = relation.getId().getValue();

        if(relationIdValue != null) hash += relationIdValue;
        if(fromIdValue != null) hash += fromIdValue;
        if(fromRoleValue != null) hash += fromRoleValue;
        if(toIdValue != null) hash += toIdValue;
        if(toRoleValue != null) hash += toRoleValue;
        hash += String.valueOf(assertionIdValue);

        return hash;
    }

    @Override
    public Relation getRelation(RelationType relationType, Map<RoleType, Instance> roleMap){
        String hash = RelationImpl.generateNewHash(relationType, roleMap);
        Concept concept = getConceptLog().getCachedRelation(hash);

        if(concept == null) {
            concept = getConcept(Schema.ConceptProperty.INDEX, hash);
        }

        if(concept == null) {
            return null;
        }
        return concept.asRelation();
    }

    @Override
    public void rollback() {
        try {
            getTinkerPopGraph().tx().rollback();
        } catch (UnsupportedOperationException e){
            throw new UnsupportedOperationException(ErrorMessage.UNSUPPORTED_GRAPH.getMessage(getTinkerPopGraph().getClass().getName(), "rollback"));
        }
        getConceptLog().clearTransaction();
    }

    /**
     * Clears the graph completely.
     */
    @Override
    public void clear() {
        EngineCommunicator.contactEngine(getCommitLogEndPoint(), REST.HttpConn.DELETE_METHOD);
        clearGraph();
        finaliseClose(this::closePermanent, ErrorMessage.CLOSED_CLEAR.getMessage());
    }

    protected void clearGraph(){
        getTinkerPopGraph().traversal().V().drop().iterate();
    }

    /**
     * Closes the current graph, rendering it unusable.
     */
    @Override
    public void close() {
        getConceptLog().clearTransaction();
        closeGraph(ErrorMessage.CLOSED_USER.getMessage());
    }

    /**
     * Opens the graph. This must be called before a thread can use the graph
     */
    @Override
    public void open(){
        localIsOpen.set(true);
        localClosedReason.remove();
        getTinkerPopGraph();//Used to check graph is truly open.
    }

    //Standard Close Operation Overridden by Vendor
    public void closeGraph(String closedReason){
        finaliseClose(this::closePermanent, closedReason);
    }

    public void finaliseClose(Runnable closer, String closedReason){
        if(!isClosed()) {
            closer.run();
            localClosedReason.set(closedReason);
            localIsOpen.set(false);
        }
    }

    public void closePermanent(){
        try {
            graph.close();
        } catch (Exception e) {
            throw new RuntimeException(e);
        }
    }

    /**
     * Commits the graph
     * @throws GraknValidationException when the graph does not conform to the object concept
     */
    @Override
    public void commit() throws GraknValidationException {
        commit(true);
    }
    public void commit(boolean submitLogs) throws GraknValidationException {
        validateGraph();

        Map<Schema.BaseType, Set<String>> modifiedConcepts = new HashMap<>();
        Set<String> castings = getConceptLog().getModifiedCastingIds();
        Set<String> resources = getConceptLog().getModifiedResourceIds();

        if(castings.size() > 0) {
            modifiedConcepts.put(Schema.BaseType.CASTING, castings);
        }
        if(resources.size() > 0) {
            modifiedConcepts.put(Schema.BaseType.RESOURCE, resources);
        }

        LOG.debug("Graph is valid. Committing graph . . . ");
        commitTx();
        LOG.debug("Graph committed.");
        getConceptLog().clearTransaction();

        if(submitLogs && modifiedConcepts.size() > 0) {
            submitCommitLogs(modifiedConcepts);
        }
    }
    protected void commitTx(){
        try {
            getTinkerPopGraph().tx().commit();
        } catch (UnsupportedOperationException e){
            LOG.warn(ErrorMessage.TRANSACTIONS_NOT_SUPPORTED.getMessage(graph.getClass().getName()));
        }
        committed = true;
    }


    void validateGraph() throws GraknValidationException {
        Validator validator = new Validator(this);
        if (!validator.validate()) {
            List<String> errors = validator.getErrorsFound();
            String error = ErrorMessage.VALIDATION.getMessage(errors.size());
            for (String s : errors) {
                error += s;
            }
            throw new GraknValidationException(error);
        }
    }

    private void submitCommitLogs(Map<Schema.BaseType, Set<String>> concepts){
        JSONArray jsonArray = new JSONArray();
        for (Map.Entry<Schema.BaseType, Set<String>> entry : concepts.entrySet()) {
            Schema.BaseType type = entry.getKey();

            for (String vertexId : entry.getValue()) {
                JSONObject jsonObject = new JSONObject();
                jsonObject.put("id", vertexId);
                jsonObject.put("type", type.name());
                jsonArray.put(jsonObject);
            }

        }

        JSONObject postObject = new JSONObject();
        postObject.put("concepts", jsonArray);

        String result = EngineCommunicator.contactEngine(getCommitLogEndPoint(), REST.HttpConn.POST_METHOD, postObject.toString());
        LOG.debug("Response from engine [" + result + "]");
    }
    private String getCommitLogEndPoint(){
        if(Grakn.IN_MEMORY.equals(engine)) {
            return Grakn.IN_MEMORY;
        }
        return engine + REST.WebPath.COMMIT_LOG_URI + "?" + REST.Request.KEYSPACE_PARAM + "=" + keyspace;
    }

    //------------------------------------------ Fixing Code for Postprocessing ----------------------------------------
    /**
     * Merges duplicate castings if one is found.
     * @param castingId The id of the casting to check for duplicates
     * @return true if some castings were merged
     */
    public boolean fixDuplicateCasting(Object castingId){
        //Get the Casting
        ConceptImpl concept = getConceptByBaseIdentifier(castingId);
        if(concept == null || !concept.isCasting()) {
            return false;
        }

        //Check if the casting has duplicates
        CastingImpl casting = concept.asCasting();
        InstanceImpl rolePlayer = casting.getRolePlayer();
        RoleType role = casting.getRole();

        //Traversal here is used to take advantage of vertex centric index
        List<Vertex> castingVertices = getTinkerPopGraph().traversal().V(rolePlayer.getBaseIdentifier()).
                inE(Schema.EdgeLabel.ROLE_PLAYER.getLabel()).
                has(Schema.EdgeProperty.ROLE_TYPE.name(), role.getId()).otherV().toList();

        Set<CastingImpl> castings = castingVertices.stream().map(elementFactory::<CastingImpl>buildConcept).collect(Collectors.toSet());

        if(castings.size() < 2){
            return false;
        }

        //Fix the duplicates
        castings.remove(casting);
        Set<RelationImpl> duplicateRelations = mergeCastings(casting, castings);

        //Remove Redundant Relations
        deleteRelations(duplicateRelations);

        return true;
    }

    /**
     *
     * @param relations The duplicate relations to be merged
     */
    private void deleteRelations(Set<RelationImpl> relations){
        for (RelationImpl relation : relations) {
            String relationID = relation.getId().getValue();

            //Kill Shortcut Edges
            relation.rolePlayers().values().forEach(instance -> {
                if(instance != null) {
                    List<Edge> edges = getTinkerTraversal().
                            hasId(instance.getId().getValue()).
                            bothE(Schema.EdgeLabel.SHORTCUT.getLabel()).
                            has(Schema.EdgeProperty.RELATION_ID.name(), relationID).toList();

                    edges.forEach(Element::remove);
                }
            });

            relation.deleteNode();
        }
    }

    /**
     *
     * @param mainCasting The main casting to absorb all of the edges
     * @param castings The castings to whose edges will be transferred to the main casting and deleted.
     * @return A set of possible duplicate relations.
     */
    private Set<RelationImpl> mergeCastings(CastingImpl mainCasting, Set<CastingImpl> castings){
        RoleType role = mainCasting.getRole();
        Set<RelationImpl> relations = mainCasting.getRelations();
        Set<RelationImpl> relationsToClean = new HashSet<>();

        for (CastingImpl otherCasting : castings) {
            //Transfer assertion edges
            for(RelationImpl otherRelation : otherCasting.getRelations()){
                boolean transferEdge = true;

                //Check if an equivalent Relation is already connected to this casting. This could be a slow process
                for(Relation originalRelation: relations){
                    if(relationsEqual(originalRelation, otherRelation)){
                        relationsToClean.add(otherRelation);
                        transferEdge = false;
                        break;
                    }
                }

                //Perform the transfer
                if(transferEdge) {
                    EdgeImpl assertionToCasting = addEdge(otherRelation, mainCasting, Schema.EdgeLabel.CASTING);
                    assertionToCasting.setProperty(Schema.EdgeProperty.ROLE_TYPE, role.getId().getValue());
                }
            }

            getTinkerPopGraph().traversal().V(otherCasting.getBaseIdentifier()).next().remove();
        }

        return relationsToClean;
    }

    /**
     *
     * @param mainRelation The main relation to compare
     * @param otherRelation The relation to compare it with
     * @return True if the roleplayers of the relations are the same.
     */
    private boolean relationsEqual(Relation mainRelation, Relation otherRelation){
        return mainRelation.rolePlayers().equals(otherRelation.rolePlayers()) &&
                mainRelation.type().equals(otherRelation.type());
    }

    /**
     *
     * @param resourceIds The resourceIDs which possible contain duplicates.
     * @return True if a commit is required.
     */
    public boolean fixDuplicateResources(Set<Object> resourceIds){
        boolean commitRequired = false;

        Set<ResourceImpl> resources = new HashSet<>();
        for (Object resourceId : resourceIds) {
            ConceptImpl concept = getConceptByBaseIdentifier(resourceId);
            if(concept != null && concept.isResource()){
                resources.add((ResourceImpl) concept);
            }
        }

        Map<String, Set<ResourceImpl>> resourceMap = formatResourcesByType(resources);

        for (Map.Entry<String, Set<ResourceImpl>> entry : resourceMap.entrySet()) {
            Set<ResourceImpl> dups = entry.getValue();
            if(dups.size() > 1){ //Found Duplicate
                mergeResources(dups);
                commitRequired = true;
            }
        }

        return commitRequired;
    }

    /**
     *
     * @param resources A list of resources containing possible duplicates.
     * @return A map of resource indices to resources. If there is more than one resource for a specific
     *         resource index then there are duplicate resources which need to be merged.
     */
    private Map<String, Set<ResourceImpl>> formatResourcesByType(Set<ResourceImpl> resources){
        Map<String, Set<ResourceImpl>> resourceMap = new HashMap<>();

        resources.forEach(resource -> {
            String resourceKey = resource.getProperty(Schema.ConceptProperty.INDEX).toString();
            resourceMap.computeIfAbsent(resourceKey, (key) -> new HashSet<>()).add(resource);
        });

        return resourceMap;
    }

    /**
     *
     * @param resources A set of resources which should all be merged.
     */
    private void mergeResources(Set<ResourceImpl> resources){
        Iterator<ResourceImpl> it = resources.iterator();
        ResourceImpl<?> mainResource = it.next();

        while(it.hasNext()){
            ResourceImpl<?> otherResource = it.next();
            Collection<Relation> otherRelations = otherResource.relations();

            for (Relation otherRelation : otherRelations) {
                copyRelation(mainResource, otherResource, otherRelation);
            }

            otherResource.delete();
        }
    }

    /**
     *
     * @param main The main instance to possibly acquire a new relation
     * @param other The other instance which already posses the relation
     * @param otherRelation The other relation to potentially be absorbed
     */
    private void copyRelation(Instance main, Instance other, Relation otherRelation){
        RelationType relationType = otherRelation.type();
        Map<RoleType, Instance> rolePlayers = otherRelation.rolePlayers();

        //Replace all occurrences of other with main. That we we can quickly find out if the relation on main exists
        for (RoleType roleType : rolePlayers.keySet()) {
            if(rolePlayers.get(roleType).equals(other)){
                rolePlayers.put(roleType, main);
            }
        }

        Relation foundRelation = getRelation(relationType, rolePlayers);

        //Delete old Relation
        deleteRelations(Collections.singleton((RelationImpl) otherRelation));

        if(foundRelation != null){
            return;
        }

        //Relation was not found so create a new one
        Relation relation = relationType.addRelation();
        rolePlayers.entrySet().forEach(entry -> relation.putRolePlayer(entry.getKey(), entry.getValue()));
    }

}<|MERGE_RESOLUTION|>--- conflicted
+++ resolved
@@ -535,23 +535,14 @@
             edge.setProperty(Schema.EdgeProperty.RELATION_TYPE_NAME, relationType.getName());
             edge.setProperty(Schema.EdgeProperty.RELATION_ID, relation.getId().getValue());
 
-<<<<<<< HEAD
             if (fromRolePlayer.getId() != null) {
-                edge.setProperty(Schema.EdgeProperty.FROM_ID, fromRolePlayer.getId());
+                edge.setProperty(Schema.EdgeProperty.FROM_ID, fromRolePlayer.getId().getValue());
             }
             edge.setProperty(Schema.EdgeProperty.FROM_ROLE_NAME, fromRole.getName());
 
             if (toRolePlayer.getId() != null) {
-                edge.setProperty(Schema.EdgeProperty.TO_ID, toRolePlayer.getId());
-            }
-=======
-            if (fromRolePlayer.getId() != null)
-                edge.setProperty(Schema.EdgeProperty.FROM_ID, fromRolePlayer.getId().getValue());
-            edge.setProperty(Schema.EdgeProperty.FROM_ROLE_NAME, fromRole.getName());
-
-            if (toRolePlayer.getId() != null)
                 edge.setProperty(Schema.EdgeProperty.TO_ID, toRolePlayer.getId().getValue());
->>>>>>> 50e1b292
+            }
             edge.setProperty(Schema.EdgeProperty.TO_ROLE_NAME, toRole.getName());
 
             edge.setProperty(Schema.EdgeProperty.FROM_TYPE_NAME, fromRolePlayer.type().getName());

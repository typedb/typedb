--- conflicted
+++ resolved
@@ -56,13 +56,8 @@
 
     protected final Logger LOG = LoggerFactory.getLogger(SystemKeyspace.class);
     
-<<<<<<< HEAD
-    private static final ConcurrentHashMap<String, Boolean> openSpaces = new ConcurrentHashMap<String, Boolean>();
-    private InternalFactory<M, T> factory;
-=======
-	private static final ConcurrentHashMap<String, Boolean> openSpaces = new ConcurrentHashMap<>();
-	private final InternalFactory<M, T> factory;
->>>>>>> 9d543366
+    private static final ConcurrentHashMap<String, Boolean> openSpaces = new ConcurrentHashMap<>();
+    private final InternalFactory<M, T> factory;
 
     public SystemKeyspace(InternalFactory<M, T> factory){
         this.factory = factory;

/*
 * Grakn - A Distributed Semantic Database
 * Copyright (C) 2016  Grakn Labs Limited
 *
 * Grakn is free software: you can redistribute it and/or modify
 * it under the terms of the GNU General Public License as published by
 * the Free Software Foundation, either version 3 of the License, or
 * (at your option) any later version.
 *
 * Grakn is distributed in the hope that it will be useful,
 * but WITHOUT ANY WARRANTY; without even the implied warranty of
 * MERCHANTABILITY or FITNESS FOR A PARTICULAR PURPOSE.  See the
 * GNU General Public License for more details.
 *
 * You should have received a copy of the GNU General Public License
 * along with Grakn. If not, see <http://www.gnu.org/licenses/gpl.txt>.
 */

package ai.grakn.graph.internal;

import ai.grakn.concept.ConceptId;
import ai.grakn.concept.Entity;
import ai.grakn.concept.EntityType;
import ai.grakn.concept.Instance;
import ai.grakn.concept.Relation;
import ai.grakn.concept.RelationType;
import ai.grakn.concept.Resource;
import ai.grakn.concept.ResourceType;
import ai.grakn.concept.RoleType;
import ai.grakn.concept.TypeName;
import ai.grakn.exception.ConceptException;
import ai.grakn.exception.GraknValidationException;
import ai.grakn.exception.GraphRuntimeException;
import ai.grakn.util.ErrorMessage;
import ai.grakn.util.Schema;
import org.junit.Test;

import java.util.Set;

import static org.hamcrest.Matchers.containsInAnyOrder;
import static org.junit.Assert.assertEquals;
import static org.junit.Assert.assertNotNull;
import static org.junit.Assert.assertNull;
import static org.junit.Assert.assertThat;

public class EntityTest extends GraphTestBase{

    @Test
    public void whenGettingTypeOfEntity_ReturnEntityType(){
        EntityType entityType = graknGraph.putEntityType("Entiy Type");
        Entity entity = entityType.addEntity();
        assertEquals(entityType, entity.type());
    }

    @Test
    public void whenDeletingInstanceInRelationShip_TheInstanceAndCastingsAreDeleteTheRelationRemains() throws ConceptException{
        //Ontology
        EntityType type = graknGraph.putEntityType("Concept Type");
        RelationType relationType = graknGraph.putRelationType("relationTypes");
        RoleType role1 = graknGraph.putRoleType("role1");
        RoleType role2 = graknGraph.putRoleType("role2");
        RoleType role3 = graknGraph.putRoleType("role3");

        //Data
        Instance rolePlayer1 = type.addEntity();
        Instance rolePlayer2 = type.addEntity();
        Instance rolePlayer3 = type.addEntity();

        relationType.hasRole(role1);
        relationType.hasRole(role2);
        relationType.hasRole(role3);

        //Check Structure is in order
        RelationImpl relation = (RelationImpl) relationType.addRelation().
                addRolePlayer(role1, rolePlayer1).
                addRolePlayer(role2, rolePlayer2).
                addRolePlayer(role3, rolePlayer3);

        CastingImpl casting1 = ((InstanceImpl<?, ?>) rolePlayer1).castings().iterator().next();
        CastingImpl casting2 = ((InstanceImpl<?, ?>) rolePlayer2).castings().iterator().next();
        CastingImpl casting3 = ((InstanceImpl<?, ?>) rolePlayer3).castings().iterator().next();
        Set<CastingImpl> castings = relation.getMappingCasting();

        assertThat(relation.getMappingCasting(), containsInAnyOrder(casting1, casting2, casting3));

        //Delete And Check Again
        ConceptId idOfDeleted = rolePlayer1.getId();
        rolePlayer1.delete();

        assertNull(graknGraph.getConcept(idOfDeleted));
        assertThat(relation.getMappingCasting(), containsInAnyOrder(casting2, casting3));
    }

    @Test
    public void whenDeletingLastRolePlayerInRelation_TheRelationIsDeleted() throws ConceptException {
        EntityType type = graknGraph.putEntityType("Concept Type");
        RelationType relationType = graknGraph.putRelationType("relationTypes");
        RoleType role1 = graknGraph.putRoleType("role1");
        RoleType role2 = graknGraph.putRoleType("role2");
        Instance rolePlayer1 = type.addEntity();

        Relation relation = relationType.addRelation().
                addRolePlayer(role1, rolePlayer1).
                addRolePlayer(role2, null);

        assertNotNull(graknGraph.getConcept(relation.getId()));

        rolePlayer1.delete();

        assertNull(graknGraph.getConcept(relation.getId()));
    }

    @Test
    public void whenAddingResourceToAnEntity_EnsureTheImplicitStructureIsCreated(){
        TypeName resourceTypeName = TypeName.of("A Resource Thing");
        EntityType entityType = graknGraph.putEntityType("A Thing");
        ResourceType<String> resourceType = graknGraph.putResourceType(resourceTypeName, ResourceType.DataType.STRING);
        entityType.resource(resourceType);

        Entity entity = entityType.addEntity();
        Resource resource = resourceType.putResource("A resource thing");

        entity.resource(resource);
        Relation relation = entity.relations().iterator().next();
        assertEquals(Schema.ImplicitType.HAS_RESOURCE.getName(resourceTypeName), relation.type().getName());

<<<<<<< HEAD
        checkResourceStructure(resourceType, relation, entity);
=======
        relation.rolePlayers().entrySet().forEach(entry -> {
            RoleType roleType = entry.getKey();
            Instance instance = entry.getValue();

            if(instance.equals(entity)){
                assertEquals(Schema.ImplicitType.HAS_RESOURCE_OWNER.getName(resourceTypeName), roleType.getName());
            } else {
                assertEquals(Schema.ImplicitType.HAS_RESOURCE_VALUE.getName(resourceTypeName), roleType.getName());
            }
        });
>>>>>>> 5ce03f6f
    }

    @Test
    public void whenAddingResourceToEntityWitoutAllowingItBetweenTypes_Throw(){
        EntityType entityType = graknGraph.putEntityType("A Thing");
        ResourceType<String> resourceType = graknGraph.putResourceType("A Resource Thing", ResourceType.DataType.STRING);

        Entity entity = entityType.addEntity();
        Resource resource = resourceType.putResource("A resource thing");

        expectedException.expect(GraphRuntimeException.class);
        expectedException.expectMessage(
                ErrorMessage.HAS_INVALID.getMessage(entityType.getName(), "resource", resourceType.getName())
        );

        entity.resource(resource);
    }

    @Test
    public void whenAddingMultipleResourcesToEntity_EnsureDifferentRelationsAreBuilt() throws GraknValidationException {
        String resourceTypeId = "A Resource Thing";
        EntityType entityType = graknGraph.putEntityType("A Thing");
        ResourceType<String> resourceType = graknGraph.putResourceType(resourceTypeId, ResourceType.DataType.STRING);
        entityType.resource(resourceType);

        Entity entity = entityType.addEntity();
        Resource resource1 = resourceType.putResource("A resource thing");
        Resource resource2 = resourceType.putResource("Another resource thing");

        assertEquals(0, entity.relations().size());
        entity.resource(resource1);
        assertEquals(1, entity.relations().size());
        entity.resource(resource2);
        assertEquals(2, entity.relations().size());

        graknGraph.validateGraph();
    }

    @Test
    public void checkKeyCreatesCorrectResourceStructure(){
        TypeName resourceTypeName = TypeName.of("A Resource Thing");
        EntityType entityType = graknGraph.putEntityType("A Thing");
        ResourceType<String> resourceType = graknGraph.putResourceType(resourceTypeName, ResourceType.DataType.STRING);
        entityType.key(resourceType);

        Entity entity = entityType.addEntity();
        Resource resource = resourceType.putResource("A resource thing");

        entity.hasResource(resource);
        Relation relation = entity.relations().iterator().next();
        assertEquals(Schema.Resource.HAS_RESOURCE.getName(resourceTypeName), relation.type().getName());

        checkResourceStructure(resourceType, relation, entity);
    }

    @Test
    public void whenMissingKeyOnEntity_Throw() throws GraknValidationException {
        String resourceTypeId = "A Resource Thing";
        EntityType entityType = graknGraph.putEntityType("A Thing");
        ResourceType<String> resourceType = graknGraph.putResourceType(resourceTypeId, ResourceType.DataType.STRING);
        entityType.key(resourceType);

        entityType.addEntity();

        expectedException.expect(GraknValidationException.class);
        graknGraph.validateGraph();
    }

    private void checkResourceStructure(ResourceType<?> resourceType, Relation relation, Entity entity){
        assertEquals(2, relation.allRolePlayers().size());
        relation.allRolePlayers().entrySet().forEach(entry -> {
            RoleType roleType = entry.getKey();
            assertEquals(1, entry.getValue().size());
            entry.getValue().forEach(instance -> {
                if(instance.equals(entity)){
                    assertEquals(Schema.Resource.HAS_RESOURCE_OWNER.getName(resourceType.getName()), roleType.getName());
                } else {
                    assertEquals(Schema.Resource.HAS_RESOURCE_VALUE.getName(resourceType.getName()), roleType.getName());
                }
            });
        });
    }

    @Test
    public void whenDeletingEntityInRelations_DeleteAllImplicitRelations(){
        RoleType role1 = graknGraph.putRoleType("Role 1");
        RoleType role2 = graknGraph.putRoleType("Role 2");
        RelationType relationType = graknGraph.putRelationType("A Relation Type Thing").hasRole(role1).hasRole(role2);
        EntityType entityType = graknGraph.putEntityType("A Thing").playsRole(role1).playsRole(role2);
        ResourceType<String> resourceType = graknGraph.putResourceType("A Resource Thing", ResourceType.DataType.STRING);
        entityType.resource(resourceType);

        Entity entityToDelete = entityType.addEntity();
        Entity entityOther = entityType.addEntity();
        Resource<String> resource1 = resourceType.putResource("1");
        Resource<String> resource2 = resourceType.putResource("2");
        Resource<String> resource3 = resourceType.putResource("3");

        //Create Implicit Relations
        entityToDelete.resource(resource1);
        entityToDelete.resource(resource2);
        entityToDelete.resource(resource3);

        //Create Explicit Relation
        relationType.addRelation().addRolePlayer(role1, entityToDelete).addRolePlayer(role2, entityOther);

        //Check Relation Counts
        RelationType implicitRelationType = graknGraph.getRelationType(Schema.ImplicitType.HAS_RESOURCE.getName(resourceType.getName()).getValue());
        assertEquals(1, relationType.instances().size());
        assertEquals(3, implicitRelationType.instances().size());

        entityToDelete.delete();

        assertEquals(1, relationType.instances().size());
        assertEquals(0, implicitRelationType.instances().size());
    }
}<|MERGE_RESOLUTION|>--- conflicted
+++ resolved
@@ -122,22 +122,8 @@
 
         entity.resource(resource);
         Relation relation = entity.relations().iterator().next();
-        assertEquals(Schema.ImplicitType.HAS_RESOURCE.getName(resourceTypeName), relation.type().getName());
-
-<<<<<<< HEAD
-        checkResourceStructure(resourceType, relation, entity);
-=======
-        relation.rolePlayers().entrySet().forEach(entry -> {
-            RoleType roleType = entry.getKey();
-            Instance instance = entry.getValue();
-
-            if(instance.equals(entity)){
-                assertEquals(Schema.ImplicitType.HAS_RESOURCE_OWNER.getName(resourceTypeName), roleType.getName());
-            } else {
-                assertEquals(Schema.ImplicitType.HAS_RESOURCE_VALUE.getName(resourceTypeName), roleType.getName());
-            }
-        });
->>>>>>> 5ce03f6f
+
+        checkImplicitStructure(resourceType, relation, entity, Schema.ImplicitType.HAS_RESOURCE, Schema.ImplicitType.HAS_RESOURCE_OWNER, Schema.ImplicitType.HAS_RESOURCE_VALUE);
     }
 
     @Test
@@ -186,11 +172,10 @@
         Entity entity = entityType.addEntity();
         Resource resource = resourceType.putResource("A resource thing");
 
-        entity.hasResource(resource);
+        entity.resource(resource);
         Relation relation = entity.relations().iterator().next();
-        assertEquals(Schema.Resource.HAS_RESOURCE.getName(resourceTypeName), relation.type().getName());
-
-        checkResourceStructure(resourceType, relation, entity);
+
+        checkImplicitStructure(resourceType, relation, entity, Schema.ImplicitType.HAS_KEY, Schema.ImplicitType.HAS_KEY_OWNER, Schema.ImplicitType.HAS_KEY_VALUE);
     }
 
     @Test
@@ -206,16 +191,17 @@
         graknGraph.validateGraph();
     }
 
-    private void checkResourceStructure(ResourceType<?> resourceType, Relation relation, Entity entity){
+    private void checkImplicitStructure(ResourceType<?> resourceType, Relation relation, Entity entity, Schema.ImplicitType has, Schema.ImplicitType hasOwner, Schema.ImplicitType hasValue){
         assertEquals(2, relation.allRolePlayers().size());
+        assertEquals(has.getName(resourceType.getName()), relation.type().getName());
         relation.allRolePlayers().entrySet().forEach(entry -> {
             RoleType roleType = entry.getKey();
             assertEquals(1, entry.getValue().size());
             entry.getValue().forEach(instance -> {
                 if(instance.equals(entity)){
-                    assertEquals(Schema.Resource.HAS_RESOURCE_OWNER.getName(resourceType.getName()), roleType.getName());
+                    assertEquals(hasOwner.getName(resourceType.getName()), roleType.getName());
                 } else {
-                    assertEquals(Schema.Resource.HAS_RESOURCE_VALUE.getName(resourceType.getName()), roleType.getName());
+                    assertEquals(hasValue.getName(resourceType.getName()), roleType.getName());
                 }
             });
         });

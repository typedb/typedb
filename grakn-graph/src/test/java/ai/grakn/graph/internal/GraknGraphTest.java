package ai.grakn.graph.internal;

import ai.grakn.Grakn;
import ai.grakn.GraknGraph;
import ai.grakn.GraknSession;
import ai.grakn.GraknTxType;
import ai.grakn.concept.Concept;
import ai.grakn.concept.Entity;
import ai.grakn.concept.EntityType;
import ai.grakn.concept.RelationType;
import ai.grakn.concept.Resource;
import ai.grakn.concept.ResourceType;
import ai.grakn.concept.RoleType;
import ai.grakn.concept.RuleType;
import ai.grakn.concept.Type;
import ai.grakn.exception.GraknValidationException;
import ai.grakn.exception.GraphRuntimeException;
import ai.grakn.util.ErrorMessage;
import ai.grakn.util.Schema;
import org.apache.tinkerpop.gremlin.process.traversal.strategy.verification.VerificationException;
import org.junit.Test;

import java.util.Collection;
import java.util.concurrent.ExecutionException;
import java.util.concurrent.ExecutorService;
import java.util.concurrent.Executors;
import java.util.concurrent.Future;

import static ai.grakn.graql.Graql.var;
import static org.hamcrest.CoreMatchers.instanceOf;
import static org.hamcrest.CoreMatchers.is;
import static org.hamcrest.Matchers.containsInAnyOrder;
import static org.hamcrest.Matchers.empty;
import static org.junit.Assert.assertEquals;
import static org.junit.Assert.assertFalse;
import static org.junit.Assert.assertNotNull;
import static org.junit.Assert.assertNull;
import static org.junit.Assert.assertThat;
import static org.junit.Assert.assertTrue;

public class GraknGraphTest extends GraphTestBase {

    @Test
    public void whenGettingConceptByRawID_ReturnTheConcept(){
        EntityType c1 = graknGraph.putEntityType("c1");
        Concept c2 = graknGraph.getConceptRawId(c1.getId());
        assertEquals(c1, c2);
    }

    @Test
    public void whenGettingConceptById_ReturnTheConcept(){
        EntityType entityType = graknGraph.putEntityType("test-name");
        assertEquals(entityType, graknGraph.getConcept(entityType.getId()));
    }

    @Test
    public void whenAttemptingToMutateViaTraversal_Throw(){
        expectedException.expect(VerificationException.class);
        expectedException.expectMessage("not read only");
        graknGraph.getTinkerTraversal().drop().iterate();
    }

    @Test
    public void whenGettingResourcesByValue_ReturnTheMatchingResources(){
        String targetValue = "Geralt";
        assertThat(graknGraph.getResourcesByValue(targetValue), is(empty()));

        ResourceType<String> t1 = graknGraph.putResourceType("Parent 1", ResourceType.DataType.STRING);
        ResourceType<String> t2 = graknGraph.putResourceType("Parent 2", ResourceType.DataType.STRING);

        Resource<String> r1 = t1.putResource(targetValue);
        Resource<String> r2 = t2.putResource(targetValue);
        t2.putResource("Dragon");

        assertThat(graknGraph.getResourcesByValue(targetValue), containsInAnyOrder(r1, r2));
    }

    @Test
    public void whenGettingTypesByName_ReturnTypes(){
        String entityTypeLabel = "My Entity Type";
        String relationTypeLabel = "My Relation Type";
        String roleTypeLabel = "My Role Type";
        String resourceTypeLabel = "My Resource Type";
        String ruleTypeLabel = "My Rule Type";

        assertNull(graknGraph.getEntityType(entityTypeLabel));
        assertNull(graknGraph.getRelationType(relationTypeLabel));
        assertNull(graknGraph.getRoleType(roleTypeLabel));
        assertNull(graknGraph.getResourceType(resourceTypeLabel));
        assertNull(graknGraph.getRuleType(ruleTypeLabel));

        EntityType entityType = graknGraph.putEntityType(entityTypeLabel);
        RelationType relationType = graknGraph.putRelationType(relationTypeLabel);
        RoleType roleType = graknGraph.putRoleType(roleTypeLabel);
        ResourceType resourceType = graknGraph.putResourceType(resourceTypeLabel, ResourceType.DataType.STRING);
        RuleType ruleType = graknGraph.putRuleType(ruleTypeLabel);

        assertEquals(entityType, graknGraph.getEntityType(entityTypeLabel));
        assertEquals(relationType, graknGraph.getRelationType(relationTypeLabel));
        assertEquals(roleType, graknGraph.getRoleType(roleTypeLabel));
        assertEquals(resourceType, graknGraph.getResourceType(resourceTypeLabel));
        assertEquals(ruleType, graknGraph.getRuleType(ruleTypeLabel));
    }

    @Test
    public void whenGettingSubTypesFromRootMeta_IncludeAllTypes(){
        EntityType sampleEntityType = graknGraph.putEntityType("Sample Entity Type");
        RelationType sampleRelationType = graknGraph.putRelationType("Sample Relation Type");
        RoleType sampleRoleType = graknGraph.putRoleType("Sample Role Type");

        assertThat(graknGraph.admin().getMetaConcept().subTypes(), containsInAnyOrder(
                graknGraph.admin().getMetaConcept(),
                graknGraph.admin().getMetaRoleType(),
                graknGraph.admin().getMetaRelationType(),
                graknGraph.admin().getMetaEntityType(),
                graknGraph.admin().getMetaRuleType(),
                graknGraph.admin().getMetaResourceType(),
                graknGraph.admin().getMetaRuleConstraint(),
                graknGraph.admin().getMetaRuleInference(),
                sampleEntityType,
                sampleRelationType,
                sampleRoleType
        ));
    }

    @Test
    public void whenClosingReadOnlyGraph_EnsureTypesAreCached(){
        assertThat(graknGraph.getCachedOntology().asMap().keySet(), is(empty()));
        graknGraph.getMetaConcept().subTypes(); //This loads some types into transaction cache
        graknGraph.abort();
        assertThat(graknGraph.getCachedOntology().asMap().values(), is(empty())); //Ensure central cache is empty

        graknGraph = (AbstractGraknGraph<?>) Grakn.session(Grakn.IN_MEMORY, graknGraph.getKeyspace()).open(GraknTxType.READ);
        Collection<? extends Type> types = graknGraph.getMetaConcept().subTypes();
        graknGraph.abort();

        for (Type type : graknGraph.getCachedOntology().asMap().values()) {
            assertTrue("Type [" + type + "] is missing from central cache after closing read only graph", types.contains(type));
        }
    }

    @Test
    public void whenBuildingAConceptFromAVertex_ReturnConcept(){
        EntityTypeImpl et = (EntityTypeImpl) graknGraph.putEntityType("Sample Entity Type");
        assertEquals(et, graknGraph.admin().buildConcept(et.getVertex()));
    }

    @Test
    public void whenExecutingGraqlTraversalFromGraph_ReturnExpectedResults(){
        EntityType type = graknGraph.putEntityType("Concept Type");
        Entity entity = type.addEntity();

        Collection<Concept> results = graknGraph.graql().match(var("x").isa(type.getLabel().getValue())).
                execute().iterator().next().values();

        assertThat(results, containsInAnyOrder(entity));
    }

    @Test
    public void whenAllowingImplicitTypesToBeShow_ReturnImplicitTypes(){
        //Build Implicit structures
        EntityType type = graknGraph.putEntityType("Concept Type ");
        ResourceType resourceType = graknGraph.putResourceType("Resource Type", ResourceType.DataType.STRING);
        type.resource(resourceType);

        assertFalse(graknGraph.implicitConceptsVisible());

        //Meta Types
        RelationType relationType = graknGraph.admin().getMetaRelationType();
        RoleType roleType = graknGraph.admin().getMetaRoleType();

        //Check nothing is revealed when returning result sets
        assertThat(type.plays(), is(empty()));
        assertThat(resourceType.plays(), is(empty()));
        assertThat(graknGraph.getMetaRelationType().subTypes(), containsInAnyOrder(relationType));
        assertThat(graknGraph.getMetaRoleType().subTypes(), containsInAnyOrder(roleType));

        //Check things are still returned when explicitly asking for them
<<<<<<< HEAD
        RelationType has = graknGraph.getRelationType(Schema.ImplicitType.HAS.getName(resourceType.getName()).getValue());
        RoleType hasOwner = graknGraph.getRoleType(Schema.ImplicitType.HAS_OWNER.getName(resourceType.getName()).getValue());
        RoleType hasValue = graknGraph.getRoleType(Schema.ImplicitType.HAS_VALUE.getName(resourceType.getName()).getValue());
=======
        RelationType has = graknGraph.getRelationType(Schema.ImplicitType.HAS_RESOURCE.getLabel(resourceType.getLabel()).getValue());
        RoleType hasOwner = graknGraph.getRoleType(Schema.ImplicitType.HAS_RESOURCE_OWNER.getLabel(resourceType.getLabel()).getValue());
        RoleType hasValue = graknGraph.getRoleType(Schema.ImplicitType.HAS_RESOURCE_VALUE.getLabel(resourceType.getLabel()).getValue());
>>>>>>> 5ae0249a
        assertNotNull(hasOwner);
        assertNotNull(hasValue);
        assertNotNull(has);

        //Switch on flag
        graknGraph.showImplicitConcepts(true);
        assertTrue(graknGraph.implicitConceptsVisible());

        //Now check the result sets again
        assertThat(graknGraph.getMetaRelationType().subTypes(), containsInAnyOrder(relationType, has));
        assertThat(graknGraph.getMetaRoleType().subTypes(), containsInAnyOrder(roleType, hasOwner, hasValue));
        assertThat(type.plays(), containsInAnyOrder(hasOwner));
        assertThat(resourceType.plays(), containsInAnyOrder(hasValue));
    }

    @Test
    public void whenPassingGraphToAnotherThreadWithoutOpening_Throw() throws ExecutionException, InterruptedException {
        ExecutorService pool = Executors.newSingleThreadExecutor();
        GraknGraph graph = Grakn.session(Grakn.IN_MEMORY, "testing").open(GraknTxType.WRITE);

        final boolean[] errorThrown = {false};
        Future future = pool.submit(() -> {
            try{
                graph.putEntityType("A Thing");
            } catch (GraphRuntimeException e){
                if(e.getMessage().equals(ErrorMessage.GRAPH_CLOSED.getMessage(graph.getKeyspace()))){
                    errorThrown[0] = true;
                }
            }
        });
        future.get();

        assertTrue("Error not thrown when graph is closed in another thread", errorThrown[0]);
    }

    @Test
    public void attemptingToUseClosedGraphFailingThenOpeningGraph_EnsureGraphIsUsable() throws GraknValidationException {
        GraknGraph graph = Grakn.session(Grakn.IN_MEMORY, "testing-again").open(GraknTxType.WRITE);
        graph.close();

        boolean errorThrown = false;
        try{
            graph.putEntityType("A Thing");
        } catch (GraphRuntimeException e){
            if(e.getMessage().equals(ErrorMessage.GRAPH_CLOSED_ON_ACTION.getMessage("closed", graph.getKeyspace()))){
                errorThrown = true;
            }
        }
        assertTrue("Graph not correctly closed", errorThrown);

        graph = Grakn.session(Grakn.IN_MEMORY, "testing-again").open(GraknTxType.WRITE);
        graph.putEntityType("A Thing");
    }

    @Test
    public void checkThatMainCentralCacheIsNotAffectedByTransactionModifications() throws GraknValidationException, ExecutionException, InterruptedException {
        //Check Central cache is empty
        assertTrue(graknGraph.getCachedOntology().asMap().isEmpty());

        RoleType r1 = graknGraph.putRoleType("r1");
        RoleType r2 = graknGraph.putRoleType("r2");
        EntityType e1 = graknGraph.putEntityType("e1").plays(r1).plays(r2);
        RelationType rel1 = graknGraph.putRelationType("rel1").relates(r1).relates(r2);

        //Purge the above concepts into the main cache
        graknGraph.commit();
        graknGraph = (AbstractGraknGraph<?>) Grakn.session(Grakn.IN_MEMORY, graknGraph.getKeyspace()).open(GraknTxType.WRITE);

        //Check cache is in good order
        assertThat(graknGraph.getCachedOntology().asMap().values(), containsInAnyOrder(r1, r2, e1, rel1,
                graknGraph.getMetaConcept(), graknGraph.getMetaEntityType(),
                graknGraph.getMetaRelationType(), graknGraph.getMetaRoleType()));

        assertThat(e1.plays(), containsInAnyOrder(r1, r2));

        ExecutorService pool = Executors.newSingleThreadExecutor();
        //Mutate Ontology in a separate thread
        pool.submit(() -> {
            GraknGraph innerGraph = Grakn.session(Grakn.IN_MEMORY, graknGraph.getKeyspace()).open(GraknTxType.WRITE);
            EntityType entityType = innerGraph.getEntityType("e1");
            RoleType role = innerGraph.getRoleType("r1");
            entityType.deletePlays(role);
        }).get();

        //Check the above mutation did not affect central repo
        Type foundE1 = graknGraph.getCachedOntology().asMap().get(e1.getLabel());
        assertTrue("Main cache was affected by transaction", foundE1.plays().contains(r1));
    }

    @Test
    public void whenClosingAGraphWhichWasJustCommitted_DoNothing(){
        graknGraph.commit();
        assertTrue("Graph is still open after commit", graknGraph.isClosed());
        graknGraph.close();
        assertTrue("Graph is somehow open after close", graknGraph.isClosed());
    }

    @Test
    public void whenCommittingAGraphWhichWasJustCommitted_DoNothing(){
        graknGraph.commit();
        assertTrue("Graph is still open after commit", graknGraph.isClosed());
        graknGraph.commit();
        assertTrue("Graph is somehow open after 2nd commit", graknGraph.isClosed());
    }

    @Test
    public void whenAttemptingToMutateReadOnlyGraph_Throw(){
        String keyspace = "my-read-only-graph";
        String entityType = "My Entity Type";
        String roleType1 = "My Role Type 1";
        String roleType2 = "My Role Type 2";
        String relationType1 = "My Relation Type 1";
        String relationType2 = "My Relation Type 2";
        String resourceType = "My Resource Type";

        //Fail Some Mutations
        graknGraph = (AbstractGraknGraph<?>) Grakn.session(Grakn.IN_MEMORY, keyspace).open(GraknTxType.READ);
        failMutation(graknGraph, () -> graknGraph.putEntityType(entityType));
        failMutation(graknGraph, () -> graknGraph.putRoleType(roleType1));
        failMutation(graknGraph, () -> graknGraph.putRelationType(relationType1));

        //Pass some mutations
        graknGraph.close();
        graknGraph = (AbstractGraknGraph<?>) Grakn.session(Grakn.IN_MEMORY, keyspace).open(GraknTxType.WRITE);
        EntityType entityT = graknGraph.putEntityType(entityType);
        entityT.addEntity();
        RoleType roleT1 = graknGraph.putRoleType(roleType1);
        RoleType roleT2 = graknGraph.putRoleType(roleType2);
        RelationType relationT1 = graknGraph.putRelationType(relationType1).relates(roleT1);
        RelationType relationT2 = graknGraph.putRelationType(relationType2).relates(roleT2);
        ResourceType<String> resourceT = graknGraph.putResourceType(resourceType, ResourceType.DataType.STRING);
        graknGraph.commit();

        //Fail some mutations again
        graknGraph = (AbstractGraknGraph<?>) Grakn.session(Grakn.IN_MEMORY, keyspace).open(GraknTxType.READ);
        failMutation(graknGraph, entityT::addEntity);
        failMutation(graknGraph, () -> resourceT.putResource("A resource"));
        failMutation(graknGraph, () -> graknGraph.putEntityType(entityType));
        failMutation(graknGraph, () -> entityT.plays(roleT1));
        failMutation(graknGraph, () -> relationT1.relates(roleT2));
        failMutation(graknGraph, () -> relationT2.relates(roleT1));
    }
    private void failMutation(GraknGraph graph, Runnable mutator){
        int vertexCount = graph.admin().getTinkerTraversal().toList().size();
        int eddgeCount = graph.admin().getTinkerTraversal().bothE().toList().size();

        Exception caughtException = null;
        try{
            mutator.run();
        } catch (Exception e){
            caughtException = e;
        }

        assertNotNull("No exception thrown when attempting to mutate a read only graph", caughtException);
        assertThat(caughtException, instanceOf(GraphRuntimeException.class));
        assertEquals(caughtException.getMessage(), ErrorMessage.TRANSACTION_READ_ONLY.getMessage(graph.getKeyspace()));
        assertEquals("A concept was added/removed using a read only graph", vertexCount, graph.admin().getTinkerTraversal().toList().size());
        assertEquals("An edge was added/removed using a read only graph", eddgeCount, graph.admin().getTinkerTraversal().bothE().toList().size());
    }

    @Test
    public void whenOpeningDifferentTypesOfGraphsOnTheSameThread_Throw(){
        String keyspace = "akeyspacewithkeys";
        GraknSession session = Grakn.session(Grakn.IN_MEMORY, keyspace);

        GraknGraph graph = session.open(GraknTxType.READ);
        failAtOpeningGraph(session, GraknTxType.WRITE, keyspace);
        failAtOpeningGraph(session, GraknTxType.BATCH, keyspace);
        graph.close();

        session.open(GraknTxType.BATCH);
        failAtOpeningGraph(session, GraknTxType.WRITE, keyspace);
        failAtOpeningGraph(session, GraknTxType.READ, keyspace);
    }
    private void failAtOpeningGraph(GraknSession session, GraknTxType txType, String keyspace){
        Exception exception = null;
        try{
            session.open(txType);
        } catch (GraphRuntimeException e){
            exception = e;
        }
        assertNotNull(exception);
        assertThat(exception, instanceOf(GraphRuntimeException.class));
        assertEquals(exception.getMessage(), ErrorMessage.TRANSACTION_ALREADY_OPEN.getMessage(keyspace));
    }

    @Test
    public void checkComplexSampleOntologyCanLoad() throws GraknValidationException {
        graknGraph.graql().parse("insert\n" +
                "user-interaction sub relation is-abstract;\n" +
                "qa sub user-interaction\n" +
                "    has helpful-votes\n" +
                "    has unhelpful-votes\n" +
                "    relates asked-question\n" +
                "    relates given-answer\n" +
                "    relates item;\n" +
                "product-review sub user-interaction\n" +
                "    has rating\n" +
                "    relates reviewer\n" +
                "    relates feedback\n" +
                "    relates item;\n" +
                "comment sub entity\n" +
                "    has text\n" +
                "    has time;\n" +
                "time sub resource datatype long;\n" +
                "question sub comment\n" +
                "    plays asked-question; \n" +
                "yes-no sub question;\n" +
                "open sub question;\n" +
                "answer sub comment\n" +
                "    plays given-answer\n" +
                "    has answer-type;\n" +
                "answer-type sub resource datatype string;\n" +
                "review sub comment\n" +
                "    plays feedback\n" +
                "    has summary;\n" +
                "summary sub text;\n" +
                "text sub resource datatype string;\n" +
                "rating sub resource datatype double;\n" +
                "helpful-votes sub resource datatype long;\n" +
                "unhelpful-votes sub resource datatype long;\n" +
                "ID sub resource is-abstract datatype string;\n" +
                "product sub entity\n" +
                "    has asin\n" +
                "    has price\n" +
                "    has image-url\n" +
                "    has brand\n" +
                "    has name\n" +
                "    has text\n" +
                "    plays item\n" +
                "    plays recommended;\n" +
                "asin sub ID;\n" +
                "image-url sub resource datatype string;\n" +
                "brand sub name;\n" +
                "price sub resource datatype double;\n" +
                "category sub entity\n" +
                "    has name\n" +
                "    plays subcategory\n" +
                "    plays supercategory\n" +
                "    plays 'label'\n" +
                "    plays item\n" +
                "    plays recommended;\n" +
                "name sub resource datatype string;\n" +
                "hierarchy sub relation\n" +
                "    relates subcategory\n" +
                "    relates supercategory;\n" +
                "category-assignment sub relation\n" +
                "    has rank\n" +
                "    relates item #product\n" +
                "    relates 'label'; #category \n" +
                "rank sub resource datatype long;\n" +
                "user sub entity\n" +
                "    has uid\n" +
                "    has username\n" +
                "    plays reviewer\n" +
                "    plays buyer;\n" +
                "uid sub ID;\n" +
                "username sub name;\n" +
                "completed-recommendation sub relation\n" +
                "    relates successful-recommendation\n" +
                "    relates buyer;\n" +
                "implied-recommendation sub relation\n" +
                "    relates category-recommendation\n" +
                "    relates product-recommendation;\n" +
                "recommendation sub relation is-abstract\n" +
                "    plays successful-recommendation\n" +
                "    plays product-recommendation;\n" +
                "co-categories sub relation\n" +
                "    plays category-recommendation\n" +
                "    relates item\n" +
                "    relates recommended;\n" +
                "also-viewed sub recommendation\n" +
                "    relates item\n" +
                "    relates recommended;\n" +
                "also-bought sub recommendation\n" +
                "    relates item\n" +
                "    relates recommended;\n" +
                "bought-together sub recommendation\n" +
                "    relates item\n" +
                "    relates recommended;\n" +
                "transaction sub relation\n" +
                "    relates buyer\n" +
                "    relates item;\n" +
                "asked-question sub role;\n" +
                "given-answer sub role;\n" +
                "item sub role;\n" +
                "feedback sub role;\n" +
                "reviewer sub role;\n" +
                "buyer sub role;\n" +
                "recommended sub role;\n" +
                "subcategory sub role;\n" +
                "supercategory sub role;\n" +
                "'label' sub role;\n" +
                "successful-recommendation sub role;\n" +
                "category-recommendation sub role;\n" +
                "product-recommendation sub role;").execute();
        graknGraph.commit();
    }
}<|MERGE_RESOLUTION|>--- conflicted
+++ resolved
@@ -176,15 +176,9 @@
         assertThat(graknGraph.getMetaRoleType().subTypes(), containsInAnyOrder(roleType));
 
         //Check things are still returned when explicitly asking for them
-<<<<<<< HEAD
-        RelationType has = graknGraph.getRelationType(Schema.ImplicitType.HAS.getName(resourceType.getName()).getValue());
-        RoleType hasOwner = graknGraph.getRoleType(Schema.ImplicitType.HAS_OWNER.getName(resourceType.getName()).getValue());
-        RoleType hasValue = graknGraph.getRoleType(Schema.ImplicitType.HAS_VALUE.getName(resourceType.getName()).getValue());
-=======
-        RelationType has = graknGraph.getRelationType(Schema.ImplicitType.HAS_RESOURCE.getLabel(resourceType.getLabel()).getValue());
-        RoleType hasOwner = graknGraph.getRoleType(Schema.ImplicitType.HAS_RESOURCE_OWNER.getLabel(resourceType.getLabel()).getValue());
-        RoleType hasValue = graknGraph.getRoleType(Schema.ImplicitType.HAS_RESOURCE_VALUE.getLabel(resourceType.getLabel()).getValue());
->>>>>>> 5ae0249a
+        RelationType has = graknGraph.getRelationType(Schema.ImplicitType.HAS.getLabel(resourceType.getLabel()).getValue());
+        RoleType hasOwner = graknGraph.getRoleType(Schema.ImplicitType.HAS_OWNER.getLabel(resourceType.getLabel()).getValue());
+        RoleType hasValue = graknGraph.getRoleType(Schema.ImplicitType.HAS_VALUE.getLabel(resourceType.getLabel()).getValue());
         assertNotNull(hasOwner);
         assertNotNull(hasValue);
         assertNotNull(has);

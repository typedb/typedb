package ai.grakn.graph.internal;

import ai.grakn.Grakn;
import ai.grakn.GraknGraph;
import ai.grakn.GraknSession;
import ai.grakn.GraknTxType;
import ai.grakn.concept.Entity;
import ai.grakn.concept.EntityType;
import ai.grakn.concept.Label;
import ai.grakn.concept.OntologyConcept;
import ai.grakn.concept.RelationType;
import ai.grakn.concept.Resource;
import ai.grakn.concept.ResourceType;
import ai.grakn.concept.Role;
import ai.grakn.concept.RuleType;
import ai.grakn.concept.Type;
import ai.grakn.exception.GraphOperationException;
import ai.grakn.exception.InvalidGraphException;
import ai.grakn.util.ErrorMessage;
import ai.grakn.util.Schema;
import org.apache.tinkerpop.gremlin.process.traversal.strategy.verification.VerificationException;
import org.junit.Test;

import java.util.Collection;
import java.util.HashSet;
import java.util.Set;
import java.util.concurrent.ExecutionException;
import java.util.concurrent.ExecutorService;
import java.util.concurrent.Executors;
import java.util.concurrent.Future;
import java.util.stream.Collectors;
import java.util.stream.Stream;

import static org.hamcrest.CoreMatchers.instanceOf;
import static org.hamcrest.CoreMatchers.is;
import static org.hamcrest.Matchers.containsInAnyOrder;
import static org.hamcrest.Matchers.empty;
import static org.junit.Assert.assertEquals;
import static org.junit.Assert.assertNotNull;
import static org.junit.Assert.assertNull;
import static org.junit.Assert.assertThat;
import static org.junit.Assert.assertTrue;

public class GraknGraphTest extends GraphTestBase {

    @Test
    public void whenGettingConceptById_ReturnTheConcept(){
        EntityType entityType = graknGraph.putEntityType("test-name");
        assertEquals(entityType, graknGraph.getConcept(entityType.getId()));
    }

    @Test
    public void whenAttemptingToMutateViaTraversal_Throw(){
        expectedException.expect(VerificationException.class);
        expectedException.expectMessage("not read only");
        graknGraph.getTinkerTraversal().drop().iterate();
    }

    @Test
    public void whenGettingResourcesByValue_ReturnTheMatchingResources(){
        String targetValue = "Geralt";
        assertThat(graknGraph.getResourcesByValue(targetValue), is(empty()));

        ResourceType<String> t1 = graknGraph.putResourceType("Parent 1", ResourceType.DataType.STRING);
        ResourceType<String> t2 = graknGraph.putResourceType("Parent 2", ResourceType.DataType.STRING);

        Resource<String> r1 = t1.putResource(targetValue);
        Resource<String> r2 = t2.putResource(targetValue);
        t2.putResource("Dragon");

        assertThat(graknGraph.getResourcesByValue(targetValue), containsInAnyOrder(r1, r2));
    }

    @Test
    public void whenGettingTypesByName_ReturnTypes(){
        String entityTypeLabel = "My Entity Type";
        String relationTypeLabel = "My Relation Type";
        String roleTypeLabel = "My Role Type";
        String resourceTypeLabel = "My Resource Type";
        String ruleTypeLabel = "My Rule Type";

        assertNull(graknGraph.getEntityType(entityTypeLabel));
        assertNull(graknGraph.getRelationType(relationTypeLabel));
        assertNull(graknGraph.getRole(roleTypeLabel));
        assertNull(graknGraph.getResourceType(resourceTypeLabel));
        assertNull(graknGraph.getRuleType(ruleTypeLabel));

        EntityType entityType = graknGraph.putEntityType(entityTypeLabel);
        RelationType relationType = graknGraph.putRelationType(relationTypeLabel);
        Role role = graknGraph.putRole(roleTypeLabel);
        ResourceType resourceType = graknGraph.putResourceType(resourceTypeLabel, ResourceType.DataType.STRING);
        RuleType ruleType = graknGraph.putRuleType(ruleTypeLabel);

        assertEquals(entityType, graknGraph.getEntityType(entityTypeLabel));
        assertEquals(relationType, graknGraph.getRelationType(relationTypeLabel));
        assertEquals(role, graknGraph.getRole(roleTypeLabel));
        assertEquals(resourceType, graknGraph.getResourceType(resourceTypeLabel));
        assertEquals(ruleType, graknGraph.getRuleType(ruleTypeLabel));
    }

    @Test
    public void whenGettingSubTypesFromRootMeta_IncludeAllTypes(){
        EntityType sampleEntityType = graknGraph.putEntityType("Sample Entity Type");
        RelationType sampleRelationType = graknGraph.putRelationType("Sample Relation Type");

        assertThat(graknGraph.admin().getMetaConcept().subs(), containsInAnyOrder(
                graknGraph.admin().getMetaConcept(),
                graknGraph.admin().getMetaRelationType(),
                graknGraph.admin().getMetaEntityType(),
                graknGraph.admin().getMetaRuleType(),
                graknGraph.admin().getMetaResourceType(),
                graknGraph.admin().getMetaRuleConstraint(),
                graknGraph.admin().getMetaRuleInference(),
                sampleEntityType,
                sampleRelationType
        ));
    }

    @Test
    public void whenClosingReadOnlyGraph_EnsureTypesAreCached(){
        assertCacheOnlyContainsMetaTypes();
        //noinspection ResultOfMethodCallIgnored
        graknGraph.getMetaConcept().subs(); //This loads some types into transaction cache
        graknGraph.abort();
        assertCacheOnlyContainsMetaTypes(); //Ensure central cache is empty

        graknGraph = (AbstractGraknGraph<?>) Grakn.session(Grakn.IN_MEMORY, graknGraph.getKeyspace()).open(GraknTxType.READ);

        Set<OntologyConcept> finalTypes = new HashSet<>();
        finalTypes.addAll(graknGraph.getMetaConcept().subs());
        finalTypes.add(graknGraph.admin().getMetaRole());

        graknGraph.abort();

        for (OntologyConcept type : graknGraph.getGraphCache().getCachedTypes().values()) {
            assertTrue("Type [" + type + "] is missing from central cache after closing read only graph", finalTypes.contains(type));
        }
    }
    private void assertCacheOnlyContainsMetaTypes(){
        Set<Label> metas = Stream.of(Schema.MetaSchema.values()).map(Schema.MetaSchema::getLabel).collect(Collectors.toSet());
        graknGraph.getGraphCache().getCachedTypes().keySet().forEach(cachedLabel -> assertTrue("Type [" + cachedLabel + "] is missing from central cache", metas.contains(cachedLabel)));
    }

    @Test
    public void whenBuildingAConceptFromAVertex_ReturnConcept(){
        EntityTypeImpl et = (EntityTypeImpl) graknGraph.putEntityType("Sample Entity Type");
        assertEquals(et, graknGraph.factory().buildConcept(et.vertex()));
    }

    @Test
<<<<<<< HEAD
    public void whenAllowingImplicitTypesToBeShow_ReturnImplicitTypes(){
        //Build Implicit structures
        EntityType type = graknGraph.putEntityType("Concept Type ");
        ResourceType resourceType = graknGraph.putResourceType("Resource Type", ResourceType.DataType.STRING);
        type.resource(resourceType);

        assertFalse(graknGraph.implicitConceptsVisible());

        //Meta Types
        RelationType relationType = graknGraph.admin().getMetaRelationType();
        Role role = graknGraph.admin().getMetaRole();

        //Check nothing is revealed when returning result sets
        assertThat(type.plays(), is(empty()));
        assertThat(resourceType.plays(), is(empty()));
        assertThat(graknGraph.getMetaRelationType().subs(), containsInAnyOrder(relationType));
        assertThat(graknGraph.getMetaRole().subs(), containsInAnyOrder(role));

        //Check things are still returned when explicitly asking for them
        RelationType has = graknGraph.getRelationType(Schema.ImplicitType.HAS.getLabel(resourceType.getLabel()).getValue());
        Role hasOwner = graknGraph.getRole(Schema.ImplicitType.HAS_OWNER.getLabel(resourceType.getLabel()).getValue());
        Role hasValue = graknGraph.getRole(Schema.ImplicitType.HAS_VALUE.getLabel(resourceType.getLabel()).getValue());
        assertNotNull(hasOwner);
        assertNotNull(hasValue);
        assertNotNull(has);

        //Switch on flag
        graknGraph.showImplicitConcepts(true);
        assertTrue(graknGraph.implicitConceptsVisible());

        //Now check the result sets again
        assertThat(graknGraph.getMetaRelationType().subs(), containsInAnyOrder(relationType, has));
        assertThat(graknGraph.getMetaRole().subs(), containsInAnyOrder(role, hasOwner, hasValue));
        assertThat(type.plays(), containsInAnyOrder(hasOwner));
        assertThat(resourceType.plays(), containsInAnyOrder(hasValue));
    }

    @Test
=======
>>>>>>> d879d33d
    public void whenPassingGraphToAnotherThreadWithoutOpening_Throw() throws ExecutionException, InterruptedException {
        ExecutorService pool = Executors.newSingleThreadExecutor();
        GraknGraph graph = Grakn.session(Grakn.IN_MEMORY, "testing").open(GraknTxType.WRITE);

        final boolean[] errorThrown = {false};
        Future future = pool.submit(() -> {
            try{
                graph.putEntityType("A Thing");
            } catch (GraphOperationException e){
                if(e.getMessage().equals(ErrorMessage.GRAPH_CLOSED.getMessage(graph.getKeyspace()))){
                    errorThrown[0] = true;
                }
            }
        });
        future.get();

        assertTrue("Error not thrown when graph is closed in another thread", errorThrown[0]);
    }

    @Test
    public void attemptingToUseClosedGraphFailingThenOpeningGraph_EnsureGraphIsUsable() throws InvalidGraphException {
        GraknGraph graph = Grakn.session(Grakn.IN_MEMORY, "testing-again").open(GraknTxType.WRITE);
        graph.close();

        boolean errorThrown = false;
        try{
            graph.putEntityType("A Thing");
        } catch (GraphOperationException e){
            if(e.getMessage().equals(ErrorMessage.GRAPH_CLOSED_ON_ACTION.getMessage("closed", graph.getKeyspace()))){
                errorThrown = true;
            }
        }
        assertTrue("Graph not correctly closed", errorThrown);

        graph = Grakn.session(Grakn.IN_MEMORY, "testing-again").open(GraknTxType.WRITE);
        graph.putEntityType("A Thing");
    }

    @Test
    public void checkThatMainCentralCacheIsNotAffectedByTransactionModifications() throws InvalidGraphException, ExecutionException, InterruptedException {
        //Check Central cache is empty
        assertCacheOnlyContainsMetaTypes();

        Role r1 = graknGraph.putRole("r1");
        Role r2 = graknGraph.putRole("r2");
        EntityType e1 = graknGraph.putEntityType("e1").plays(r1).plays(r2);
        RelationType rel1 = graknGraph.putRelationType("rel1").relates(r1).relates(r2);

        //Purge the above concepts into the main cache
        graknGraph.commit();
        graknGraph = (AbstractGraknGraph<?>) Grakn.session(Grakn.IN_MEMORY, graknGraph.getKeyspace()).open(GraknTxType.WRITE);

        //Check cache is in good order
        Collection<OntologyConcept> cachedValues = graknGraph.getGraphCache().getCachedTypes().values();
        assertTrue("Type [" + r1 + "] was not cached", cachedValues.contains(r1));
        assertTrue("Type [" + r2 + "] was not cached", cachedValues.contains(r2));
        assertTrue("Type [" + e1 + "] was not cached", cachedValues.contains(e1));
        assertTrue("Type [" + rel1 + "] was not cached", cachedValues.contains(rel1));

        assertThat(e1.plays(), containsInAnyOrder(r1, r2));

        ExecutorService pool = Executors.newSingleThreadExecutor();
        //Mutate Ontology in a separate thread
        pool.submit(() -> {
            GraknGraph innerGraph = Grakn.session(Grakn.IN_MEMORY, graknGraph.getKeyspace()).open(GraknTxType.WRITE);
            EntityType entityType = innerGraph.getEntityType("e1");
            Role role = innerGraph.getRole("r1");
            entityType.deletePlays(role);
        }).get();

        //Check the above mutation did not affect central repo
        OntologyConcept foundE1 = graknGraph.getGraphCache().getCachedTypes().get(e1.getLabel());
        assertTrue("Main cache was affected by transaction", ((Type) foundE1).plays().contains(r1));
    }

    @Test
    public void whenClosingAGraphWhichWasJustCommitted_DoNothing(){
        graknGraph.commit();
        assertTrue("Graph is still open after commit", graknGraph.isClosed());
        graknGraph.close();
        assertTrue("Graph is somehow open after close", graknGraph.isClosed());
    }

    @Test
    public void whenCommittingAGraphWhichWasJustCommitted_DoNothing(){
        graknGraph.commit();
        assertTrue("Graph is still open after commit", graknGraph.isClosed());
        graknGraph.commit();
        assertTrue("Graph is somehow open after 2nd commit", graknGraph.isClosed());
    }

    @Test
    public void whenAttemptingToMutateReadOnlyGraph_Throw(){
        String keyspace = "my-read-only-graph";
        String entityType = "My Entity Type";
        String roleType1 = "My Role Type 1";
        String roleType2 = "My Role Type 2";
        String relationType1 = "My Relation Type 1";
        String relationType2 = "My Relation Type 2";
        String resourceType = "My Resource Type";

        //Fail Some Mutations
        graknGraph = (AbstractGraknGraph<?>) Grakn.session(Grakn.IN_MEMORY, keyspace).open(GraknTxType.READ);
        failMutation(graknGraph, () -> graknGraph.putEntityType(entityType));
        failMutation(graknGraph, () -> graknGraph.putRole(roleType1));
        failMutation(graknGraph, () -> graknGraph.putRelationType(relationType1));

        //Pass some mutations
        graknGraph.close();
        graknGraph = (AbstractGraknGraph<?>) Grakn.session(Grakn.IN_MEMORY, keyspace).open(GraknTxType.WRITE);
        EntityType entityT = graknGraph.putEntityType(entityType);
        entityT.addEntity();
        Role roleT1 = graknGraph.putRole(roleType1);
        Role roleT2 = graknGraph.putRole(roleType2);
        RelationType relationT1 = graknGraph.putRelationType(relationType1).relates(roleT1);
        RelationType relationT2 = graknGraph.putRelationType(relationType2).relates(roleT2);
        ResourceType<String> resourceT = graknGraph.putResourceType(resourceType, ResourceType.DataType.STRING);
        graknGraph.commit();

        //Fail some mutations again
        graknGraph = (AbstractGraknGraph<?>) Grakn.session(Grakn.IN_MEMORY, keyspace).open(GraknTxType.READ);
        failMutation(graknGraph, entityT::addEntity);
        failMutation(graknGraph, () -> resourceT.putResource("A resource"));
        failMutation(graknGraph, () -> graknGraph.putEntityType(entityType));
        failMutation(graknGraph, () -> entityT.plays(roleT1));
        failMutation(graknGraph, () -> relationT1.relates(roleT2));
        failMutation(graknGraph, () -> relationT2.relates(roleT1));
    }
    private void failMutation(GraknGraph graph, Runnable mutator){
        int vertexCount = graph.admin().getTinkerTraversal().toList().size();
        int eddgeCount = graph.admin().getTinkerTraversal().bothE().toList().size();

        Exception caughtException = null;
        try{
            mutator.run();
        } catch (Exception e){
            caughtException = e;
        }

        assertNotNull("No exception thrown when attempting to mutate a read only graph", caughtException);
        assertThat(caughtException, instanceOf(GraphOperationException.class));
        assertEquals(caughtException.getMessage(), ErrorMessage.TRANSACTION_READ_ONLY.getMessage(graph.getKeyspace()));
        assertEquals("A concept was added/removed using a read only graph", vertexCount, graph.admin().getTinkerTraversal().toList().size());
        assertEquals("An edge was added/removed using a read only graph", eddgeCount, graph.admin().getTinkerTraversal().bothE().toList().size());
    }

    @Test
    public void whenOpeningDifferentTypesOfGraphsOnTheSameThread_Throw(){
        String keyspace = "akeyspacewithkeys";
        GraknSession session = Grakn.session(Grakn.IN_MEMORY, keyspace);

        GraknGraph graph = session.open(GraknTxType.READ);
        failAtOpeningGraph(session, GraknTxType.WRITE, keyspace);
        failAtOpeningGraph(session, GraknTxType.BATCH, keyspace);
        graph.close();

        //noinspection ResultOfMethodCallIgnored
        session.open(GraknTxType.BATCH);
        failAtOpeningGraph(session, GraknTxType.WRITE, keyspace);
        failAtOpeningGraph(session, GraknTxType.READ, keyspace);
    }

    private void failAtOpeningGraph(GraknSession session, GraknTxType txType, String keyspace){
        Exception exception = null;
        try{
            //noinspection ResultOfMethodCallIgnored
            session.open(txType);
        } catch (GraphOperationException e){
            exception = e;
        }
        assertNotNull(exception);
        assertThat(exception, instanceOf(GraphOperationException.class));
        assertEquals(exception.getMessage(), ErrorMessage.TRANSACTION_ALREADY_OPEN.getMessage(keyspace));
    }

    @Test
    public void whenShardingSuperNode_EnsureNewInstancesGoToNewShard(){
        EntityTypeImpl entityType = (EntityTypeImpl) graknGraph.putEntityType("The Special Type");
        Shard s1 = entityType.currentShard();

        //Add 3 instances to first shard
        Entity s1_e1 = entityType.addEntity();
        Entity s1_e2 = entityType.addEntity();
        Entity s1_e3 = entityType.addEntity();
        graknGraph.admin().shard(entityType.getId());

        Shard s2 = entityType.currentShard();

        //Add 5 instances to second shard
        Entity s2_e1 = entityType.addEntity();
        Entity s2_e2 = entityType.addEntity();
        Entity s2_e3 = entityType.addEntity();
        Entity s2_e4 = entityType.addEntity();
        Entity s2_e5 = entityType.addEntity();

        graknGraph.admin().shard(entityType.getId());
        Shard s3 = entityType.currentShard();

        //Add 2 instances to 3rd shard
        Entity s3_e1 = entityType.addEntity();
        Entity s3_e2 = entityType.addEntity();

        //Check Type was sharded correctly
        assertThat(entityType.shards(), containsInAnyOrder(s1, s2, s3));

        //Check shards have correct instances
        assertThat(s1.links().collect(Collectors.toSet()), containsInAnyOrder(s1_e1, s1_e2, s1_e3));
        assertThat(s2.links().collect(Collectors.toSet()), containsInAnyOrder(s2_e1, s2_e2, s2_e3, s2_e4, s2_e5));
        assertThat(s3.links().collect(Collectors.toSet()), containsInAnyOrder(s3_e1, s3_e2));
    }
}<|MERGE_RESOLUTION|>--- conflicted
+++ resolved
@@ -148,47 +148,6 @@
     }
 
     @Test
-<<<<<<< HEAD
-    public void whenAllowingImplicitTypesToBeShow_ReturnImplicitTypes(){
-        //Build Implicit structures
-        EntityType type = graknGraph.putEntityType("Concept Type ");
-        ResourceType resourceType = graknGraph.putResourceType("Resource Type", ResourceType.DataType.STRING);
-        type.resource(resourceType);
-
-        assertFalse(graknGraph.implicitConceptsVisible());
-
-        //Meta Types
-        RelationType relationType = graknGraph.admin().getMetaRelationType();
-        Role role = graknGraph.admin().getMetaRole();
-
-        //Check nothing is revealed when returning result sets
-        assertThat(type.plays(), is(empty()));
-        assertThat(resourceType.plays(), is(empty()));
-        assertThat(graknGraph.getMetaRelationType().subs(), containsInAnyOrder(relationType));
-        assertThat(graknGraph.getMetaRole().subs(), containsInAnyOrder(role));
-
-        //Check things are still returned when explicitly asking for them
-        RelationType has = graknGraph.getRelationType(Schema.ImplicitType.HAS.getLabel(resourceType.getLabel()).getValue());
-        Role hasOwner = graknGraph.getRole(Schema.ImplicitType.HAS_OWNER.getLabel(resourceType.getLabel()).getValue());
-        Role hasValue = graknGraph.getRole(Schema.ImplicitType.HAS_VALUE.getLabel(resourceType.getLabel()).getValue());
-        assertNotNull(hasOwner);
-        assertNotNull(hasValue);
-        assertNotNull(has);
-
-        //Switch on flag
-        graknGraph.showImplicitConcepts(true);
-        assertTrue(graknGraph.implicitConceptsVisible());
-
-        //Now check the result sets again
-        assertThat(graknGraph.getMetaRelationType().subs(), containsInAnyOrder(relationType, has));
-        assertThat(graknGraph.getMetaRole().subs(), containsInAnyOrder(role, hasOwner, hasValue));
-        assertThat(type.plays(), containsInAnyOrder(hasOwner));
-        assertThat(resourceType.plays(), containsInAnyOrder(hasValue));
-    }
-
-    @Test
-=======
->>>>>>> d879d33d
     public void whenPassingGraphToAnotherThreadWithoutOpening_Throw() throws ExecutionException, InterruptedException {
         ExecutorService pool = Executors.newSingleThreadExecutor();
         GraknGraph graph = Grakn.session(Grakn.IN_MEMORY, "testing").open(GraknTxType.WRITE);

/*
 * Grakn - A Distributed Semantic Database
 * Copyright (C) 2016  Grakn Labs Limited
 *
 * Grakn is free software: you can redistribute it and/or modify
 * it under the terms of the GNU General Public License as published by
 * the Free Software Foundation, either version 3 of the License, or
 * (at your option) any later version.
 *
 * Grakn is distributed in the hope that it will be useful,
 * but WITHOUT ANY WARRANTY; without even the implied warranty of
 * MERCHANTABILITY or FITNESS FOR A PARTICULAR PURPOSE.  See the
 * GNU General Public License for more details.
 *
 * You should have received a copy of the GNU General Public License
 * along with Grakn. If not, see <http://www.gnu.org/licenses/gpl.txt>.
 */

package ai.grakn.graph.internal.concept;

import ai.grakn.Grakn;
import ai.grakn.GraknTxType;
import ai.grakn.concept.AttributeType;
import ai.grakn.concept.EntityType;
import ai.grakn.concept.Relation;
import ai.grakn.concept.RelationType;
import ai.grakn.concept.Attribute;
import ai.grakn.concept.Role;
import ai.grakn.concept.Thing;
import ai.grakn.exception.GraphOperationException;
import ai.grakn.exception.InvalidGraphException;
import ai.grakn.graph.internal.GraknTxAbstract;
import ai.grakn.graph.internal.GraphTestBase;
import ai.grakn.util.ErrorMessage;
import com.google.common.collect.Iterables;
import org.hamcrest.Matchers;
import org.junit.Before;
import org.junit.Test;

import static ai.grakn.util.ErrorMessage.IS_ABSTRACT;
import static ai.grakn.util.ErrorMessage.VALIDATION_CASTING;
import static java.util.stream.Collectors.toSet;
import static org.hamcrest.CoreMatchers.hasItem;
import static org.junit.Assert.assertThat;

public class OntologyMutationTest extends GraphTestBase {
    private Role husband;
    private Role wife;
    private RelationType marriage;
    private EntityType person;
    private EntityType woman;
    private EntityType man;
    private EntityType car;
    private Thing alice;
    private Thing bob;
    private Role driver;

    @Before
    public void buildMarriageGraph() throws InvalidGraphException {
        husband = graknGraph.putRole("Husband");
        wife = graknGraph.putRole("Wife");
        driver = graknGraph.putRole("Driver");
        Role driven = graknGraph.putRole("Driven");

        marriage = graknGraph.putRelationType("marriage").relates(husband).relates(wife);
        graknGraph.putRelationType("car being driven by").relates(driven).relates(driver);

        person = graknGraph.putEntityType("Person").plays(husband).plays(wife);
        man = graknGraph.putEntityType("Man").sup(person);
        woman = graknGraph.putEntityType("Woman").sup(person);
        car = graknGraph.putEntityType("Car");

        alice = woman.addEntity();
        bob = man.addEntity();
        marriage.addRelation().addRolePlayer(wife, alice).addRolePlayer(husband, bob);
        graknGraph.commit();
        graknGraph = (GraknTxAbstract<?>) Grakn.session(Grakn.IN_MEMORY, graknGraph.getKeyspace()).open(GraknTxType.WRITE);
    }

    @Test
    public void whenDeletingPlaysUsedByExistingCasting_Throw() throws InvalidGraphException {
        person.deletePlays(wife);

        expectedException.expect(InvalidGraphException.class);
        expectedException.expectMessage(VALIDATION_CASTING.getMessage(woman.getLabel(), alice.getId(), wife.getLabel()));

        graknGraph.commit();
    }

    @Test
    public void whenDeletingRelatesUsedByExistingRelation_Throw() throws InvalidGraphException {
        marriage.deleteRelates(husband);
        expectedException.expect(InvalidGraphException.class);
        graknGraph.commit();
    }

    @Test
    public void whenChangingSuperTypeAndInstancesNoLongerAllowedToPlayRoles_Throw() throws InvalidGraphException {
        expectedException.expect(GraphOperationException.class);
        expectedException.expectMessage(GraphOperationException.changingSuperWillDisconnectRole(person, car, driver).getMessage());

        man.sup(car);
    }

    @Test
    public void whenChangingTypeWithInstancesToAbstract_Throw() throws InvalidGraphException {
        man.addEntity();

        expectedException.expect(GraphOperationException.class);
        expectedException.expectMessage(IS_ABSTRACT.getMessage(man.getLabel()));

        man.setAbstract(true);
    }

    @Test
    public void whenAddingEntityTypeUsingBatchLoadingGraph_Throw(){
        expectedException.expect(GraphOperationException.class);
        expectedException.expectMessage(GraphOperationException.ontologyMutation().getMessage());

        GraknTxAbstract<?> graknGraphBatch = switchToBatchGraph();
        graknGraphBatch.putEntityType("This Will Fail");
    }

    @Test
    public void whenAddingRoleTypeUsingBatchLoadingGraph_Throw(){
        expectedException.expect(GraphOperationException.class);
        expectedException.expectMessage(GraphOperationException.ontologyMutation().getMessage());

        GraknTxAbstract<?> graknGraphBatch = switchToBatchGraph();
        graknGraphBatch.putRole("This Will Fail");
    }

    @Test
    public void whenAddingResourceTypeUsingBatchLoadingGraph_Throw(){
        expectedException.expect(GraphOperationException.class);
        expectedException.expectMessage(GraphOperationException.ontologyMutation().getMessage());

<<<<<<< HEAD
        AbstractGraknGraph<?> graknGraphBatch = switchToBatchGraph();
        graknGraphBatch.putResourceType("This Will Fail", AttributeType.DataType.STRING);
=======
        GraknTxAbstract<?> graknGraphBatch = switchToBatchGraph();
        graknGraphBatch.putResourceType("This Will Fail", ResourceType.DataType.STRING);
>>>>>>> b5d98d80
    }

    @Test
    public void whenAddingRuleTypeUsingBatchLoadingGraph_Throw(){
        expectedException.expect(GraphOperationException.class);
        expectedException.expectMessage(GraphOperationException.ontologyMutation().getMessage());

        GraknTxAbstract<?> graknGraphBatch = switchToBatchGraph();
        graknGraphBatch.putRuleType("This Will Fail");
    }

    @Test
    public void whenAddingRelationTypeUsingBatchLoadingGraph_Throw(){
        expectedException.expect(GraphOperationException.class);
        expectedException.expectMessage(GraphOperationException.ontologyMutation().getMessage());

        GraknTxAbstract<?> graknGraphBatch = switchToBatchGraph();
        graknGraphBatch.putRelationType("This Will Fail");
    }

    @Test
    public void whenAddingRelatesUsingBatchGraph_Throw(){
        String roleTypeId = "role-thing";
        String relationTypeId = "relationtype";
        graknGraph.putRole(roleTypeId);
        graknGraph.putRelationType(relationTypeId);

        GraknTxAbstract<?> graknGraphBatch = switchToBatchGraph();
        Role role = graknGraphBatch.getRole(roleTypeId);
        RelationType relationType = graknGraphBatch.getRelationType(relationTypeId);

        expectedException.expect(GraphOperationException.class);
        expectedException.expectMessage(GraphOperationException.ontologyMutation().getMessage());

        relationType.relates(role);
    }

    @Test
    public void whenAddingPlaysUsingBatchGraph_Throw(){
        String roleTypeId = "role-thing";
        String entityTypeId = "entityType";
        graknGraph.putRole(roleTypeId);
        graknGraph.putEntityType(entityTypeId);

        GraknTxAbstract<?> graknGraphBatch = switchToBatchGraph();
        Role role = graknGraphBatch.getRole(roleTypeId);
        EntityType entityType = graknGraphBatch.getEntityType(entityTypeId);

        expectedException.expect(GraphOperationException.class);
        expectedException.expectMessage(GraphOperationException.ontologyMutation().getMessage());

        entityType.plays(role);
    }

    @Test
    public void whenChangingSuperTypesUsingBatchGraph_Throw(){
        String entityTypeId1 = "entityType1";
        String entityTypeId2 = "entityType2";

        graknGraph.putEntityType(entityTypeId1);
        graknGraph.putEntityType(entityTypeId2);

        GraknTxAbstract<?> graknGraphBatch = switchToBatchGraph();
        EntityType entityType1 = graknGraphBatch.getEntityType(entityTypeId1);
        EntityType entityType2 = graknGraphBatch.getEntityType(entityTypeId2);

        expectedException.expect(GraphOperationException.class);
        expectedException.expectMessage(GraphOperationException.ontologyMutation().getMessage());

        entityType1.sup(entityType2);
    }


    @Test
    public void whenDeletingPlaysUsingBatchGraph_Throw(){
        String roleTypeId = "role-thing";
        String entityTypeId = "entityType";
        Role role = graknGraph.putRole(roleTypeId);
        graknGraph.putEntityType(entityTypeId).plays(role);

        GraknTxAbstract<?> graknGraphBatch = switchToBatchGraph();
        role = graknGraphBatch.getRole(roleTypeId);
        EntityType entityType = graknGraphBatch.getEntityType(entityTypeId);

        expectedException.expect(GraphOperationException.class);
        expectedException.expectMessage(GraphOperationException.ontologyMutation().getMessage());

        entityType.deletePlays(role);
    }

    @Test
    public void whenDeletingRelatesUsingBatchGraph_Throw(){
        String roleTypeId = "role-thing";
        String relationTypeId = "relationtype";
        Role role = graknGraph.putRole(roleTypeId);
        graknGraph.putRelationType(relationTypeId).relates(role);
        graknGraph.commit();

        GraknTxAbstract<?> graknGraphBatch = switchToBatchGraph();
        role = graknGraphBatch.getRole(roleTypeId);
        RelationType relationType = graknGraphBatch.getRelationType(relationTypeId);

        expectedException.expect(GraphOperationException.class);
        expectedException.expectMessage(GraphOperationException.ontologyMutation().getMessage());

        relationType.deleteRelates(role);
    }

    @Test
    public void whenAddingResourceToSubTypeOfEntityType_EnsureNoValidationErrorsOccur(){
        //Create initial Ontology
        AttributeType<String> name = graknGraph.putResourceType("name", AttributeType.DataType.STRING);
        EntityType person = graknGraph.putEntityType("perspn").resource(name);
        EntityType animal = graknGraph.putEntityType("animal").sup(person);
        Attribute bob = name.putResource("Bob");
        person.addEntity().resource(bob);
        graknGraph.commit();

        //Now make animal have the same resource type
        graknGraph = (GraknTxAbstract) Grakn.session(Grakn.IN_MEMORY, graknGraph.getKeyspace()).open(GraknTxType.WRITE);
        animal.resource(name);
        graknGraph.commit();
    }

    @Test
    public void whenDeletingRelationTypeAndLeavingRoleByItself_Thow(){
        Role role = graknGraph.putRole("my wonderful role");
        RelationType relation = graknGraph.putRelationType("my wonderful relation").relates(role);
        relation.relates(role);
        graknGraph.commit();

        //Now delete the relation
        graknGraph = (GraknTxAbstract) Grakn.session(Grakn.IN_MEMORY, graknGraph.getKeyspace()).open(GraknTxType.WRITE);
        relation.delete();

        expectedException.expect(InvalidGraphException.class);
        expectedException.expectMessage(Matchers.containsString(ErrorMessage.VALIDATION_ROLE_TYPE_MISSING_RELATION_TYPE.getMessage(role.getLabel())));

        graknGraph.commit();
    }

    @Test
    public void whenChangingTheSuperTypeOfAnEntityTypeWhichHasAResource_EnsureTheResourceIsStillAccessibleViaTheRelationTypeInstances_ByPreventingChange(){
        AttributeType<String> name = graknGraph.putResourceType("name", AttributeType.DataType.STRING);

        //Create a person and allow person to have a name
        EntityType person = graknGraph.putEntityType("person").resource(name);

        //Create a man which is a person and is therefore allowed to have a name
        EntityType man = graknGraph.putEntityType("man").sup(person);
        RelationType has_name = graknGraph.putRelationType("has-name");

        //Create a Man and name him Bob
        Attribute<String> nameBob = name.putResource("Bob");
        man.addEntity().resource(nameBob);

        //Get The Relation which says that our man is name bob
        Relation expectedEdge = Iterables.getOnlyElement(has_name.instances().collect(toSet()));
        Role hasNameOwner = graknGraph.getRole("has-name-owner");

        assertThat(expectedEdge.type().instances().collect(toSet()), hasItem(expectedEdge));

        expectedException.expect(GraphOperationException.class);
        expectedException.expectMessage(GraphOperationException.changingSuperWillDisconnectRole(person, graknGraph.admin().getMetaEntityType(), hasNameOwner).getMessage());

        //Man is no longer a person and therefore is not allowed to have a name
        man.sup(graknGraph.admin().getMetaEntityType());
    }
}<|MERGE_RESOLUTION|>--- conflicted
+++ resolved
@@ -135,13 +135,8 @@
         expectedException.expect(GraphOperationException.class);
         expectedException.expectMessage(GraphOperationException.ontologyMutation().getMessage());
 
-<<<<<<< HEAD
-        AbstractGraknGraph<?> graknGraphBatch = switchToBatchGraph();
+        GraknTxAbstract<?> graknGraphBatch = switchToBatchGraph();
         graknGraphBatch.putResourceType("This Will Fail", AttributeType.DataType.STRING);
-=======
-        GraknTxAbstract<?> graknGraphBatch = switchToBatchGraph();
-        graknGraphBatch.putResourceType("This Will Fail", ResourceType.DataType.STRING);
->>>>>>> b5d98d80
     }
 
     @Test

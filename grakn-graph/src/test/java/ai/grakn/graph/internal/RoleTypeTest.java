--- conflicted
+++ resolved
@@ -108,13 +108,8 @@
     public  void testGetInstancesTest(){
         RoleType roleA = graknGraph.putRoleType("roleA");
         RoleType roleB = graknGraph.putRoleType("roleB");
-<<<<<<< HEAD
-        RelationType relationType = graknGraph.putRelationType("relationTypes").hasRole(roleA).hasRole(roleB);
+        RelationType relationType = graknGraph.putRelationType("relationTypes").relates(roleA).relates(roleB);
         EntityType entityType = graknGraph.putEntityType("entityType").plays(roleA).plays(roleB);
-=======
-        RelationType relationType = graknGraph.putRelationType("relationTypes").relates(roleA).relates(roleB);
-        EntityType entityType = graknGraph.putEntityType("entityType").playsRole(roleA).playsRole(roleB);
->>>>>>> 2054a42c
 
         Entity a = entityType.addEntity();
         Entity b = entityType.addEntity();

--- conflicted
+++ resolved
@@ -60,12 +60,7 @@
         instance3 = (InstanceImpl) thing.addEntity();
         instance4 = (InstanceImpl) thing.addEntity();
 
-<<<<<<< HEAD
         relationType.addRelation().addRolePlayer(roleType1, instance1).addRolePlayer(roleType2, instance2);
-        assertEquals(1, instance1.castings().size());
-=======
-        relationType.addRelation().putRolePlayer(roleType1, instance1).putRolePlayer(roleType2, instance2);
->>>>>>> 5ce03f6f
     }
 
     @Test

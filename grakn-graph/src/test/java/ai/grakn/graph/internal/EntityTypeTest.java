--- conflicted
+++ resolved
@@ -257,15 +257,9 @@
         ResourceType resourceType = graknGraph.putResourceType("Resource Type", ResourceType.DataType.STRING);
 
         //Implicit Names
-<<<<<<< HEAD
-        TypeName hasResourceOwnerName = Schema.ImplicitType.HAS_OWNER.getName(resourceTypeName);
-        TypeName hasResourceValueName = Schema.ImplicitType.HAS_VALUE.getName(resourceTypeName);
-        TypeName hasResourceName = Schema.ImplicitType.HAS.getName(resourceTypeName);
-=======
-        TypeLabel hasResourceOwnerLabel = Schema.ImplicitType.HAS_RESOURCE_OWNER.getLabel(resourceTypeLabel);
-        TypeLabel hasResourceValueLabel = Schema.ImplicitType.HAS_RESOURCE_VALUE.getLabel(resourceTypeLabel);
-        TypeLabel hasResourceLabel = Schema.ImplicitType.HAS_RESOURCE.getLabel(resourceTypeLabel);
->>>>>>> 5ae0249a
+        TypeLabel hasResourceOwnerLabel = Schema.ImplicitType.HAS_OWNER.getLabel(resourceTypeLabel);
+        TypeLabel hasResourceValueLabel = Schema.ImplicitType.HAS_VALUE.getLabel(resourceTypeLabel);
+        TypeLabel hasResourceLabel = Schema.ImplicitType.HAS.getLabel(resourceTypeLabel);
 
         entityType.resource(resourceType);
 
@@ -307,35 +301,19 @@
 
         //Check role types are only built explicitly
         assertThat(entityType1.plays(),
-<<<<<<< HEAD
-                containsInAnyOrder(graknGraph.getRoleType(Schema.ImplicitType.HAS_OWNER.getName(superName).getValue())));
+                containsInAnyOrder(graknGraph.getRoleType(Schema.ImplicitType.HAS_OWNER.getLabel(superLabel).getValue())));
 
         assertThat(entityType2.plays(),
-                containsInAnyOrder(graknGraph.getRoleType(Schema.ImplicitType.HAS_OWNER.getName(name).getValue())));
+                containsInAnyOrder(graknGraph.getRoleType(Schema.ImplicitType.HAS_OWNER.getLabel(label).getValue())));
 
         //Check Implicit Types Follow SUB Structure
-        RelationType rtSuperRelation = graknGraph.getType(Schema.ImplicitType.HAS.getName(rtSuper.getName()));
-        RoleType rtSuperRoleOwner = graknGraph.getType(Schema.ImplicitType.HAS_OWNER.getName(rtSuper.getName()));
-        RoleType rtSuperRoleValue = graknGraph.getType(Schema.ImplicitType.HAS_VALUE.getName(rtSuper.getName()));
-
-        RelationType rtRelation = graknGraph.getType(Schema.ImplicitType.HAS.getName(rt.getName()));
-        RoleType reRoleOwner = graknGraph.getType(Schema.ImplicitType.HAS_OWNER.getName(rt.getName()));
-        RoleType reRoleValue = graknGraph.getType(Schema.ImplicitType.HAS_VALUE.getName(rt.getName()));
-=======
-                containsInAnyOrder(graknGraph.getRoleType(Schema.ImplicitType.HAS_RESOURCE_OWNER.getLabel(superLabel).getValue())));
-
-        assertThat(entityType2.plays(),
-                containsInAnyOrder(graknGraph.getRoleType(Schema.ImplicitType.HAS_RESOURCE_OWNER.getLabel(label).getValue())));
-
-        //Check Implicit Types Follow SUB Structure
-        RelationType rtSuperRelation = graknGraph.getType(Schema.ImplicitType.HAS_RESOURCE.getLabel(rtSuper.getLabel()));
-        RoleType rtSuperRoleOwner = graknGraph.getType(Schema.ImplicitType.HAS_RESOURCE_OWNER.getLabel(rtSuper.getLabel()));
-        RoleType rtSuperRoleValue = graknGraph.getType(Schema.ImplicitType.HAS_RESOURCE_VALUE.getLabel(rtSuper.getLabel()));
-
-        RelationType rtRelation = graknGraph.getType(Schema.ImplicitType.HAS_RESOURCE.getLabel(rt.getLabel()));
-        RoleType reRoleOwner = graknGraph.getType(Schema.ImplicitType.HAS_RESOURCE_OWNER.getLabel(rt.getLabel()));
-        RoleType reRoleValue = graknGraph.getType(Schema.ImplicitType.HAS_RESOURCE_VALUE.getLabel(rt.getLabel()));
->>>>>>> 5ae0249a
+        RelationType rtSuperRelation = graknGraph.getType(Schema.ImplicitType.HAS.getLabel(rtSuper.getLabel()));
+        RoleType rtSuperRoleOwner = graknGraph.getType(Schema.ImplicitType.HAS_OWNER.getLabel(rtSuper.getLabel()));
+        RoleType rtSuperRoleValue = graknGraph.getType(Schema.ImplicitType.HAS_VALUE.getLabel(rtSuper.getLabel()));
+
+        RelationType rtRelation = graknGraph.getType(Schema.ImplicitType.HAS.getLabel(rt.getLabel()));
+        RoleType reRoleOwner = graknGraph.getType(Schema.ImplicitType.HAS_OWNER.getLabel(rt.getLabel()));
+        RoleType reRoleValue = graknGraph.getType(Schema.ImplicitType.HAS_VALUE.getLabel(rt.getLabel()));
 
         assertEquals(rtSuperRoleOwner, reRoleOwner.superType());
         assertEquals(rtSuperRoleValue, reRoleValue.superType());

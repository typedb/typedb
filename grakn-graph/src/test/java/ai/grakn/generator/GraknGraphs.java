/*
 * Grakn - A Distributed Semantic Database
 * Copyright (C) 2016  Grakn Labs Limited
 *
 * Grakn is free software: you can redistribute it and/or modify
 * it under the terms of the GNU General Public License as published by
 * the Free Software Foundation, either version 3 of the License, or
 * (at your option) any later version.
 *
 * Grakn is distributed in the hope that it will be useful,
 * but WITHOUT ANY WARRANTY; without even the implied warranty of
 * MERCHANTABILITY or FITNESS FOR A PARTICULAR PURPOSE.  See the
 * GNU General Public License for more details.
 *
 * You should have received a copy of the GNU General Public License
 * along with Grakn. If not, see <http://www.gnu.org/licenses/gpl.txt>.
 *
 */

package ai.grakn.generator;

import ai.grakn.Grakn;
import ai.grakn.GraknGraph;
import ai.grakn.GraknSession;
import ai.grakn.GraknTxType;
import ai.grakn.concept.Concept;
import ai.grakn.concept.Entity;
import ai.grakn.concept.EntityType;
import ai.grakn.concept.Instance;
import ai.grakn.concept.Relation;
import ai.grakn.concept.RelationType;
import ai.grakn.concept.Resource;
import ai.grakn.concept.ResourceType;
import ai.grakn.concept.RoleType;
import ai.grakn.concept.Rule;
import ai.grakn.concept.RuleType;
import ai.grakn.concept.Type;
import ai.grakn.concept.TypeName;
import ai.grakn.exception.GraphRuntimeException;
import com.google.common.collect.ImmutableList;
import com.google.common.collect.Lists;
import com.pholser.junit.quickcheck.MinimalCounterexampleHook;
import com.pholser.junit.quickcheck.generator.GeneratorConfiguration;

import java.lang.annotation.Retention;
import java.lang.annotation.Target;
import java.util.Collection;
import java.util.List;
import java.util.function.Function;
import java.util.stream.Stream;

import static ai.grakn.graql.Graql.var;
import static ai.grakn.graql.internal.util.StringConverter.valueToString;
import static java.lang.annotation.ElementType.ANNOTATION_TYPE;
import static java.lang.annotation.ElementType.FIELD;
import static java.lang.annotation.ElementType.PARAMETER;
import static java.lang.annotation.ElementType.TYPE_USE;
import static java.lang.annotation.RetentionPolicy.RUNTIME;
import static java.util.stream.Collectors.joining;

/**
 * Generator to create random {@link GraknGraph}s.
 */
@SuppressWarnings("unchecked") // We're performing random operations. Generics will not constrain us!
public class GraknGraphs extends AbstractGenerator<GraknGraph> implements MinimalCounterexampleHook {
    private static GraknGraph lastGeneratedGraph;
    private static StringBuilder graphSummary;
    private GraknGraph graph;
    private Boolean open = null;
    public GraknGraphs() {
        super(GraknGraph.class);
    }
    public static GraknGraph lastGeneratedGraph() {
        return lastGeneratedGraph;
    }
    /**
     * Mutate the graph being generated by calling a random method on it.
     */
    private void mutateOnce() {
        boolean succesfulMutation = false;
        while (!succesfulMutation) {
            succesfulMutation = true;
            try {
                random.choose(mutators).run();
            } catch (UnsupportedOperationException | GraphRuntimeException | GraphGeneratorException e) {
                // We only catch acceptable exceptions for the graph API to throw
                succesfulMutation = false;
            }
        }
    }
    @Override
    public GraknGraph generate() {
        // TODO: Generate more keyspaces
        // We don't do this now because creating lots of keyspaces seems to slow the system graph
        String keyspace = gen().make(MetasyntacticStrings.class).generate(random, status);
<<<<<<< HEAD
        GraknSession factory = Grakn.session(Grakn.IN_MEMORY, keyspace);

=======
        GraknGraphFactory factory = Grakn.factory(Grakn.IN_MEMORY, keyspace);
>>>>>>> ae4cf3c4
        int size = status.size();
        graphSummary = new StringBuilder();
        graphSummary.append("size: ").append(size).append("\n");
        closeGraph(lastGeneratedGraph);
        // Clear graph before retrieving
        graph = factory.open(GraknTxType.WRITE);
        graph.clear();
<<<<<<< HEAD
        graph = factory.open(GraknTxType.WRITE);

=======
        graph = factory.getGraph();
>>>>>>> ae4cf3c4
        for (int i = 0; i < size; i++) {
            mutateOnce();
        }
        // Close graphs randomly, unless parameter is set
        boolean shouldOpen = open != null ? open : random.nextBoolean();
        if (!shouldOpen) graph.close();
        lastGeneratedGraph = graph;
        return graph;
    }
    private void closeGraph(GraknGraph graph){
        if(graph != null && !graph.isClosed()){
            graph.close();
        }
    }
    public void configure(Open open) {
        setOpen(open.value());
    }
    public GraknGraphs setOpen(boolean open) {
        this.open = open;
        return this;
    }
    // A list of methods that will mutate the graph in some random way when called
    private final ImmutableList<Runnable> mutators = ImmutableList.of(
            () -> {
                TypeName typeName = typeName();
                EntityType superType = entityType();
                EntityType entityType = graph.putEntityType(typeName).superType(superType);
                summaryAssign(entityType, "graph", "putEntityType", typeName);
                summary(entityType, "superType", superType);
            },
            () -> {
                TypeName typeName = typeName();
                ResourceType.DataType dataType = gen(ResourceType.DataType.class);
                ResourceType superType = resourceType();
                ResourceType resourceType = graph.putResourceType(typeName, dataType).superType(superType);
                summaryAssign(resourceType, "graph", "putResourceType", typeName, dataType);
                summary(resourceType, "superType", superType);
            },
            () -> {
                TypeName typeName = typeName();
                ResourceType.DataType dataType = gen(ResourceType.DataType.class);
                ResourceType superType = resourceType();
                ResourceType resourceType = graph.putResourceTypeUnique(typeName, dataType).superType(superType);
                summaryAssign(resourceType, "graph", "putResourceTypeUnique", typeName, dataType);
                summary(resourceType, "superType", superType);
            },
            () -> {
                TypeName typeName = typeName();
                RoleType superType = roleType();
                RoleType roleType = graph.putRoleType(typeName).superType(superType);
                summaryAssign(roleType, "graph", "putRoleType", typeName);
                summary(roleType, "superType", superType);
            },
            () -> {
                TypeName typeName = typeName();
                RelationType superType = relationType();
                RelationType relationType = graph.putRelationType(typeName).superType(superType);
                summaryAssign(relationType, "graph", "putRelationType", typeName);
                summary(relationType, "superType", superType);
            },
            () -> {
                boolean flag = gen(Boolean.class);
                graph.showImplicitConcepts(flag);
                summary("graph", "showImplicitConcepts", flag);
            },
            () -> {
                Type type = type();
                RoleType roleType = roleType();
                type.playsRole(roleType);
                summary(type, "playsRole", roleType);
            },
            () -> {
                Type type = type();
                ResourceType resourceType = resourceType();
                type.resource(resourceType);
                summary(type, "resource", resourceType);
            },
            () -> {
                Type type = type();
                ResourceType resourceType = resourceType();
                type.key(resourceType);
                summary(type, "key", resourceType);
            },
            () -> {
                Type type = type();
                type.setAbstract(true);
                summary(type, "setAbstract", true);
            },
            () -> {
                EntityType entityType1 = entityType();
                EntityType entityType2 = entityType();
                entityType1.superType(entityType2);
                summary(entityType1, "superType", entityType2);
            },
            () -> {
                EntityType entityType = entityType();
                Entity entity = entityType.addEntity();
                summaryAssign(entity, entityType, "addEntity");
            },
            () -> {
                RoleType roleType1 = roleType();
                RoleType roleType2 = roleType();
                roleType1.superType(roleType2);
                summary(roleType1, "superType", roleType2);
            },
            () -> {
                RelationType relationType1 = relationType();
                RelationType relationType2 = relationType();
                relationType1.superType(relationType2);
                summary(relationType1, "superType", relationType2);
            },
            () -> {
                RelationType relationType = relationType();
                Relation relation = relationType.addRelation();
                summaryAssign(relation, relationType, "addRelation");
            },
            () -> {
                RelationType relationType = relationType();
                RoleType roleType = roleType();
                relationType.hasRole(roleType);
                summary(relationType, "hasRole", roleType);
            },
            () -> {
                ResourceType resourceType1 = resourceType();
                ResourceType resourceType2 = resourceType();
                resourceType1.superType(resourceType2);
                summary(resourceType1, "superType", resourceType2);
            },
            () -> {
                ResourceType resourceType = resourceType();
                Object value = gen().make(ResourceValues.class).generate(random, status);
                Resource resource = resourceType.putResource(value);
                summaryAssign(resource, resourceType, "putResource", valueToString(value));
            },
            // () -> resourceType().setRegex(gen(String.class)), // TODO: Enable this when doesn't throw a NPE
            () -> {
                RuleType ruleType1 = ruleType();
                RuleType ruleType2 = ruleType();
                ruleType1.superType(ruleType2);
                summary(ruleType1, "superType", ruleType2);
            },
            () -> {
                RuleType ruleType = ruleType();
                Rule rule = ruleType.putRule(var("x"), var("x"));// TODO: generate more complicated rules
                summaryAssign(rule, ruleType, "putRule", "var(\"x\")", "var(\"y\")");
            },
            () -> {
                Instance instance = instance();
                Resource resource = resource();
                instance.resource(resource);
                summary(instance, "resource", resource);
            },
            () -> {
<<<<<<< HEAD
                Type type = type();
                Instance instance = instance();
                type.scope(instance);
                summary(type, "scope", instance);
            },
            () -> {
=======
>>>>>>> ae4cf3c4
                Relation relation = relation();
                RoleType roleType = roleType();
                Instance instance = instance();
                relation.addRolePlayer(roleType, instance);
<<<<<<< HEAD
                summary(relation, "addRolePlayer", roleType, instance);
=======
                summary(relation, "putRolePlayer", roleType, instance);
>>>>>>> ae4cf3c4
            }
    );
    private void summary(Object target, String methodName, Object... args) {
        graphSummary.append(summaryFormat(target)).append(".").append(methodName).append("(");
        graphSummary.append(Stream.of(args).map(this::summaryFormat).collect(joining(", ")));
        graphSummary.append(");\n");
    }
    private void summaryAssign(Object assign, Object target, String methodName, Object... args) {
        summary(summaryFormat(assign) + " = " + summaryFormat(target), methodName, args);
    }
    private String summaryFormat(Object object) {
        if (object instanceof Type) {
            return ((Type) object).getName().getValue().replaceAll("-", "_");
        } else if (object instanceof Instance) {
            Instance instance = (Instance) object;
            return summaryFormat(instance.type()) + instance.getId().getValue();
        } else if (object instanceof TypeName) {
            return valueToString(((TypeName) object).getValue());
        } else {
            return object.toString();
        }
    }
    private TypeName typeName() {
        return gen().make(TypeNames.class, gen().make(MetasyntacticStrings.class)).generate(random, status);
    }
    private Type type() {
        return random.choose(graph.admin().getMetaConcept().subTypes());
    }
    private EntityType entityType() {
        return random.choose(graph.admin().getMetaEntityType().subTypes());
    }
    private RoleType roleType() {
        return random.choose(graph.admin().getMetaRoleType().subTypes());
    }
    private ResourceType resourceType() {
        return random.choose((Collection<ResourceType>) graph.admin().getMetaResourceType().subTypes());
    }

    private RelationType relationType() {
        return random.choose(graph.admin().getMetaRelationType().subTypes());
    }

    private RuleType ruleType() {
        return random.choose(graph.admin().getMetaRuleType().subTypes());
    }

    private Instance instance() {
        return chooseOrThrow(graph.admin().getMetaConcept().instances());
    }

    private Relation relation() {
        return chooseOrThrow(graph.admin().getMetaRelationType().instances());
    }

    private Resource resource() {
        return chooseOrThrow((Collection<Resource>) graph.admin().getMetaResourceType().instances());
    }

    private Rule rule() {
        return chooseOrThrow(graph.admin().getMetaRuleType().instances());
    }

    private <T> T chooseOrThrow(Collection<? extends T> collection) {
        if (collection.isEmpty()) {
            throw new GraphGeneratorException();
        } else {
            return random.choose(collection);
        }
    }

    public static List<Concept> allConceptsFrom(GraknGraph graph) {
        List<Concept> concepts = Lists.newArrayList(GraknGraphs.allTypesFrom(graph));
        concepts.addAll(allInstancesFrom(graph));
        return concepts;
    }

    public static Collection<? extends Type> allTypesFrom(GraknGraph graph) {
        return withImplicitConceptsVisible(graph, g -> g.admin().getMetaConcept().subTypes());
    }

    public static Collection<? extends Instance> allInstancesFrom(GraknGraph graph) {
        return withImplicitConceptsVisible(graph, g -> g.admin().getMetaConcept().instances());
    }

    public static <T> T withImplicitConceptsVisible(GraknGraph graph, Function<GraknGraph, T> function) {
        boolean implicitFlag = graph.implicitConceptsVisible();
        graph.showImplicitConcepts(true);
        T result = function.apply(graph);
        graph.showImplicitConcepts(implicitFlag);
        return result;
    }

    @Override
    public void handle(Object[] counterexample, Runnable action) {
        System.err.println("Graph generated:\n" + graphSummary);
    }

    @Target({PARAMETER, FIELD, ANNOTATION_TYPE, TYPE_USE})
    @Retention(RUNTIME)
    @GeneratorConfiguration
    public @interface Open {
        boolean value() default true;
    }

    private class GraphGeneratorException extends RuntimeException {

    }
}<|MERGE_RESOLUTION|>--- conflicted
+++ resolved
@@ -93,12 +93,9 @@
         // TODO: Generate more keyspaces
         // We don't do this now because creating lots of keyspaces seems to slow the system graph
         String keyspace = gen().make(MetasyntacticStrings.class).generate(random, status);
-<<<<<<< HEAD
+
         GraknSession factory = Grakn.session(Grakn.IN_MEMORY, keyspace);
 
-=======
-        GraknGraphFactory factory = Grakn.factory(Grakn.IN_MEMORY, keyspace);
->>>>>>> ae4cf3c4
         int size = status.size();
         graphSummary = new StringBuilder();
         graphSummary.append("size: ").append(size).append("\n");
@@ -106,12 +103,9 @@
         // Clear graph before retrieving
         graph = factory.open(GraknTxType.WRITE);
         graph.clear();
-<<<<<<< HEAD
+
         graph = factory.open(GraknTxType.WRITE);
 
-=======
-        graph = factory.getGraph();
->>>>>>> ae4cf3c4
         for (int i = 0; i < size; i++) {
             mutateOnce();
         }
@@ -265,24 +259,19 @@
                 summary(instance, "resource", resource);
             },
             () -> {
-<<<<<<< HEAD
+
                 Type type = type();
                 Instance instance = instance();
                 type.scope(instance);
                 summary(type, "scope", instance);
             },
             () -> {
-=======
->>>>>>> ae4cf3c4
                 Relation relation = relation();
                 RoleType roleType = roleType();
                 Instance instance = instance();
                 relation.addRolePlayer(roleType, instance);
-<<<<<<< HEAD
+
                 summary(relation, "addRolePlayer", roleType, instance);
-=======
-                summary(relation, "putRolePlayer", roleType, instance);
->>>>>>> ae4cf3c4
             }
     );
     private void summary(Object target, String methodName, Object... args) {

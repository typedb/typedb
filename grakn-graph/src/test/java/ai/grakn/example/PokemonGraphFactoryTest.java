--- conflicted
+++ resolved
@@ -33,6 +33,7 @@
 import org.junit.Test;
 import org.junit.rules.ExpectedException;
 
+import java.util.Collection;
 import java.util.UUID;
 import java.util.stream.Stream;
 
@@ -81,12 +82,10 @@
         Entity poison = graknGraph.getResourcesByValue("poison").iterator().next().ownerInstances().iterator().next().asEntity();
         Entity grass = graknGraph.getResourcesByValue("grass").iterator().next().ownerInstances().iterator().next().asEntity();
         Stream<Relation> relations = poison.relations().stream();
-<<<<<<< HEAD
-        assertTrue(relations.anyMatch(r -> r.type().equals(relationType)
-                && r.rolePlayers(role).contains(grass)));
-=======
-        assertTrue(relations.anyMatch(r -> r.type().equals(relationType) && r.rolePlayers().get(role).equals(grass)));
->>>>>>> d72e63a3
+        assertTrue(relations.anyMatch(r -> {
+            Collection<Instance> instances = r.rolePlayers(role);
+            return r.type().equals(relationType) && !instances.isEmpty() && instances.stream().anyMatch(instance -> instance.equals(grass));
+        }));
     }
 
 }
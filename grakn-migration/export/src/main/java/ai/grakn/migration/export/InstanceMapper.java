/*
 * Grakn - A Distributed Semantic Database
 * Copyright (C) 2016  Grakn Labs Limited
 *
 * Grakn is free software: you can redistribute it and/or modify
 * it under the terms of the GNU General Public License as published by
 * the Free Software Foundation, either version 3 of the License, or
 * (at your option) any later version.
 *
 * Grakn is distributed in the hope that it will be useful,
 * but WITHOUT ANY WARRANTY; without even the implied warranty of
 * MERCHANTABILITY or FITNESS FOR A PARTICULAR PURPOSE.  See the
 * GNU General Public License for more details.
 *
 * You should have received a copy of the GNU General Public License
 * along with Grakn. If not, see <http://www.gnu.org/licenses/gpl.txt>.
 */
package ai.grakn.migration.export;

import ai.grakn.concept.Entity;
import ai.grakn.concept.Instance;
import ai.grakn.concept.Relation;
import ai.grakn.concept.Resource;
import ai.grakn.concept.ResourceType;
import ai.grakn.concept.RoleType;
import ai.grakn.concept.Rule;
import ai.grakn.graql.Graql;
import ai.grakn.graql.Var;

import java.util.Map;
import java.util.Set;

import static ai.grakn.graql.Graql.and;
import static ai.grakn.graql.Graql.var;
import static ai.grakn.util.Schema.ImplicitType.HAS_RESOURCE_VALUE;

/**
 * Map Grakn Core instance to Graql representation
 * @author alexandraorth
 */
public class InstanceMapper {

    /**
     * Map an Instance to the equivalent Graql representation
     * @param instance instance to be mapped
     * @return Graql representation of given instance
     */
    public static Var map(Instance instance){
        Var mapped = var();
        if(instance.isEntity()){
            mapped = map(instance.asEntity());
        } else if(instance.isResource()){
            mapped = map(instance.asResource());
        } else if(instance.isRelation()){
            mapped = map(instance.asRelation());
        } else if(instance.isRule()){
            mapped = map(instance.asRule());
        }

        return mapped;
    }

    /**
     * Map a Entity to a Var
     * This includes mapping the instance itself, its id and any has-resource relations
     * @param entity entity to be mapped
     * @return var patterns representing given instance
     */
    private static Var map(Entity entity){
        return base(entity);
    }

    /**
     * Map a relation to a var, along with all of the roleplayers
     * Exclude any relations that are mapped to an encountered resource
     * @param relation relation to be mapped
     * @return var patterns representing the given instance
     */
    //TODO resources on relations
    private static Var map(Relation relation){
        if(relation.type().isImplicit()){
            return var();
        }

        Var var = base(relation);
        var = roleplayers(var, relation);
        return var;
    }

    /**
     * Map a Resource to a var IF it is not attached in a has-resource relation to another instance
     * @param resource resource to be mapped
     * @return var patterns representing the given instance
     */
    private static Var map(Resource resource){
        if(isHasResourceResource(resource)){
            return var();
        }

        Var var = base(resource);
        var = var.val(resource.getValue());
        return var;
    }

    /**
     * Map a Rule to a var
     * @param rule rule to be mapped
     * @return var patterns representing the given instance
     */
    //TODO hypothesis, conclusion, isMaterialize, etc
    private static Var map(Rule rule){
        Var var = base(rule);
        var = var.lhs(and(rule.getLHS()));
        var = var.rhs(and(rule.getRHS()));
        return var;
    }

    /**
     * Add the resources of an entity
     * @param var var representing the entity
     * @param instance instance containing resource information
     * @return var pattern with resources
     */
    private static Var hasResources(Var var, Instance instance){
        for(Resource resource:instance.resources()){
           var = var.has(resource.type().getLabel(), var().val(resource.getValue()));
        }
        return var;
    }

    /**
     * Add the roleplayers of a relation to the relation var
     * @param var var representing the relation
     * @param relation relation that contains roleplayer data
     * @return var pattern with roleplayers
     */
    private static  Var roleplayers(Var var, Relation relation){
        for(Map.Entry<RoleType, Set<Instance>> entry:relation.allRolePlayers().entrySet()){
            RoleType role = entry.getKey();
            for (Instance instance : entry.getValue()) {
                var = var.rel(Graql.label(role.getLabel()), instance.getId().getValue());
            }
        }
        return var;
    }

    /**
     * Given an instance, return a var with the type.
     * @param instance instance to map
     * @return var patterns representing given instance
     */
    private static  Var base(Instance instance){
        Var var = var(instance.getId().getValue()).isa(Graql.label(instance.type().getLabel()));
        return hasResources(var, instance);
    }

    /**
     * Check if the given resource conforms to the has-resource syntax and structural requirements
     * @param resource resource to check
     * @return true if the resource is target of has-resource relation
     */
    private static boolean isHasResourceResource(Resource resource){
        ResourceType resourceType = resource.type();

        // TODO: Make sure this is tested
<<<<<<< HEAD
        boolean playsRole = resourceType.playsRoles().stream().map(RoleType::getLabel)
                .allMatch(c -> c.equals(HAS_RESOURCE_VALUE.getLabel(resourceType.getLabel())));
        return !resource.ownerInstances().isEmpty() && playsRole;
=======
        boolean plays = resourceType.plays().stream().map(RoleType::getName)
                .allMatch(c -> c.equals(HAS_RESOURCE_VALUE.getName(resourceType.getName())));
        return !resource.ownerInstances().isEmpty() && plays;
>>>>>>> b8e2aa68
    }
}<|MERGE_RESOLUTION|>--- conflicted
+++ resolved
@@ -163,14 +163,8 @@
         ResourceType resourceType = resource.type();
 
         // TODO: Make sure this is tested
-<<<<<<< HEAD
-        boolean playsRole = resourceType.playsRoles().stream().map(RoleType::getLabel)
+        boolean plays = resourceType.plays().stream().map(RoleType::getLabel)
                 .allMatch(c -> c.equals(HAS_RESOURCE_VALUE.getLabel(resourceType.getLabel())));
-        return !resource.ownerInstances().isEmpty() && playsRole;
-=======
-        boolean plays = resourceType.plays().stream().map(RoleType::getName)
-                .allMatch(c -> c.equals(HAS_RESOURCE_VALUE.getName(resourceType.getName())));
         return !resource.ownerInstances().isEmpty() && plays;
->>>>>>> b8e2aa68
     }
 }
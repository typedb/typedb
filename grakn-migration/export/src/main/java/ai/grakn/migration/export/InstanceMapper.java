--- conflicted
+++ resolved
@@ -163,14 +163,8 @@
         ResourceType resourceType = resource.type();
 
         // TODO: Make sure this is tested
-<<<<<<< HEAD
-        boolean playsRole = resourceType.playsRoles().stream().map(RoleType::getName)
+        boolean plays = resourceType.plays().stream().map(RoleType::getName)
                 .allMatch(c -> c.equals(HAS_VALUE.getName(resourceType.getName())));
-        return !resource.ownerInstances().isEmpty() && playsRole;
-=======
-        boolean plays = resourceType.plays().stream().map(RoleType::getName)
-                .allMatch(c -> c.equals(HAS_RESOURCE_VALUE.getName(resourceType.getName())));
         return !resource.ownerInstances().isEmpty() && plays;
->>>>>>> b8e2aa68
     }
 }
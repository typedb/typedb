--- conflicted
+++ resolved
@@ -123,11 +123,7 @@
      */
     private static Var hasResources(Var var, Instance instance){
         for(Resource resource:instance.resources()){
-<<<<<<< HEAD
-           var = var.has(resource.type().getLabel(), var().value(resource.getValue()));
-=======
-           var = var.has(resource.type().getName(), var().val(resource.getValue()));
->>>>>>> 2054a42c
+           var = var.has(resource.type().getLabel(), var().val(resource.getValue()));
         }
         return var;
     }

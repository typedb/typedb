--- conflicted
+++ resolved
@@ -23,12 +23,6 @@
 import ai.grakn.concept.Relationship;
 import ai.grakn.concept.Role;
 import ai.grakn.concept.Thing;
-<<<<<<< HEAD
-import ai.grakn.concept.Relation;
-=======
-import ai.grakn.concept.Resource;
-import ai.grakn.concept.ResourceType;
->>>>>>> 45605392
 import ai.grakn.concept.Rule;
 import ai.grakn.graql.Graql;
 import ai.grakn.graql.VarPattern;
@@ -56,17 +50,10 @@
     public static VarPattern map(Thing thing){
         if(thing.isEntity()){
             return map(thing.asEntity());
-<<<<<<< HEAD
         } else if(thing.isAttribute()){
             return map(thing.asAttribute());
-        } else if(thing.isRelation()){
-            return map(thing.asRelation());
-=======
-        } else if(thing.isResource()){
-            return map(thing.asResource());
         } else if(thing.isRelationship()){
             return map(thing.asRelationship());
->>>>>>> 45605392
         } else if(thing.isRule()){
             return map(thing.asRule());
         } else {

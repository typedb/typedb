/*
 * MindmapsDB - A Distributed Semantic Database
 * Copyright (C) 2016  Mindmaps Research Ltd
 *
 * MindmapsDB is free software: you can redistribute it and/or modify
 * it under the terms of the GNU General Public License as published by
 * the Free Software Foundation, either version 3 of the License, or
 * (at your option) any later version.
 *
 * MindmapsDB is distributed in the hope that it will be useful,
 * but WITHOUT ANY WARRANTY; without even the implied warranty of
 * MERCHANTABILITY or FITNESS FOR A PARTICULAR PURPOSE.  See the
 * GNU General Public License for more details.
 *
 * You should have received a copy of the GNU General Public License
 * along with MindmapsDB. If not, see <http://www.gnu.org/licenses/gpl.txt>.
 */

package io.mindmaps.factory;

import ch.qos.logback.classic.Level;
import ch.qos.logback.classic.Logger;
import com.thinkaurelius.titan.core.TitanGraph;
import com.thinkaurelius.titan.core.TitanTransaction;
import com.thinkaurelius.titan.core.schema.TitanManagement;
import com.thinkaurelius.titan.core.util.TitanCleanup;
import com.thinkaurelius.titan.graphdb.olap.computer.FulgoraGraphComputer;
<<<<<<< HEAD
import io.mindmaps.core.MindmapsGraph;
import io.mindmaps.core.implementation.DataType;
=======
import io.mindmaps.constants.DataType;
import io.mindmaps.core.MindmapsGraph;
>>>>>>> 1990e879
import io.mindmaps.core.implementation.MindmapsGraphImpl;
import org.apache.tinkerpop.gremlin.process.traversal.Order;
import org.apache.tinkerpop.gremlin.process.traversal.dsl.graph.__;
import org.apache.tinkerpop.gremlin.spark.process.computer.SparkGraphComputer;
import org.apache.tinkerpop.gremlin.structure.Graph;
import org.apache.tinkerpop.gremlin.structure.Vertex;
import org.junit.*;
import org.junit.rules.ExpectedException;

import java.util.ArrayList;
import java.util.List;
import java.util.ResourceBundle;
import java.util.Set;
import java.util.concurrent.ExecutorService;
import java.util.concurrent.Executors;
import java.util.concurrent.ThreadLocalRandom;
import java.util.concurrent.TimeUnit;

import static org.hamcrest.CoreMatchers.instanceOf;
import static org.junit.Assert.*;

public class MindmapsTitanGraphFactoryTest {
<<<<<<< HEAD
    private final String TEST_CONFIG = "../conf/mindmaps.properties";
=======
    private final String TEST_CONFIG = "../conf/mindmaps-test.properties";
>>>>>>> 1990e879
    private final String TEST_NAME = "mindmapstest";
    private final String TEST_URI = "localhost";

    private MindmapsGraphFactory titanGraphFactory ;
    @Rule
    public final ExpectedException expectedException = ExpectedException.none();

    @Before
    @After
    public void setup() {
        Logger logger = (Logger) org.slf4j.LoggerFactory.getLogger(org.slf4j.Logger.ROOT_LOGGER_NAME);
        logger.setLevel(Level.OFF);

        titanGraphFactory = new MindmapsTitanGraphFactory();
        MindmapsGraph graph = titanGraphFactory.getGraph(TEST_NAME, TEST_URI, TEST_CONFIG);
        try {
            graph.clear();
        } catch(IllegalArgumentException e){
            System.out.println("Ignoring clearing commit logs");
        }
    }

    @Test
    public void testBuildTitanGraph() throws Exception {
        Graph graph = titanGraphFactory.getGraph(TEST_NAME, TEST_URI, TEST_CONFIG).getGraph();
        assertThat(graph, instanceOf(TitanGraph.class));
    }

    @Test
    public void productionIndexConstructionTest() throws InterruptedException {
        TitanGraph graph = (TitanGraph) titanGraphFactory.getGraph(TEST_NAME, TEST_URI, TEST_CONFIG).getGraph();
        TitanManagement management = graph.openManagement();

        assertEquals("byItemIdentifier", management.getGraphIndex("byItemIdentifier").toString());
        assertEquals("bySubjectIdentifier", management.getGraphIndex("bySubjectIdentifier").toString());
        assertEquals("byValueString", management.getGraphIndex("byValueString").toString());
        assertEquals("byValueLong", management.getGraphIndex("byValueLong").toString());
        assertEquals("byValueDouble", management.getGraphIndex("byValueDouble").toString());
        assertEquals("byValueBoolean", management.getGraphIndex("byValueBoolean").toString());
        assertEquals("ITEM_IDENTIFIER", management.getPropertyKey("ITEM_IDENTIFIER").toString());
        assertEquals("SUBJECT_IDENTIFIER", management.getPropertyKey("SUBJECT_IDENTIFIER").toString());
        assertEquals("VALUE_STRING", management.getPropertyKey("VALUE_STRING").toString());
        assertEquals("VALUE_LONG", management.getPropertyKey("VALUE_LONG").toString());
        assertEquals("VALUE_BOOLEAN", management.getPropertyKey("VALUE_BOOLEAN").toString());
        assertEquals("VALUE_DOUBLE", management.getPropertyKey("VALUE_DOUBLE").toString());
    }

    @Test
    public void testBuildIndexedGraphWithCommit() throws Exception {
        clearGraph();
        Graph graph = titanGraphFactory.getGraph(TEST_NAME, TEST_URI, TEST_CONFIG).getGraph();
        addConcepts(graph);
        graph.tx().commit();
        assertIndexCorrect(graph);
    }

    @Test
    public void testBuildIndexedGraphWithoutCommit() throws Exception {
        clearGraph();
        Graph graph = titanGraphFactory.getGraph(TEST_NAME, TEST_URI, TEST_CONFIG).getGraph();
        addConcepts(graph);
        assertIndexCorrect(graph);
    }

    @Test
    public void testVertexLabels(){
        TitanGraph graph = (TitanGraph) titanGraphFactory.getGraph(TEST_NAME, TEST_URI, TEST_CONFIG).getGraph();
        TitanManagement management = graph.openManagement();

        ResourceBundle keys = ResourceBundle.getBundle("base-types");
        Set<String> keyString = keys.keySet();
        for(String label : keyString){
            assertNotNull(management.getVertexLabel(label));
        }
    }

    @Test
    public void testBatchLoading(){
        TitanGraph graph = (TitanGraph) titanGraphFactory.getGraph(TEST_NAME, TEST_URI, TEST_CONFIG).getGraph();
        TitanManagement management = graph.openManagement();

        ResourceBundle keys = ResourceBundle.getBundle("property-keys");
        Set<String> keyString = keys.keySet();
        for(String propertyKey : keyString){
            assertNotNull(management.getPropertyKey(propertyKey));
        }

        keys = ResourceBundle.getBundle("indices-edges");
        keyString = keys.keySet();
        for(String label : keyString){
            assertNotNull(management.getEdgeLabel(label));
        }

        graph.close();
    }

    @Test
    public void testSingleton(){
        Graph graph1 = titanGraphFactory.getGraph("a", TEST_URI, TEST_CONFIG).getGraph();
        Graph graph2 = titanGraphFactory.getGraph("b", TEST_URI, TEST_CONFIG).getGraph();
        Graph graph3 = titanGraphFactory.getGraph("a", TEST_URI, TEST_CONFIG).getGraph();

        assertEquals(graph1, graph3);
        assertNotEquals(graph2, graph1);
    }

    @Test
    public void testIndexedEdgesFasterThanStandardReverseOrder() throws InterruptedException {

        Integer max = 10000; // set size of test graph
        int nTimes = 100; // number of times to run specific traversal

        // Indexed Lookup /////////////////////////////////////////////////////
        clearGraph();
        Graph graph = titanGraphFactory.getGraph(TEST_NAME, TEST_URI, TEST_CONFIG).getGraph();
        createGraphTestVertexCentricIndex("",graph, max);

        // time the same query multiple times
        Vertex first = graph.traversal().V().has(DataType.ConceptProperty.VALUE_STRING.name(), String.valueOf(0)).next();
        List<Object> indexResult = new ArrayList<>();
        double startTime = System.nanoTime();
        for (int i=0; i<nTimes; i++) {
            indexResult = graph.traversal().V(first).
                    outE(DataType.EdgeLabel.SHORTCUT.getLabel()).
                    has(DataType.EdgeProperty.TO_ROLE.name(), String.valueOf(1)).inV().
                    values(DataType.ConceptProperty.VALUE_STRING.name()).toList();
        }
        double endTime = System.nanoTime();
        double indexDuration = (endTime - startTime);  // this is the difference (divide by 1000000 to get milliseconds).

        // Non-Indexed Lookup /////////////////////////////////////////////////////
        clearGraph();
        graph = titanGraphFactory.getGraph(TEST_NAME, TEST_URI, TEST_CONFIG).getGraph();
        createGraphTestNoIndex("", graph, max);

        // time the same query multiple times
        first = graph.traversal().V().has(DataType.ConceptPropertyUnique.ITEM_IDENTIFIER.name(),String.valueOf(0)).next();
        List<Object> result = new ArrayList<>();
        startTime = System.nanoTime();
        for (int i=0; i<nTimes; i++) {
            result = graph.traversal().V(first).
                    outE(DataType.EdgeLabel.ISA.getLabel()).
                    has(DataType.ConceptProperty.TYPE.name(), String.valueOf(1)).inV().
                    values(DataType.ConceptPropertyUnique.ITEM_IDENTIFIER.name()).toList();
        }
        endTime = System.nanoTime();
        double duration = (endTime - startTime);  //divide by 1000000 to get milliseconds.

        System.out.println("Indexed lookup (ms): " + indexDuration / 1E6);
        System.out.println("Non-Indexed lookup (ms): " + duration / 1E6);

        // check that the indexed version is at least twice as fast
        assertEquals(indexResult, result);
        assertTrue(indexDuration < duration / 2);

    }


    @Test
    public void retrieveOrderedEdgeViaVertexCentricIndexTest() throws InterruptedException {
        // For some reason the first query will take longer by default.
        // Therefore the query that is expected to run fastest is placed first.

        Integer max = 10000; // set size of test graph
        int nTimes = 100; // number of times to run specific traversal

        // Gremlin Indexed Lookup ////////////////////////////////////////////////////
        clearGraph();
        Graph graph = titanGraphFactory.getGraph(TEST_NAME, TEST_URI, TEST_CONFIG).getGraph();
        createGraphTestVertexCentricIndex("",graph, max);

        // time the same query multiple times
        Vertex first = graph.traversal().V().has(DataType.ConceptProperty.VALUE_STRING.name(),String.valueOf(0)).next();
        List<Object> gremlinIndexedTraversalResult = new ArrayList<>();
        double startTime = System.nanoTime();
        for (int i=0; i<nTimes; i++) {
            gremlinIndexedTraversalResult = graph.traversal().V(first).
                    local(__.outE(DataType.EdgeLabel.SHORTCUT.getLabel()).order().by(DataType.EdgeProperty.TO_ROLE.name(), Order.decr).range(0, 10)).
                    inV().values(DataType.ConceptProperty.VALUE_STRING.name()).toList();
        }
        double endTime = System.nanoTime();
        double gremlinIndexedTraversalDuration = (endTime - startTime);  // this is the difference (divide by 1000000 to get milliseconds).

        // Non-Indexed Gremlin Lookup ////////////////////////////////////////////////////
        clearGraph();
        graph = titanGraphFactory.getGraph(TEST_NAME, TEST_URI, TEST_CONFIG).getGraph();
        createGraphTestNoIndex("",graph,max);

        // time the same query multiple times
        first = graph.traversal().V().has(DataType.ConceptPropertyUnique.ITEM_IDENTIFIER.name(), String.valueOf(0)).next();
        List<Object> gremlinTraversalResult = new ArrayList<>();
        startTime = System.nanoTime();
        for (int i=0; i < nTimes; i++) {
            gremlinTraversalResult = graph.traversal().V(first).
                    local(__.outE(DataType.EdgeLabel.ISA.getLabel()).order().by(DataType.ConceptProperty.TYPE.name(), Order.decr).range(0, 10)).
                    inV().values(DataType.ConceptPropertyUnique.ITEM_IDENTIFIER.name()).toList();
        }
        endTime = System.nanoTime();
        double gremlinTraversalDuration = (endTime - startTime);  //divide by 1000000 to get milliseconds.

        System.out.println("Indexed lookup (ms): " + gremlinIndexedTraversalDuration/1E6);
        System.out.println("Non-Indexed lookup (ms): " + gremlinTraversalDuration/1E6);

        assertEquals(gremlinIndexedTraversalResult, gremlinTraversalResult);
        assertTrue(gremlinIndexedTraversalDuration < gremlinTraversalDuration/2);
    }

    @Test
    public void confirmPagingOfResultsHasCorrectBehaviour() throws InterruptedException {
        Integer max = 100; // set size of test graph
        int nTimes = 10; // number of times to run specific traversal

        // Gremlin Indexed Lookup ////////////////////////////////////////////////////
        clearGraph();
        Graph graph = titanGraphFactory.getGraph(TEST_NAME, TEST_URI, TEST_CONFIG).getGraph();
        createGraphTestVertexCentricIndex("rand",graph, max);

        Vertex first = graph.traversal().V().has(DataType.ConceptProperty.VALUE_STRING.name(),String.valueOf(0)).next();
        List<Object> result, oldResult = new ArrayList<>();
        for (int i=0; i<nTimes; i++) {
            // confirm every iteration fetches exactly the same results
            result = graph.traversal().V(first).
                    local(__.outE(DataType.EdgeLabel.SHORTCUT.getLabel()).order().by(DataType.EdgeProperty.TO_ROLE.name(), Order.decr).range(0, 10)).
                    inV().values(DataType.ConceptProperty.VALUE_STRING.name()).toList();
            if (i>0) assertEquals(result,oldResult);
            oldResult = result;

            // confirm paging works
            List allNodes = graph.traversal().V(first).
                    local(__.outE(DataType.EdgeLabel.SHORTCUT.getLabel()).order().by(DataType.EdgeProperty.TO_ROLE.name(), Order.decr)).
                    inV().values(DataType.ConceptProperty.VALUE_STRING.name()).toList();

            for (int j=0;j<max-1;j++) {
                List currentNode = graph.traversal().V(first).
                        local(__.outE(DataType.EdgeLabel.SHORTCUT.getLabel()).order().by(DataType.EdgeProperty.TO_ROLE.name(), Order.decr).range(j, j + 1)).
                        inV().values(DataType.ConceptProperty.VALUE_STRING.name()).toList();
                assertEquals(currentNode.get(0),allNodes.get(j));
            }
        }

    }

    private void clearGraph() {
        Graph graph = titanGraphFactory.getGraph(TEST_NAME, TEST_URI, TEST_CONFIG).getGraph();
        try {
            graph.close();
        } catch (Exception e) {
            e.printStackTrace();
        }
        TitanCleanup.clear((TitanGraph) graph);

    }

    private void addConcepts(Graph graph) {
        Vertex vertex1 = graph.addVertex();
        vertex1.property("ITEM_IDENTIFIER", "www.mindmaps.com/action-movie/");
        vertex1.property(DataType.ConceptProperty.VALUE_STRING.name(), "hi there");

        Vertex vertex2 = graph.addVertex();
        vertex2.property(DataType.ConceptProperty.VALUE_STRING.name(), "hi there");
    }

    private void assertIndexCorrect(Graph graph) {
        assertTrue(graph.traversal().V().has(DataType.ConceptPropertyUnique.ITEM_IDENTIFIER.name(), "www.mindmaps.com/action-movie/").hasNext());
        assertEquals(2, graph.traversal().V().has(DataType.ConceptProperty.VALUE_STRING.name(), "hi there").count().next().longValue());
        assertFalse(graph.traversal().V().has(DataType.ConceptPropertyUnique.ITEM_IDENTIFIER.name(), "mind").hasNext());
        assertFalse(graph.traversal().V().has(DataType.ConceptPropertyUnique.ITEM_IDENTIFIER.name(), "www").hasNext());
        assertFalse(graph.traversal().V().has(DataType.ConceptProperty.VALUE_STRING.name(), "hi").hasNext());
    }

    private void createGraphTestNoIndex(String indexProp,Graph graph, int max) throws InterruptedException {
        createGraphGeneric(indexProp, graph, max, "ITEM_IDENTIFIER", DataType.EdgeLabel.ISA.getLabel(), "TYPE");
    }

    private void createGraphTestVertexCentricIndex(String indexProp,Graph graph, int max) throws InterruptedException {
        createGraphGeneric(indexProp,graph,max,DataType.ConceptProperty.VALUE_STRING.name(), DataType.EdgeLabel.SHORTCUT.getLabel(), DataType.EdgeProperty.TO_ROLE.name());
    }

    private void createGraphGeneric(String indexProp,Graph graph,int max,String nodeProp,String edgeLabel,String edgeProp) throws InterruptedException {
        ExecutorService pLoad = Executors.newFixedThreadPool(1000);
        int commitSize = 10;

        graph.addVertex(nodeProp, String.valueOf(0));
        graph.tx().commit();

        // get the list of start and end points
        int x=1;
        List<Integer> start = new ArrayList<>();
        List<Integer> end = new ArrayList<>();
        while (x<max) {
            start.add(x);
            if (x+commitSize<max) {
                end.add(x+commitSize);
            } else {
                end.add(max);
            }
            x += commitSize;
        }

        for (int i=0;i < start.size();i++) {
            final int j = i;
            pLoad.submit(() -> addSpecificNodes(indexProp, graph, start.get(j), end.get(j), nodeProp, edgeLabel, edgeProp));
        }
        pLoad.shutdown();
        pLoad.awaitTermination(100, TimeUnit.SECONDS);
    }

    private void addSpecificNodes(String indexProp, Graph graph, int start, int end,String nodeProp,String edgeLabel,String edgeProp) {
        TitanTransaction transaction = ((TitanGraph) graph).newTransaction();
        Vertex first = transaction.traversal().V().has(nodeProp, String.valueOf("0")).next();
        Integer edgePropValue;
        for (Integer i=start; i<end; i++) {
            Vertex current = transaction.addVertex(nodeProp, i.toString());
            if (indexProp.equals("rand")) {
                edgePropValue = ThreadLocalRandom.current().nextInt(1, 11);
            } else {
                edgePropValue = i;
            }
            first.addEdge(edgeLabel, current, edgeProp, edgePropValue.toString());
        }
        transaction.commit();
    }

    @Test
    public void testEngineUrl(){
        MindmapsGraphImpl graph = (MindmapsGraphImpl) titanGraphFactory.getGraph(TEST_NAME, "invalid_uri", TEST_CONFIG);
        assertEquals("invalid_uri", graph.getEngineUrl());
    }

    @Test
    public void testGetGraphComputer(){
        MindmapsGraphImpl graph = (MindmapsGraphImpl) titanGraphFactory.getGraph(TEST_NAME, TEST_URI, TEST_CONFIG);
        assertEquals(FulgoraGraphComputer.class, graph.getGraphComputer());
    }

<<<<<<< HEAD
    @Ignore
=======
    /*@Ignore
>>>>>>> 1990e879
    @Test
    public void testGetGraphComputer2(){
        MindmapsGraphImpl graph = (MindmapsGraphImpl) new MindmapsTitanHadoopGraphFactory().getGraph(TEST_NAME, null, "../conf/mindmaps-analytics.properties");
        assertEquals(SparkGraphComputer.class, graph.getGraphComputer());
<<<<<<< HEAD
    }
=======
    }*/
>>>>>>> 1990e879
}<|MERGE_RESOLUTION|>--- conflicted
+++ resolved
@@ -25,20 +25,17 @@
 import com.thinkaurelius.titan.core.schema.TitanManagement;
 import com.thinkaurelius.titan.core.util.TitanCleanup;
 import com.thinkaurelius.titan.graphdb.olap.computer.FulgoraGraphComputer;
-<<<<<<< HEAD
-import io.mindmaps.core.MindmapsGraph;
-import io.mindmaps.core.implementation.DataType;
-=======
 import io.mindmaps.constants.DataType;
 import io.mindmaps.core.MindmapsGraph;
->>>>>>> 1990e879
 import io.mindmaps.core.implementation.MindmapsGraphImpl;
 import org.apache.tinkerpop.gremlin.process.traversal.Order;
 import org.apache.tinkerpop.gremlin.process.traversal.dsl.graph.__;
-import org.apache.tinkerpop.gremlin.spark.process.computer.SparkGraphComputer;
 import org.apache.tinkerpop.gremlin.structure.Graph;
 import org.apache.tinkerpop.gremlin.structure.Vertex;
-import org.junit.*;
+import org.junit.After;
+import org.junit.Before;
+import org.junit.Rule;
+import org.junit.Test;
 import org.junit.rules.ExpectedException;
 
 import java.util.ArrayList;
@@ -54,11 +51,7 @@
 import static org.junit.Assert.*;
 
 public class MindmapsTitanGraphFactoryTest {
-<<<<<<< HEAD
-    private final String TEST_CONFIG = "../conf/mindmaps.properties";
-=======
     private final String TEST_CONFIG = "../conf/mindmaps-test.properties";
->>>>>>> 1990e879
     private final String TEST_NAME = "mindmapstest";
     private final String TEST_URI = "localhost";
 
@@ -394,18 +387,10 @@
         assertEquals(FulgoraGraphComputer.class, graph.getGraphComputer());
     }
 
-<<<<<<< HEAD
-    @Ignore
-=======
     /*@Ignore
->>>>>>> 1990e879
     @Test
     public void testGetGraphComputer2(){
         MindmapsGraphImpl graph = (MindmapsGraphImpl) new MindmapsTitanHadoopGraphFactory().getGraph(TEST_NAME, null, "../conf/mindmaps-analytics.properties");
         assertEquals(SparkGraphComputer.class, graph.getGraphComputer());
-<<<<<<< HEAD
-    }
-=======
     }*/
->>>>>>> 1990e879
 }
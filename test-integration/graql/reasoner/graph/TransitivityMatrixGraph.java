/*
 * GRAKN.AI - THE KNOWLEDGE GRAPH
 * Copyright (C) 2018 Grakn Labs Ltd
 *
 * This program is free software: you can redistribute it and/or modify
 * it under the terms of the GNU Affero General Public License as
 * published by the Free Software Foundation, either version 3 of the
 * License, or (at your option) any later version.
 *
 * This program is distributed in the hope that it will be useful,
 * but WITHOUT ANY WARRANTY; without even the implied warranty of
 * MERCHANTABILITY or FITNESS FOR A PARTICULAR PURPOSE.  See the
 * GNU Affero General Public License for more details.
 *
 * You should have received a copy of the GNU Affero General Public License
 * along with this program.  If not, see <https://www.gnu.org/licenses/>.
 */

package grakn.core.graql.reasoner.graph;

import grakn.core.server.Session;
import grakn.core.server.Transaction;
import grakn.core.graql.concept.ConceptId;
import grakn.core.graql.concept.EntityType;
import grakn.core.graql.concept.Label;
import grakn.core.graql.concept.RelationshipType;
import grakn.core.graql.concept.Role;
import grakn.core.graql.concept.Thing;

import static grakn.core.util.GraqlTestUtil.loadFromFile;
import static grakn.core.util.GraqlTestUtil.putEntityWithResource;

@SuppressWarnings("CheckReturnValue")
public class TransitivityMatrixGraph{

    private final Session session;
    private final static String gqlPath = "test-integration/graql/reasoner/resources/";
<<<<<<< HEAD
    private final static String gqlFile = "tail-quadraticTransitivity.gql";
=======
    private final static String gqlFile = "quadraticTransitivity.gql";
>>>>>>> 86c9d7fc
    private final static Label key = Label.of("index");

    public TransitivityMatrixGraph(Session session){
        this.session = session;
    }

    public final void load(int n, int m) {
        Transaction tx = session.transaction(Transaction.Type.WRITE);
        loadFromFile(gqlPath, gqlFile, tx);
        buildExtensionalDB(n, m, tx);
        tx.commit();
    }

    protected void buildExtensionalDB(int n, int m, Transaction tx){
        Role qfrom = tx.getRole("Q-from");
        Role qto = tx.getRole("Q-to");

        EntityType aEntity = tx.getEntityType("a-entity");
        RelationshipType q = tx.getRelationshipType("Q");
        Thing aInst = putEntityWithResource(tx, "a", tx.getEntityType("entity2"), key);
        ConceptId[][] aInstanceIds = new ConceptId[n][m];
        for(int i = 0 ; i < n ;i++) {
            for (int j = 0; j < m; j++) {
                aInstanceIds[i][j] = putEntityWithResource(tx, "a" + i + "," + j, aEntity, key).id();
            }
        }

        q.create()
                .assign(qfrom, aInst)
                .assign(qto, tx.getConcept(aInstanceIds[0][0]));

        for(int i = 0 ; i < n ; i++) {
            for (int j = 0; j < m ; j++) {
                if ( i < n - 1 ) {
                    q.create()
                            .assign(qfrom, tx.getConcept(aInstanceIds[i][j]))
                            .assign(qto, tx.getConcept(aInstanceIds[i+1][j]));
                }
                if ( j < m - 1){
                    q.create()
                            .assign(qfrom, tx.getConcept(aInstanceIds[i][j]))
                            .assign(qto, tx.getConcept(aInstanceIds[i][j+1]));
                }
            }
        }
    }
}<|MERGE_RESOLUTION|>--- conflicted
+++ resolved
@@ -35,11 +35,7 @@
 
     private final Session session;
     private final static String gqlPath = "test-integration/graql/reasoner/resources/";
-<<<<<<< HEAD
-    private final static String gqlFile = "tail-quadraticTransitivity.gql";
-=======
     private final static String gqlFile = "quadraticTransitivity.gql";
->>>>>>> 86c9d7fc
     private final static Label key = Label.of("index");
 
     public TransitivityMatrixGraph(Session session){

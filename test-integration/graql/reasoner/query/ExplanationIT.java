/*
 * GRAKN.AI - THE KNOWLEDGE GRAPH
 * Copyright (C) 2018 Grakn Labs Ltd
 *
 * This program is free software: you can redistribute it and/or modify
 * it under the terms of the GNU Affero General Public License as
 * published by the Free Software Foundation, either version 3 of the
 * License, or (at your option) any later version.
 *
 * This program is distributed in the hope that it will be useful,
 * but WITHOUT ANY WARRANTY; without even the implied warranty of
 * MERCHANTABILITY or FITNESS FOR A PARTICULAR PURPOSE.  See the
 * GNU Affero General Public License for more details.
 *
 * You should have received a copy of the GNU Affero General Public License
 * along with this program.  If not, see <https://www.gnu.org/licenses/>.
 */

package grakn.core.graql.reasoner.query;

import com.google.common.collect.ImmutableMap;
import com.google.common.collect.Sets;
import grakn.core.concept.Concept;
import grakn.core.concept.answer.ConceptMap;
import grakn.core.concept.answer.Explanation;
import grakn.core.graql.reasoner.graph.GeoGraph;
import grakn.core.rule.GraknTestServer;
<<<<<<< HEAD
import grakn.core.server.Session;
import grakn.core.server.Transaction;
=======
>>>>>>> c5630e49
import grakn.core.server.session.SessionImpl;
import grakn.core.server.session.TransactionOLTP;
import graql.lang.Graql;
import graql.lang.pattern.Pattern;
import graql.lang.query.GraqlGet;
import graql.lang.statement.Variable;
import org.junit.AfterClass;
import org.junit.Assert;
import org.junit.BeforeClass;
import org.junit.ClassRule;
import org.junit.Test;

import java.util.Collection;
import java.util.HashSet;
import java.util.List;
import java.util.Set;
import java.util.stream.Collectors;

import static grakn.core.util.GraqlTestUtil.loadFromFileAndCommit;
import static graql.lang.Graql.var;
import static junit.framework.TestCase.assertTrue;
import static org.junit.Assert.assertEquals;
import static org.junit.Assert.assertFalse;

public class ExplanationIT {

    private static String resourcePath = "test-integration/graql/reasoner/stubs/";

    @ClassRule
    public static final GraknTestServer server = new GraknTestServer();

    private static SessionImpl geoSession;
    private static SessionImpl explanationSession;

    @BeforeClass
    public static void loadContext(){
        geoSession = server.sessionWithNewKeyspace();
        GeoGraph geoGraph = new GeoGraph(geoSession);
        geoGraph.load();
        explanationSession = server.sessionWithNewKeyspace();
        loadFromFileAndCommit(resourcePath,"explanations.gql", explanationSession);
    }

    @AfterClass
    public static void closeSession(){
        geoSession.close();
        explanationSession.close();
    }

    @Test
    public void whenExplainingNonRuleResolvableQuery_explanationsAreEmpty(){
        try (TransactionOLTP tx = geoSession.transaction().read()) {
            String queryString = "match $x isa city, has name $n; get;";

            GraqlGet query = Graql.parse(queryString);
            List<ConceptMap> answers = tx.execute(query);
            answers.forEach(ans -> Assert.assertTrue(ans.explanation().isEmpty()));
        }
    }

    @Test
    public void whenQueryingWithReasoningOff_explanationsAreEmpty(){
        try (TransactionOLTP tx = geoSession.transaction().read()) {
            String queryString = "match $x isa city, has name $n; get;";

            GraqlGet query = Graql.parse(queryString);
            List<ConceptMap> answers = tx.execute(query, false);
            answers.forEach(ans -> Assert.assertTrue(ans.explanation().isEmpty()));
        }
    }

    @Test
    public void whenExplainingTransitiveClosure_explanationsAreCorrectlyNested() {
        try (TransactionOLTP tx = geoSession.transaction().read()) {
            String queryString = "match (geo-entity: $x, entity-location: $y) isa is-located-in; get;";

            Concept polibuda = getConcept(tx, "name", "Warsaw-Polytechnics");
            Concept warsaw = getConcept(tx, "name", "Warsaw");
            Concept masovia = getConcept(tx, "name", "Masovia");
            Concept poland = getConcept(tx, "name", "Poland");
            Concept europe = getConcept(tx, "name", "Europe");
            ConceptMap answer1 = new ConceptMap(ImmutableMap.of(var("x").var(), polibuda, var("y").var(), warsaw));
            ConceptMap answer2 = new ConceptMap(ImmutableMap.of(var("x").var(), polibuda, var("y").var(), masovia));
            ConceptMap answer3 = new ConceptMap(ImmutableMap.of(var("x").var(), polibuda, var("y").var(), poland));
            ConceptMap answer4 = new ConceptMap(ImmutableMap.of(var("x").var(), polibuda, var("y").var(), europe));

            List<ConceptMap> answers = tx.execute(Graql.parse(queryString).asGet());
            testExplanation(answers);

            ConceptMap queryAnswer1 = findAnswer(answer1, answers);
            ConceptMap queryAnswer2 = findAnswer(answer2, answers);
            ConceptMap queryAnswer3 = findAnswer(answer3, answers);
            ConceptMap queryAnswer4 = findAnswer(answer4, answers);

            assertEquals(queryAnswer1, answer1);
            assertEquals(queryAnswer2, answer2);
            assertEquals(queryAnswer3, answer3);
            assertEquals(queryAnswer4, answer4);

            assertEquals(0, queryAnswer1.explanation().deductions().size());
            assertEquals(2, queryAnswer2.explanation().deductions().size());
            assertEquals(4, queryAnswer3.explanation().deductions().size());
            assertEquals(6, queryAnswer4.explanation().deductions().size());

            assertTrue(queryAnswer1.explanation().isLookupExplanation());

            assertTrue(queryAnswer2.explanation().isRuleExplanation());
            assertEquals(2, getLookupExplanations(queryAnswer2).size());
            assertEquals(2, queryAnswer2.explanation().explicit().size());

            assertTrue(queryAnswer3.explanation().isRuleExplanation());
            assertEquals(2, getRuleExplanations(queryAnswer3).size());
            assertEquals(3, queryAnswer3.explanation().explicit().size());

            assertTrue(queryAnswer4.explanation().isRuleExplanation());
            assertEquals(3, getRuleExplanations(queryAnswer4).size());
            assertEquals(4, queryAnswer4.explanation().explicit().size());
        }
    }

    @Test
    public void whenExplainingTransitiveClosureWithSpecificResourceAndTypes_explanationsAreCorrect() {
        try (TransactionOLTP tx = geoSession.transaction().read()) {
            String queryString = "match $x isa university;" +
                    "(geo-entity: $x, entity-location: $y) isa is-located-in;" +
                    "$y isa country;$y has name 'Poland'; get;";

            Concept polibuda = getConcept(tx, "name", "Warsaw-Polytechnics");
            Concept uw = getConcept(tx, "name", "University-of-Warsaw");
            Concept poland = getConcept(tx, "name", "Poland");
            ConceptMap answer1 = new ConceptMap(ImmutableMap.of(var("x").var(), polibuda, var("y").var(), poland));
            ConceptMap answer2 = new ConceptMap(ImmutableMap.of(var("x").var(), uw, var("y").var(), poland));

            List<ConceptMap> answers = tx.execute(Graql.parse(queryString).asGet());
            testExplanation(answers);

            ConceptMap queryAnswer1 = findAnswer(answer1, answers);
            ConceptMap queryAnswer2 = findAnswer(answer2, answers);
            assertEquals(queryAnswer1, answer1);
            assertEquals(queryAnswer2, answer2);

            assertTrue(queryAnswer1.explanation().isJoinExplanation());
            assertTrue(queryAnswer2.explanation().isJoinExplanation());

        /*
        (res), (uni, ctr) - (region, ctr)
                          - (uni, region) - {(city, region), (uni, city)
                          */
            assertEquals(6, queryAnswer1.explanation().deductions().size());
            assertEquals(6, queryAnswer2.explanation().deductions().size());

            assertEquals(4, getLookupExplanations(queryAnswer1).size());
            assertEquals(4, queryAnswer1.explanation().explicit().size());

            assertEquals(4, getLookupExplanations(queryAnswer2).size());
            assertEquals(4, queryAnswer2.explanation().explicit().size());
        }
    }

    @Test
    public void whenExplainingAGroundQuery_explanationsAreCorrect(){
        try (TransactionOLTP tx = geoSession.transaction().read()) {
            Concept polibuda = getConcept(tx, "name", "Warsaw-Polytechnics");
            Concept europe = getConcept(tx, "name", "Europe");
            String queryString = "match " +
                    "(geo-entity: $x, entity-location: $y) isa is-located-in;" +
                    "$x id '" + polibuda.id() + "';" +
                    "$y id '" + europe.id() + "'; get;";

            GraqlGet query = Graql.parse(queryString);
            List<ConceptMap> answers = tx.execute(query);
            assertEquals(answers.size(), 1);

            ConceptMap answer = answers.iterator().next();
            assertTrue(answer.explanation().isRuleExplanation());
            assertEquals(2, answer.explanation().getAnswers().size());
            assertEquals(3, getRuleExplanations(answer).size());
            assertEquals(4, answer.explanation().explicit().size());
            testExplanation(answers);
        }
    }

    @Test
    public void whenExplainingConjunctiveQueryWithTwoIdPredicates_explanationsAreCorrect(){
        try (TransactionOLTP tx = geoSession.transaction().read()) {
            Concept polibuda = getConcept(tx, "name", "Warsaw-Polytechnics");
            Concept masovia = getConcept(tx, "name", "Masovia");
            String queryString = "match " +
                    "(geo-entity: $x, entity-location: $y) isa is-located-in;" +
                    "(geo-entity: $y, entity-location: $z) isa is-located-in;" +
                    "$x id '" + polibuda.id() + "';" +
                    "$z id '" + masovia.id() + "';" +
                    "get $y;";

            GraqlGet query = Graql.parse(queryString);
            List<ConceptMap> answers = tx.execute(query);
            assertEquals(answers.size(), 1);
            testExplanation(answers);
        }
    }

    @Test
    public void whenExplainingConjunctions_explanationsAreCorrect(){
        try (TransactionOLTP tx = explanationSession.transaction().read()) {
            String queryString = "match " +
                    "(role1: $x, role2: $w) isa inferredRelation;" +
                    "$x has name $xName;" +
                    "$w has name $wName; get;";

            GraqlGet query = Graql.parse(queryString);
            List<ConceptMap> answers = tx.execute(query);
            testExplanation(answers);
        }
    }

    @Test
    public void whenExplainingMixedAtomicQueries_explanationsAreCorrect(){
        try (TransactionOLTP tx = explanationSession.transaction().read()) {
            String queryString = "match " +
                    "$x has value 'high';" +
                    "($x, $y) isa carried-relation;" +
                    "get;";

            GraqlGet query = Graql.parse(queryString);
            List<ConceptMap> answers = tx.execute(query);
            testExplanation(answers);
            answers.stream()
                    .filter(ans -> ans.explanations().stream().anyMatch(Explanation::isRuleExplanation))
                    .forEach(inferredAnswer -> {
                        Set<Explanation> explanations = inferredAnswer.explanations();
                        assertEquals(explanations.stream().filter(Explanation::isRuleExplanation).count(), 2);
                        assertEquals(explanations.stream().filter(Explanation::isLookupExplanation).count(), 4);
                    });
        }
    }

    @Test
    public void whenExplainingEquivalentPartialQueries_explanationsAreCorrect(){
        try (TransactionOLTP tx = explanationSession.transaction().write()) {
            String queryString = "match $x isa same-tag-column-link; get;";

            GraqlGet query = Graql.parse(queryString);
            List<ConceptMap> answers = tx.execute(query);
            testExplanation(answers);
            answers.stream()
                    .filter(ans -> ans.explanations().stream().anyMatch(Explanation::isRuleExplanation))
                    .forEach(inferredAnswer -> {
                        Set<Explanation> explanations = inferredAnswer.explanations();
                        assertEquals(explanations.stream().filter(Explanation::isRuleExplanation).count(), 1);
                        assertEquals(explanations.stream().filter(Explanation::isLookupExplanation).count(), 3);
                    });
        }
    }

    //

    /**
     * Validates issue#3061 is fixed.
     *
     * The test illustrates the following issue. The `pair` and `has name` rules are mutually recursive - one fires the other.
     * As a result, when resolving the second top atom of the input conjunctive query the answer is already in the cache.
     * The answer contains a `RuleExplanation`.
     * However, the query to be checked in cache is:
     *
     * `$p isa pair;`,
     *
     * whereas the cache contains:
     *
     * `$p (prep: $prep, pobj: $pobj) isa pair;`,
     *
     * which are not equivalent. The capture the answer correctly and recognise it as inferred the cache needs to be able
     * to recognise the subsumption between queries`.
     */
    @Test
    public void whenRulesAreMutuallyRecursive_explanationsAreRecognisedAsRuleOnes() {
<<<<<<< HEAD
        try (Session session = server.sessionWithNewKeyspace()) {
            loadFromFileAndCommit(resourcePath, "testSet30.gql", session);
            try (Transaction tx = session.transaction(Transaction.Type.WRITE)) {
=======
        try (SessionImpl session = server.sessionWithNewKeyspace()) {
            loadFromFileAndCommit(resourcePath, "testSet30.gql", session);
            try (TransactionOLTP tx = session.transaction().write()) {
>>>>>>> c5630e49
                String queryString = "match $p isa pair, has name 'ff'; get;";
                List<ConceptMap> answers = tx.execute(Graql.parse(queryString).asGet());
                answers.forEach(joinedAnswer -> {
                    testExplanation(joinedAnswer);
                    joinedAnswer.explanation().getAnswers()
                            .forEach(inferredAnswer -> assertTrue(inferredAnswer.explanation().isRuleExplanation()));
                });
            }
        }
    }


    private void testExplanation(Collection<ConceptMap> answers){
        answers.forEach(this::testExplanation);
    }

    private void testExplanation(ConceptMap answer){
        answerHasConsistentExplanations(answer);
        checkExplanationCompleteness(answer);
        checkAnswerConnectedness(answer);
    }

    //ensures that each branch ends up with an lookup explanation
    private void checkExplanationCompleteness(ConceptMap answer){
        assertFalse("Non-lookup explanation misses children",
                answer.explanations().stream()
                        .filter(e -> !e.isLookupExplanation())
                        .anyMatch(e -> e.getAnswers().isEmpty())
        );
    }

    private void checkAnswerConnectedness(ConceptMap answer){
        List<ConceptMap> answers = answer.explanation().getAnswers();
        answers.forEach(a -> {
            assertTrue("Disconnected answer in explanation",
                    answers.stream()
                            .filter(a2 -> !a2.equals(a))
                            .anyMatch(a2 -> !Sets.intersection(a.vars(), a2.vars()).isEmpty())
            );
        });
    }

    private void answerHasConsistentExplanations(ConceptMap answer){
        Set<ConceptMap> answers = answer.explanation().deductions().stream()
                .filter(a -> !a.explanation().isJoinExplanation())
                .collect(Collectors.toSet());

        answers.forEach(a -> assertTrue("Answer has inconsistent explanations", explanationConsistentWithAnswer(a)));
    }

    private static Concept getConcept(TransactionOLTP tx, String typeLabel, String val){
        return tx.stream(Graql.match(var("x").has(typeLabel, val)).get("x"))
                .map(ans -> ans.get("x")).findAny().orElse(null);
    }

    private ConceptMap findAnswer(ConceptMap a, List<ConceptMap> list){
        for(ConceptMap ans : list) {
            if (ans.equals(a)) return ans;
        }
        return new ConceptMap();
    }

    private Set<Explanation> getRuleExplanations(ConceptMap a){
        return a.explanations().stream().filter(Explanation::isRuleExplanation).collect(Collectors.toSet());
    }

    private Set<Explanation> getLookupExplanations(ConceptMap a){
        return a.explanations().stream().filter(Explanation::isLookupExplanation).collect(Collectors.toSet());
    }

    private boolean explanationConsistentWithAnswer(ConceptMap ans){
        Pattern queryPattern = ans.explanation().getPattern();
        Set<Variable> vars = new HashSet<>();
        if (queryPattern != null){
            queryPattern.statements().forEach(s -> vars.addAll(s.variables()));
        }
        return vars.containsAll(ans.map().keySet());
    }
}<|MERGE_RESOLUTION|>--- conflicted
+++ resolved
@@ -25,11 +25,6 @@
 import grakn.core.concept.answer.Explanation;
 import grakn.core.graql.reasoner.graph.GeoGraph;
 import grakn.core.rule.GraknTestServer;
-<<<<<<< HEAD
-import grakn.core.server.Session;
-import grakn.core.server.Transaction;
-=======
->>>>>>> c5630e49
 import grakn.core.server.session.SessionImpl;
 import grakn.core.server.session.TransactionOLTP;
 import graql.lang.Graql;
@@ -305,15 +300,9 @@
      */
     @Test
     public void whenRulesAreMutuallyRecursive_explanationsAreRecognisedAsRuleOnes() {
-<<<<<<< HEAD
-        try (Session session = server.sessionWithNewKeyspace()) {
-            loadFromFileAndCommit(resourcePath, "testSet30.gql", session);
-            try (Transaction tx = session.transaction(Transaction.Type.WRITE)) {
-=======
         try (SessionImpl session = server.sessionWithNewKeyspace()) {
             loadFromFileAndCommit(resourcePath, "testSet30.gql", session);
             try (TransactionOLTP tx = session.transaction().write()) {
->>>>>>> c5630e49
                 String queryString = "match $p isa pair, has name 'ff'; get;";
                 List<ConceptMap> answers = tx.execute(Graql.parse(queryString).asGet());
                 answers.forEach(joinedAnswer -> {

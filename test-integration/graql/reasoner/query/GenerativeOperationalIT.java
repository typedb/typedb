/*
 * Copyright (C) 2020 Grakn Labs
 *
 * This program is free software: you can redistribute it and/or modify
 * it under the terms of the GNU Affero General Public License as
 * published by the Free Software Foundation, either version 3 of the
 * License, or (at your option) any later version.
 *
 * This program is distributed in the hope that it will be useful,
 * but WITHOUT ANY WARRANTY; without even the implied warranty of
 * MERCHANTABILITY or FITNESS FOR A PARTICULAR PURPOSE.  See the
 * GNU Affero General Public License for more details.
 *
 * You should have received a copy of the GNU Affero General Public License
 * along with this program.  If not, see <https://www.gnu.org/licenses/>.
 *
 */

package grakn.core.graql.reasoner.query;

import com.google.common.collect.HashMultimap;
import com.google.common.collect.Lists;
import grakn.common.util.Pair;
import grakn.core.common.config.Config;
import grakn.core.graql.reasoner.unifier.UnifierType;
import grakn.core.graql.reasoner.utils.TarjanSCC;
import grakn.core.kb.server.Session;
import grakn.core.kb.server.Transaction;
import grakn.core.rule.GraknTestStorage;
import grakn.core.rule.SessionUtil;
import grakn.core.rule.TestTransactionProvider;
import grakn.verification.tools.operator.Operator;
import grakn.verification.tools.operator.Operators;
import graql.lang.Graql;
import graql.lang.pattern.Conjunction;
import graql.lang.pattern.Pattern;
import graql.lang.statement.Statement;
import org.junit.AfterClass;
import org.junit.BeforeClass;
import org.junit.ClassRule;
import org.junit.Test;

import java.util.ArrayList;
import java.util.List;
import java.util.Set;
import java.util.concurrent.CompletableFuture;
import java.util.concurrent.ExecutionException;
import java.util.concurrent.ExecutorService;
import java.util.concurrent.Executors;
import java.util.stream.Collectors;
import java.util.stream.Stream;

import static grakn.core.util.GraqlTestUtil.loadFromFileAndCommit;
import static graql.lang.Graql.and;
import static graql.lang.Graql.var;

/**
 * Using our subsumption Operators, starting with a specific pattern, we generate large number of query pattern pairs
 * by continuous application of generalisation operations defined by the Operators.
 * As a result, we produce query pairs such that each pair is in a subsumption relationship (one pattern generifies the other).
 * Knowing that this property holds between the pairs, we can then test our query subsumption and query unification algorithms
 * as their output is known based on the subsumption relationship.
 *
 * Consequently for each `(parent, child)` query pattern pair we test whether:
 * - there exists a `RULE` unifier between the parent and the child
 * - there exists a `SUBSUMPTIVE` unifier between the parent and the child (child subsumes parent)
 * - there exists a `STRUCTURAL_SUBSUMPTIVE` unifier between the parent and the child
 */
public class GenerativeOperationalIT {

    @ClassRule
    public static final GraknTestStorage storage = new GraknTestStorage();

    private static Session genericSchemaSession;
    private static HashMultimap<Pattern, Pattern> binaryRelationPatternTree;
    private static HashMultimap<Pattern, Pattern> ternaryRelationPatternTree;

    @BeforeClass
    public static void loadContext() {
        Config mockServerConfig = storage.createCompatibleServerConfig();
        genericSchemaSession = SessionUtil.serverlessSessionWithNewKeyspace(mockServerConfig);
        String resourcePath = "test-integration/graql/reasoner/resources/";
        loadFromFileAndCommit(resourcePath, "genericSchema.gql", genericSchemaSession);

        try(Transaction tx = genericSchemaSession.readTransaction()) {
            String id = tx.getEntityType("baseRoleEntity").instances().iterator().next().id().getValue();
            String subId = tx.getEntityType("subRoleEntity").instances().iterator().next().id().getValue();
            String subSubId = tx.getEntityType("subSubRoleEntity").instances().iterator().next().id().getValue();
            Pattern baseBinaryPattern = and(
                    var("r")
                            .rel("subRole1", var("x"))
                            .rel("subRole2", var("y"))
                            .isa("binary"),
                    var("x").isa("subRoleEntity"),
                    var("x").id(id),
                    var("y").isa("subRoleEntity"),
                    var("y").id(subId)//,
            );

            Pattern baseTernaryPattern = and(
                    var("r")
                            .rel("subRole1", var("x"))
                            .rel("subRole2", var("y"))
                            //NB: we duplicate the role as if we pick the third role type inference will always infer the type to be ternary
                            .rel("subSubRole2", var("z"))
                            .isa("ternary"),
                    var("x").isa("subRoleEntity"),
                    var("x").id(id),
                    var("y").isa("subRoleEntity"),
                    var("y").id(subId),
                    var("z").isa("subSubRoleEntity"),
                    var("z").id(subSubId)
            );
            binaryRelationPatternTree = generatePatternTree(
                    baseBinaryPattern,
                    new TransactionContext(tx),
                    Lists.newArrayList(Operators.typeGeneralise(), Operators.roleGeneralise()),
                    Integer.MAX_VALUE)
            ;

            ternaryRelationPatternTree = generatePatternTree(
                    baseTernaryPattern,
                    new TransactionContext(tx),
                    Lists.newArrayList(Operators.typeGeneralise(), Operators.roleGeneralise()),
                    Integer.MAX_VALUE)
            ;
        }
    }

    @AfterClass
    public static void closeSession() {
        genericSchemaSession.close();
    }

    /**
     * Generates a tree of patterns where such that each child is a generalisation of its parent pattern.
     * @param basePattern starting specific pattern
     * @param ctx schema(type) context
     * @return map containing parent->{children} mappings
     */
    private static HashMultimap<Pattern, Pattern> generatePatternTree(Pattern basePattern, TransactionContext ctx, List<Operator> ops, int maxOps){
        HashMultimap<Pattern, Pattern> patternTree = HashMultimap.create();
        Set<Pattern> output = Operators.removeSubstitution().apply(basePattern, ctx).collect(Collectors.toSet());

        int applications = 0;
        while (!(output.isEmpty() || applications > maxOps)){
            Stream<Pattern> pstream = output.stream();
            for(Operator op : ops){
                pstream = pstream.flatMap(parent -> op.apply(parent, ctx).peek(child -> patternTree.put(parent, child)));
            }
            output = pstream.collect(Collectors.toSet());
            applications++;
        }
        return patternTree;
    }

    /**
     * Generates pattern pairs to test from the pregenerated pattern tree.
     * @param exhaustive whether to compute full transitive closure of the parent-child relation.
     * @return stream of test case pattern pairs
     */
    private static Stream<Pair<Pattern, Pattern>> generateTestPairs(HashMultimap<Pattern, Pattern> tree, boolean exhaustive){
        //non-exhaustive option returns only the direct parent-child pairs
        //instead of full transitive closure of the parent-child relation
        if (!exhaustive){
            return tree.entries().stream().map(e -> new Pair<>(e.getKey(), e.getValue()));
        }

        TarjanSCC<Pattern> tarjan = new TarjanSCC<>(tree);
        return tarjan.successorMap().entries().stream().map(e -> new Pair<>(e.getKey(), e.getValue()));
    }

    @Test
    public void whenComparingSubsumptivePairs_binaryRelationBase_SubsumptionRelationHolds() throws ExecutionException, InterruptedException {
        testSubsumptionRelationHoldsBetweenPatternPairs(generateTestPairs(binaryRelationPatternTree, true).collect(Collectors.toList()), 4);
    }

    @Test
    public void whenComparingSubsumptivePairs_ternaryRelationBase_SubsumptionRelationHolds() throws ExecutionException, InterruptedException {
        testSubsumptionRelationHoldsBetweenPatternPairs(generateTestPairs(ternaryRelationPatternTree, false).collect(Collectors.toList()), 4);
    }

    @Test
    public void whenGeneralisingAttributes_SubsumptionRelationHoldsBetweenPairs(){
        int depth = 10;
        List<ReasonerQueryEquivalence> equivs = Lists.newArrayList(
                ReasonerQueryEquivalence.Equality,
                ReasonerQueryEquivalence.AlphaEquivalence,
                ReasonerQueryEquivalence.StructuralEquivalence);

<<<<<<< HEAD
=======
        List<UnifierType> unifierTypes = Lists.newArrayList(
                UnifierType.EXACT,
                UnifierType.RULE,
                UnifierType.SUBSUMPTIVE,
                UnifierType.STRUCTURAL,
                UnifierType.STRUCTURAL_SUBSUMPTIVE
        );

>>>>>>> 272759a2
        try (Transaction tx = genericSchemaSession.readTransaction()) {
            ReasonerQueryFactory reasonerQueryFactory = ((TestTransactionProvider.TestTransaction) tx).reasonerQueryFactory();
            TransactionContext ctx = new TransactionContext(tx);

            Pattern input = Graql.and(Graql.var("x").has("resource-double", 16.0));
            Pattern input2 = Graql.and(Graql.var("x").has("resource-double", -16.0));

            List<Operator> ops = Lists.newArrayList(Operators.generaliseAttribute());

            HashMultimap<Pattern, Pattern> firstTree = new TarjanSCC<>(generatePatternTree(input, ctx, ops, depth)).successorMap();
            HashMultimap<Pattern, Pattern> secondTree = new TarjanSCC<>(generatePatternTree(input2, ctx, ops, depth)).successorMap();

            Operator fuzzer = Operators.fuzzVariables();

            firstTree.entries().forEach(e -> {
                ReasonerAtomicQuery parent = reasonerQueryFactory.atomic(conjunction(e.getKey()));

                Pattern childPattern = e.getValue();
                ReasonerAtomicQuery child = reasonerQueryFactory.atomic(conjunction(childPattern));

                Pattern fuzzedChildPattern = fuzzer.apply(childPattern, ctx).findFirst().orElse(null);
                ReasonerAtomicQuery fuzzedChild = reasonerQueryFactory.atomic(conjunction(fuzzedChildPattern));

                Lists.newArrayList(child, fuzzedChild).forEach(c -> {
                    QueryTestUtil.unification(parent, c, true, UnifierType.RULE);
                    QueryTestUtil.unification(parent, c, true, UnifierType.SUBSUMPTIVE);
                    QueryTestUtil.unification(parent, c, true, UnifierType.STRUCTURAL_SUBSUMPTIVE);
                    equivs.forEach(equiv -> QueryTestUtil.queryEquivalence(parent, c, false, equiv));
                });

                equivs.forEach(equiv -> QueryTestUtil.queryEquivalence(child, parent, false, equiv));

                secondTree.keySet().forEach(p -> {
                    ReasonerAtomicQuery unrelated = reasonerQueryFactory.atomic(conjunction(p));
                    if (!unrelated.getAtom().toAttributeAtom().isValueEquality()) {
<<<<<<< HEAD
                        QueryTestUtil.unification(parent, unrelated, false, UnifierType.RULE);
                        QueryTestUtil.unification(parent, unrelated, false, UnifierType.SUBSUMPTIVE);
                        QueryTestUtil.unification(parent, unrelated, false, UnifierType.STRUCTURAL_SUBSUMPTIVE);
                        QueryTestUtil.unification(unrelated, parent, false, UnifierType.RULE);
                        QueryTestUtil.unification(unrelated, parent, false, UnifierType.SUBSUMPTIVE);
                        QueryTestUtil.unification(unrelated, parent, false, UnifierType.STRUCTURAL_SUBSUMPTIVE);

                        QueryTestUtil.unification(child, unrelated, false, UnifierType.RULE);
                        QueryTestUtil.unification(child, unrelated, false, UnifierType.SUBSUMPTIVE);
                        QueryTestUtil.unification(child, unrelated, false, UnifierType.STRUCTURAL_SUBSUMPTIVE);
                        QueryTestUtil.unification(unrelated, child, false, UnifierType.RULE);
                        QueryTestUtil.unification(unrelated, child, false, UnifierType.SUBSUMPTIVE);
                        QueryTestUtil.unification(unrelated, child, false, UnifierType.STRUCTURAL_SUBSUMPTIVE);


                        equivs.forEach(equiv -> QueryTestUtil.queryEquivalence(child, unrelated, false, equiv));
                        equivs.forEach(equiv -> QueryTestUtil.queryEquivalence(parent, unrelated, false, equiv));
=======
                        Pattern fuzzedUnrelatedPattern = fuzzer.apply(p, ctx).findFirst().orElse(null);
                        ReasonerAtomicQuery fuzzedUnrelated = reasonerQueryFactory.atomic(conjunction(fuzzedUnrelatedPattern));

                        Lists.newArrayList(unrelated, fuzzedUnrelated).forEach(unrel -> {

                            unifierTypes.forEach(unifierType -> {
                                        QueryTestUtil.unification(parent, unrel, false, unifierType);
                                        QueryTestUtil.unification(unrel, parent, false, unifierType);

                                        QueryTestUtil.unification(child, unrel, false, unifierType);
                                        QueryTestUtil.unification(unrel, child, false, unifierType);
                                    });

                            equivs.forEach(equiv -> QueryTestUtil.queryEquivalence(child, unrel, false, equiv));
                            equivs.forEach(equiv -> QueryTestUtil.queryEquivalence(parent, unrel, false, equiv));
                        });
>>>>>>> 272759a2
                    }
                });

            });
        }
    }

    @Test
    public void whenFuzzyingVariablesWithBindingsPreserved_AlphaEquivalenceIsNotAffected(){
        try (Transaction tx = genericSchemaSession.readTransaction()) {
            TestTransactionProvider.TestTransaction testTx = (TestTransactionProvider.TestTransaction) tx;
            ReasonerQueryFactory reasonerQueryFactory = testTx.reasonerQueryFactory();
            TransactionContext txCtx = new TransactionContext(tx);
            Set<Pattern> patterns = binaryRelationPatternTree.keySet();
            Operator fuzzer = Operators.fuzzVariables();
            for(Pattern pattern : patterns){
                List<Pattern> fuzzedPatterns = Stream.concat(Stream.of(pattern), fuzzer.apply(pattern, txCtx))
                        .flatMap(p -> Stream.concat(Stream.of(p), fuzzer.apply(p, txCtx)))
                        .collect(Collectors.toList());
                int N = fuzzedPatterns.size();
                for (int i = 0 ; i < N ;i++) {
                    Pattern p = fuzzedPatterns.get(i);
                    for (int j = i ; j < N ;j++) {
                        Pattern p2 = fuzzedPatterns.get(j);
                        ReasonerQueryImpl pQuery = reasonerQueryFactory.create(conjunction(p));
                        ReasonerQueryImpl cQuery = reasonerQueryFactory.create(conjunction(p2));

                        if (pQuery.isAtomic() && cQuery.isAtomic()) {
                            ReasonerAtomicQuery queryA = (ReasonerAtomicQuery) pQuery;
                            ReasonerAtomicQuery queryB = (ReasonerAtomicQuery) cQuery;
                            QueryTestUtil.unification(queryA, queryB,true, UnifierType.EXACT);
                            QueryTestUtil.queryEquivalence(queryA, queryB, i == j, ReasonerQueryEquivalence.Equality);
                            QueryTestUtil.queryEquivalence(queryA, queryB, true, ReasonerQueryEquivalence.StructuralEquivalence);
                        }
                    }
                }
            }
        }
    }

    @Test
    public void whenFuzzyingIdsWithBindingsPreserved_StructuralEquivalenceIsNotAffected(){
        try (Transaction tx = genericSchemaSession.readTransaction()) {
            TestTransactionProvider.TestTransaction testTx = (TestTransactionProvider.TestTransaction) tx;
            ReasonerQueryFactory reasonerQueryFactory = testTx.reasonerQueryFactory();
            TransactionContext txCtx = new TransactionContext(tx);
            Set<Pattern> patterns = binaryRelationPatternTree.keySet();
            Operator fuzzer = Operators.fuzzIds();
            for(Pattern pattern : patterns){
                ReasonerQueryImpl pQuery = reasonerQueryFactory.create(conjunction(pattern));
                Stream.concat(Stream.of(pattern), fuzzer.apply(pattern, txCtx))
                        .flatMap(p -> Stream.concat(Stream.of(p), fuzzer.apply(p, txCtx)))
                        .forEach(fuzzedPattern -> {
                            ReasonerQueryImpl cQuery = reasonerQueryFactory.create(conjunction(fuzzedPattern));

                            if (pQuery.isAtomic() && cQuery.isAtomic()) {
                                ReasonerAtomicQuery queryA = (ReasonerAtomicQuery) pQuery;
                                ReasonerAtomicQuery queryB = (ReasonerAtomicQuery) cQuery;
                                QueryTestUtil.unification(queryA, queryB,true, UnifierType.STRUCTURAL);
                                QueryTestUtil.unification(queryA, queryB,true, UnifierType.STRUCTURAL_SUBSUMPTIVE);
                            }
                        });
                }
            }
    }

    private void testSubsumptionRelationHoldsBetweenPatternPairs(List<Pair<Pattern, Pattern>> testPairs, int threads) throws ExecutionException, InterruptedException {
        ExecutorService executorService = Executors.newFixedThreadPool(threads);
        int listSize = testPairs.size();
        int listChunk = listSize / threads + 1;

        List<CompletableFuture<Void>> testChunks = new ArrayList<>();
        for (int threadNo = 0; threadNo < threads; threadNo++) {
            boolean lastChunk = threadNo == threads - 1;
            final int startIndex = threadNo * listChunk;
            int endIndex = (threadNo + 1) * listChunk;
            if (endIndex > listSize && lastChunk) endIndex = listSize;

            List<Pair<Pattern, Pattern>> subList = testPairs.subList(startIndex, endIndex);
            System.out.println("Subset to test: " + subList.size());
            CompletableFuture<Void> testChunk = CompletableFuture.supplyAsync(() -> {
                try (Transaction tx = genericSchemaSession.readTransaction()) {
                    ReasonerQueryFactory reasonerQueryFactory = ((TestTransactionProvider.TestTransaction) tx).reasonerQueryFactory();

                    for (Pair<Pattern, Pattern> pair : subList) {
                        ReasonerQueryImpl pQuery = reasonerQueryFactory.create(conjunction(pair.first()));
                        ReasonerQueryImpl cQuery = reasonerQueryFactory.create(conjunction(pair.second()));

                        if (pQuery.isAtomic() && cQuery.isAtomic()) {
                            ReasonerAtomicQuery parent = (ReasonerAtomicQuery) pQuery;
                            ReasonerAtomicQuery child = (ReasonerAtomicQuery) cQuery;

                            QueryTestUtil.unification(parent, child, true, UnifierType.RULE);
                            QueryTestUtil.unification(parent, child, true, UnifierType.SUBSUMPTIVE);
                            QueryTestUtil.unification(parent, child, true, UnifierType.STRUCTURAL_SUBSUMPTIVE);
                        }
                    }
                }
                return null;
            }, executorService);
            testChunks.add(testChunk);
        }
        CompletableFuture.allOf(testChunks.toArray(new CompletableFuture[]{})).get();
        executorService.shutdown();
    }

    private Conjunction<Statement> conjunction(Pattern pattern) {
        return Graql.and(pattern.statements());
    }
}<|MERGE_RESOLUTION|>--- conflicted
+++ resolved
@@ -188,8 +188,6 @@
                 ReasonerQueryEquivalence.AlphaEquivalence,
                 ReasonerQueryEquivalence.StructuralEquivalence);
 
-<<<<<<< HEAD
-=======
         List<UnifierType> unifierTypes = Lists.newArrayList(
                 UnifierType.EXACT,
                 UnifierType.RULE,
@@ -198,7 +196,6 @@
                 UnifierType.STRUCTURAL_SUBSUMPTIVE
         );
 
->>>>>>> 272759a2
         try (Transaction tx = genericSchemaSession.readTransaction()) {
             ReasonerQueryFactory reasonerQueryFactory = ((TestTransactionProvider.TestTransaction) tx).reasonerQueryFactory();
             TransactionContext ctx = new TransactionContext(tx);
@@ -219,57 +216,38 @@
                 Pattern childPattern = e.getValue();
                 ReasonerAtomicQuery child = reasonerQueryFactory.atomic(conjunction(childPattern));
 
-                Pattern fuzzedChildPattern = fuzzer.apply(childPattern, ctx).findFirst().orElse(null);
-                ReasonerAtomicQuery fuzzedChild = reasonerQueryFactory.atomic(conjunction(fuzzedChildPattern));
-
-                Lists.newArrayList(child, fuzzedChild).forEach(c -> {
-                    QueryTestUtil.unification(parent, c, true, UnifierType.RULE);
-                    QueryTestUtil.unification(parent, c, true, UnifierType.SUBSUMPTIVE);
-                    QueryTestUtil.unification(parent, c, true, UnifierType.STRUCTURAL_SUBSUMPTIVE);
-                    equivs.forEach(equiv -> QueryTestUtil.queryEquivalence(parent, c, false, equiv));
-                });
+                QueryTestUtil.unification(parent, child, true, UnifierType.RULE);
+                QueryTestUtil.unification(parent, child, true, UnifierType.SUBSUMPTIVE);
+                QueryTestUtil.unification(parent, child, true, UnifierType.STRUCTURAL_SUBSUMPTIVE);
+                equivs.forEach(equiv -> QueryTestUtil.queryEquivalence(parent, child, false, equiv));
+
+                fuzzer.apply(childPattern, ctx).forEach(fuzzedChildPattern -> {
+                            ReasonerAtomicQuery fuzzedChild = reasonerQueryFactory.atomic(conjunction(fuzzedChildPattern));
+                            QueryTestUtil.queryEquivalence(child, fuzzedChild, false, ReasonerQueryEquivalence.Equality);
+                            QueryTestUtil.queryEquivalence(child, fuzzedChild, true, ReasonerQueryEquivalence.AlphaEquivalence);
+                            QueryTestUtil.queryEquivalence(child, fuzzedChild, true, ReasonerQueryEquivalence.StructuralEquivalence);
+                        });
 
                 equivs.forEach(equiv -> QueryTestUtil.queryEquivalence(child, parent, false, equiv));
 
                 secondTree.keySet().forEach(p -> {
                     ReasonerAtomicQuery unrelated = reasonerQueryFactory.atomic(conjunction(p));
                     if (!unrelated.getAtom().toAttributeAtom().isValueEquality()) {
-<<<<<<< HEAD
-                        QueryTestUtil.unification(parent, unrelated, false, UnifierType.RULE);
-                        QueryTestUtil.unification(parent, unrelated, false, UnifierType.SUBSUMPTIVE);
-                        QueryTestUtil.unification(parent, unrelated, false, UnifierType.STRUCTURAL_SUBSUMPTIVE);
-                        QueryTestUtil.unification(unrelated, parent, false, UnifierType.RULE);
-                        QueryTestUtil.unification(unrelated, parent, false, UnifierType.SUBSUMPTIVE);
-                        QueryTestUtil.unification(unrelated, parent, false, UnifierType.STRUCTURAL_SUBSUMPTIVE);
-
-                        QueryTestUtil.unification(child, unrelated, false, UnifierType.RULE);
-                        QueryTestUtil.unification(child, unrelated, false, UnifierType.SUBSUMPTIVE);
-                        QueryTestUtil.unification(child, unrelated, false, UnifierType.STRUCTURAL_SUBSUMPTIVE);
-                        QueryTestUtil.unification(unrelated, child, false, UnifierType.RULE);
-                        QueryTestUtil.unification(unrelated, child, false, UnifierType.SUBSUMPTIVE);
-                        QueryTestUtil.unification(unrelated, child, false, UnifierType.STRUCTURAL_SUBSUMPTIVE);
-
-
-                        equivs.forEach(equiv -> QueryTestUtil.queryEquivalence(child, unrelated, false, equiv));
-                        equivs.forEach(equiv -> QueryTestUtil.queryEquivalence(parent, unrelated, false, equiv));
-=======
-                        Pattern fuzzedUnrelatedPattern = fuzzer.apply(p, ctx).findFirst().orElse(null);
-                        ReasonerAtomicQuery fuzzedUnrelated = reasonerQueryFactory.atomic(conjunction(fuzzedUnrelatedPattern));
-
-                        Lists.newArrayList(unrelated, fuzzedUnrelated).forEach(unrel -> {
-
-                            unifierTypes.forEach(unifierType -> {
-                                        QueryTestUtil.unification(parent, unrel, false, unifierType);
-                                        QueryTestUtil.unification(unrel, parent, false, unifierType);
-
-                                        QueryTestUtil.unification(child, unrel, false, unifierType);
-                                        QueryTestUtil.unification(unrel, child, false, unifierType);
-                                    });
-
-                            equivs.forEach(equiv -> QueryTestUtil.queryEquivalence(child, unrel, false, equiv));
-                            equivs.forEach(equiv -> QueryTestUtil.queryEquivalence(parent, unrel, false, equiv));
+                        fuzzer.apply(p, ctx).forEach(fuzzedUnrelatedPattern -> {
+                            ReasonerAtomicQuery fuzzedUnrelated = reasonerQueryFactory.atomic(conjunction(fuzzedUnrelatedPattern));
+
+                            Lists.newArrayList(unrelated, fuzzedUnrelated).forEach(unrel -> {
+                                unifierTypes.forEach(unifierType -> {
+                                    QueryTestUtil.unification(parent, unrel, false, unifierType);
+                                    QueryTestUtil.unification(unrel, parent, false, unifierType);
+                                    QueryTestUtil.unification(child, unrel, false, unifierType);
+                                    QueryTestUtil.unification(unrel, child, false, unifierType);
+                                });
+
+                                equivs.forEach(equiv -> QueryTestUtil.queryEquivalence(child, unrel, false, equiv));
+                                equivs.forEach(equiv -> QueryTestUtil.queryEquivalence(parent, unrel, false, equiv));
+                            });
                         });
->>>>>>> 272759a2
                     }
                 });
 

--- conflicted
+++ resolved
@@ -39,7 +39,6 @@
         "//test-integration/graql/reasoner/graph:path-tree-symmetric-graph",
         "//test-integration/graql/reasoner/graph:tail-recursion-graph",
         "//test-integration/rule:grakn-test-server",
-<<<<<<< HEAD
     ],
 )
 
@@ -60,8 +59,4 @@
         "//test-integration/graql/reasoner/graph:geo-graph",
         "//test-integration/rule:grakn-test-server",
     ],
-=======
-        "//test-integration/util:graql-test-util",
-    ],
->>>>>>> c3404d09
 )
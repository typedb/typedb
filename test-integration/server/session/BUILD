--- conflicted
+++ resolved
@@ -22,8 +22,11 @@
     name = "session-it",
     test_class = "grakn.core.server.session.SessionIT",
     srcs = ["SessionIT.java"],
-<<<<<<< HEAD
-    deps = ["//server", "//test-integration/rule:grakn-test-server"],
+    deps = [
+        "//concept:concept",
+        "//server:server",
+        "//test-integration/rule:grakn-test-server"
+    ],
     classpath_resources = ["//test-integration/resources:logback-test"]
 )
 
@@ -32,14 +35,6 @@
     test_class = "grakn.core.server.session.SessionCacheIT",
     srcs = ["SessionCacheIT.java"],
     deps = ["//server", "//test-integration/rule:grakn-test-server", "//client-java"],
-=======
-    deps = [
-        "//common:common",
-        "//concept:concept",
-        "//server:server",
-        "//test-integration/rule:grakn-test-server"
-    ],
->>>>>>> 10c20a1f
     classpath_resources = ["//test-integration/resources:logback-test"]
 )
 

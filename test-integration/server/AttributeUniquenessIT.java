--- conflicted
+++ resolved
@@ -361,14 +361,9 @@
 
         assertNotNull(session.attributeManager().attributesCommitted().getIfPresent(index));
 
-<<<<<<< HEAD
-        try (Transaction tx = session.writeTransaction()) {
+
+        try (Transaction tx = session.transaction(Transaction.Type.WRITE)) {
             tx.execute(Graql.match(var("x").isa(testAttributeLabel).val(testAttributeValue)).delete(var("x").isa(testAttributeLabel)));
-=======
-
-        try (Transaction tx = session.transaction(Transaction.Type.WRITE)) {
-            tx.execute(Graql.match(var("x").isa(testAttributeLabel).val(testAttributeValue)).delete());
->>>>>>> 50278b59
             tx.commit();
         }
 
@@ -401,13 +396,8 @@
             tx.commit();
         }
 
-<<<<<<< HEAD
-        try (Transaction tx = session.writeTransaction()) {
+        try (Transaction tx = session.transaction(Transaction.Type.WRITE)) {
             tx.execute(Graql.match(var("x").isa(testAttributeLabel).val(testAttributeValue)).delete(var("x").isa(testAttributeLabel)));
-=======
-        try (Transaction tx = session.transaction(Transaction.Type.WRITE)) {
-            tx.execute(Graql.match(var("x").isa(testAttributeLabel).val(testAttributeValue)).delete());
->>>>>>> 50278b59
             tx.execute(Graql.insert(var("x").isa(testAttributeLabel).val(testAttributeValue)));
             tx.commit();
         }

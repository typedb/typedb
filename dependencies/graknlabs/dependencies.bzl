--- conflicted
+++ resolved
@@ -69,13 +69,8 @@
 def graknlabs_verification():
     git_repository(
         name = "graknlabs_verification",
-<<<<<<< HEAD
         remote = "https://github.com/jmsfltchr/verification.git",
         commit = "626119b1a1be42775e254956c289dbb13f9856d1",  # sync-marker: do not remove this comment, this is used for sync-dependencies by @graknlabs_verification
-=======
-        remote = "https://github.com/graknlabs/verification",
-        commit = "902c3846e5e98f02f7b22ff5f2371da6053b88c4",  # sync-marker: do not remove this comment, this is used for sync-dependencies by @graknlabs_verification
->>>>>>> 8aa8721c
     )
 
 def graknlabs_grabl_tracing():

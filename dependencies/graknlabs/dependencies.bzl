--- conflicted
+++ resolved
@@ -69,13 +69,8 @@
 def graknlabs_verification():
     git_repository(
         name = "graknlabs_verification",
-<<<<<<< HEAD
-        remote = "git@github.com:graknlabs/verification.git",
-        commit = "20d11701e37fc80fdc33d084e3972c61ec144903",  # sync-marker: do not remove this comment, this is used for sync-dependencies by @graknlabs_verification
-=======
         remote = "https://github.com/graknlabs/verification.git",
         commit = "9df7dd7ea99d11ff948379072737100d24f0edcc",  # sync-marker: do not remove this comment, this is used for sync-dependencies by @graknlabs_verification
->>>>>>> 1e08b0af
     )
 
 def graknlabs_grabl_tracing():

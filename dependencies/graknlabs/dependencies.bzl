#
# Copyright (C) 2020 Grakn Labs
#
# This program is free software: you can redistribute it and/or modify
# it under the terms of the GNU Affero General Public License as
# published by the Free Software Foundation, either version 3 of the
# License, or (at your option) any later version.
#
# This program is distributed in the hope that it will be useful,
# but WITHOUT ANY WARRANTY; without even the implied warranty of
# MERCHANTABILITY or FITNESS FOR A PARTICULAR PURPOSE.  See the
# GNU Affero General Public License for more details.
#
# You should have received a copy of the GNU Affero General Public License
# along with this program.  If not, see <https://www.gnu.org/licenses/>.
#

load("@bazel_tools//tools/build_defs/repo:git.bzl", "git_repository")

def graknlabs_dependencies():
    git_repository(
        name = "graknlabs_dependencies",
        remote = "https://github.com/graknlabs/dependencies",
<<<<<<< HEAD
        commit = "d0f58a02b052b008a90564a01533eea265221ff2",  # sync-marker: do not remove this comment, this is used for sync-dependencies by @graknlabs_dependencies
=======
        commit = "61fe8156b640196b4673fdf4f84075655bc0bc61",  # sync-marker: do not remove this comment, this is used for sync-dependencies by @graknlabs_dependencies
>>>>>>> b300d443
    )

def graknlabs_common():
    git_repository(
        name = "graknlabs_common",
        remote = "https://github.com/graknlabs/common",
        commit = "1648679f923a7166bca775dcaf61cc6133167346" # sync-marker: do not remove this comment, this is used for sync-dependencies by @graknlabs_common
    )

def graknlabs_graql():
    git_repository(
        name = "graknlabs_graql",
        remote = "https://github.com/graknlabs/graql",
        commit = "4aa5ae0be36ad23a9092efd85edf9037a6fbc0c1" # sync-marker: do not remove this comment, this is used for sync-dependencies by @graknlabs_graql
    )

def graknlabs_protocol():
    git_repository(
        name = "graknlabs_protocol",
        remote = "https://github.com/graknlabs/protocol",
        commit = "2f85d2e5eba4e198b9fa9c71c7e35341cdad6db2", # sync-marker: do not remove this comment, this is used for sync-dependencies by @graknlabs_protocol
    )

def graknlabs_client_java():
    git_repository(
        name = "graknlabs_client_java",
        remote = "https://github.com/graknlabs/client-java",
        commit = "4373dd79751432ca613be0e0b357097393844404",
    )

def graknlabs_simulation():
    git_repository(
        name = "graknlabs_simulation",
        remote = "https://github.com/graknlabs/simulation",
        commit = "eef37995bd840ef2f92c05792c971769a219ec8a", # sync-marker: do not remove this comment, this is used for sync-dependencies by @graknlabs_simulation
    )

def graknlabs_verification():
    git_repository(
        name = "graknlabs_verification",
        remote = "https://github.com/graknlabs/verification",
        commit = "34b5c64efe57919d170b212d1e231e11cf0e84e8",  # sync-marker: do not remove this comment, this is used for sync-dependencies by @graknlabs_verification
    )

def graknlabs_grabl_tracing():
    git_repository(
        name = "graknlabs_grabl_tracing",
        remote = "https://github.com/graknlabs/grabl-tracing",
        commit = "d298333d93e9ca30d7899862738e6cb175eaf6df"  # sync-marker: do not remove this comment, this is used for sync-dependencies by @graknlabs_grabl_tracing
    )<|MERGE_RESOLUTION|>--- conflicted
+++ resolved
@@ -21,11 +21,7 @@
     git_repository(
         name = "graknlabs_dependencies",
         remote = "https://github.com/graknlabs/dependencies",
-<<<<<<< HEAD
         commit = "d0f58a02b052b008a90564a01533eea265221ff2",  # sync-marker: do not remove this comment, this is used for sync-dependencies by @graknlabs_dependencies
-=======
-        commit = "61fe8156b640196b4673fdf4f84075655bc0bc61",  # sync-marker: do not remove this comment, this is used for sync-dependencies by @graknlabs_dependencies
->>>>>>> b300d443
     )
 
 def graknlabs_common():

--- conflicted
+++ resolved
@@ -18,10 +18,6 @@
 load("@bazel_tools//tools/build_defs/repo:git.bzl", "git_repository")
 
 def graknlabs_dependencies():
-    # native.local_repository(
-    #     name = "graknlabs_dependencies",
-    #     path = "/Users/lolski/grakn.ai/graknlabs/dependencies"
-    # )
     git_repository(
         name = "graknlabs_dependencies",
         remote = "https://github.com/graknlabs/dependencies",
@@ -74,11 +70,7 @@
     git_repository(
         name = "graknlabs_verification",
         remote = "https://github.com/graknlabs/verification",
-<<<<<<< HEAD
         commit = "34b5c64efe57919d170b212d1e231e11cf0e84e8",  # sync-marker: do not remove this comment, this is used for sync-dependencies by @graknlabs_verification
-=======
-        commit = "8ceda20d70bb5f1eab8d8d9daf94bbff6e8cc128",  # sync-marker: do not remove this comment, this is used for sync-dependencies by @graknlabs_verification
->>>>>>> 0462b201
     )
 
 def graknlabs_grabl_tracing():

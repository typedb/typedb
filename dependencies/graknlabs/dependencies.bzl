#
# Copyright (C) 2020 Grakn Labs
#
# This program is free software: you can redistribute it and/or modify
# it under the terms of the GNU Affero General Public License as
# published by the Free Software Foundation, either version 3 of the
# License, or (at your option) any later version.
#
# This program is distributed in the hope that it will be useful,
# but WITHOUT ANY WARRANTY; without even the implied warranty of
# MERCHANTABILITY or FITNESS FOR A PARTICULAR PURPOSE.  See the
# GNU Affero General Public License for more details.
#
# You should have received a copy of the GNU Affero General Public License
# along with this program.  If not, see <https://www.gnu.org/licenses/>.
#

load("@bazel_tools//tools/build_defs/repo:git.bzl", "git_repository")
load("@bazel_tools//tools/build_defs/repo:http.bzl", "http_file", "http_archive")

def graknlabs_dependencies():
    # native.local_repository(
    #     name = "graknlabs_dependencies",
    #     path = "/Users/lolski/grakn.ai/graknlabs/dependencies"
    # )
    git_repository(
        name = "graknlabs_dependencies",
        remote = "https://github.com/graknlabs/dependencies",
        commit = "d7b53dd93298933361b5a30e40d2a2dc1e2306b7",  # sync-marker: do not remove this comment, this is used for sync-dependencies by @graknlabs_dependencies
    )

def graknlabs_common():
    git_repository(
        name = "graknlabs_common",
        remote = "https://github.com/graknlabs/common",
        commit = "1648679f923a7166bca775dcaf61cc6133167346" # sync-marker: do not remove this comment, this is used for sync-dependencies by @graknlabs_common
    )

def graknlabs_graql():
    git_repository(
        name = "graknlabs_graql",
        remote = "https://github.com/graknlabs/graql",
        commit = "4aa5ae0be36ad23a9092efd85edf9037a6fbc0c1" # sync-marker: do not remove this comment, this is used for sync-dependencies by @graknlabs_graql
    )

def graknlabs_protocol():
    git_repository(
        name = "graknlabs_protocol",
        remote = "https://github.com/graknlabs/protocol",
        commit = "2f85d2e5eba4e198b9fa9c71c7e35341cdad6db2", # sync-marker: do not remove this comment, this is used for sync-dependencies by @graknlabs_protocol
    )

def graknlabs_client_java():
    git_repository(
        name = "graknlabs_client_java",
        remote = "https://github.com/graknlabs/client-java",
        commit = "4373dd79751432ca613be0e0b357097393844404",
    )

<<<<<<< HEAD
def graknlabs_console_distribution():
    http_file(
        name = "graknlabs_console_distribution",
        urls = ["https://repo.grakn.ai/repository/distribution-snapshot/graknlabs_console/console-distribution/53207e305a75460965db7a5e52146f5a38cbc411/console-distribution.tgz"],
=======
def graknlabs_console():
    git_repository(
        name = "graknlabs_console",
        remote = "https://github.com/graknlabs/console",
        commit = "48b1abdece294fc0640702a0a467024c313e3e47", # sync-marker: do not remove this comment, this is used for sync-dependencies by @graknlabs_console
>>>>>>> 32e69871
    )

def graknlabs_simulation():
    git_repository(
        name = "graknlabs_simulation",
        remote = "https://github.com/graknlabs/simulation",
        commit = "eef37995bd840ef2f92c05792c971769a219ec8a", # sync-marker: do not remove this comment, this is used for sync-dependencies by @graknlabs_simulation
    )

def graknlabs_verification():
    git_repository(
        name = "graknlabs_verification",
<<<<<<< HEAD
        remote = "https://github.com/alexjpwalker/verification",
        commit = "dc1cbc77047f649ecc23f79a61904409aa052523",  # sync-marker: do not remove this comment, this is used for sync-dependencies by @graknlabs_verification
=======
        remote = "https://github.com/graknlabs/verification",
        commit = "e398a3f1d499606d35e3045880191ae508291316",  # sync-marker: do not remove this comment, this is used for sync-dependencies by @graknlabs_verification
>>>>>>> 32e69871
    )

def graknlabs_grabl_tracing():
    git_repository(
        name = "graknlabs_grabl_tracing",
        remote = "https://github.com/graknlabs/grabl-tracing",
        commit = "d298333d93e9ca30d7899862738e6cb175eaf6df"  # sync-marker: do not remove this comment, this is used for sync-dependencies by @graknlabs_grabl_tracing
    )<|MERGE_RESOLUTION|>--- conflicted
+++ resolved
@@ -19,10 +19,6 @@
 load("@bazel_tools//tools/build_defs/repo:http.bzl", "http_file", "http_archive")
 
 def graknlabs_dependencies():
-    # native.local_repository(
-    #     name = "graknlabs_dependencies",
-    #     path = "/Users/lolski/grakn.ai/graknlabs/dependencies"
-    # )
     git_repository(
         name = "graknlabs_dependencies",
         remote = "https://github.com/graknlabs/dependencies",
@@ -57,18 +53,10 @@
         commit = "4373dd79751432ca613be0e0b357097393844404",
     )
 
-<<<<<<< HEAD
 def graknlabs_console_distribution():
     http_file(
         name = "graknlabs_console_distribution",
-        urls = ["https://repo.grakn.ai/repository/distribution-snapshot/graknlabs_console/console-distribution/53207e305a75460965db7a5e52146f5a38cbc411/console-distribution.tgz"],
-=======
-def graknlabs_console():
-    git_repository(
-        name = "graknlabs_console",
-        remote = "https://github.com/graknlabs/console",
-        commit = "48b1abdece294fc0640702a0a467024c313e3e47", # sync-marker: do not remove this comment, this is used for sync-dependencies by @graknlabs_console
->>>>>>> 32e69871
+        urls = ["https://repo.grakn.ai/repository/distribution-snapshot/graknlabs_console/console-distribution/48b1abdece294fc0640702a0a467024c313e3e47/console-distribution.tgz"],
     )
 
 def graknlabs_simulation():
@@ -81,13 +69,8 @@
 def graknlabs_verification():
     git_repository(
         name = "graknlabs_verification",
-<<<<<<< HEAD
-        remote = "https://github.com/alexjpwalker/verification",
-        commit = "dc1cbc77047f649ecc23f79a61904409aa052523",  # sync-marker: do not remove this comment, this is used for sync-dependencies by @graknlabs_verification
-=======
         remote = "https://github.com/graknlabs/verification",
         commit = "e398a3f1d499606d35e3045880191ae508291316",  # sync-marker: do not remove this comment, this is used for sync-dependencies by @graknlabs_verification
->>>>>>> 32e69871
     )
 
 def graknlabs_grabl_tracing():

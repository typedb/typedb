--- conflicted
+++ resolved
@@ -21,11 +21,7 @@
     git_repository(
         name = "graknlabs_build_tools",
         remote = "https://github.com/graknlabs/build-tools",
-<<<<<<< HEAD
-        commit = "ac0b4fb387ce791189938467c0f40fd6fbd15499",  # sync-marker: do not remove this comment, this is used for sync-dependencies by @graknlabs_build_tools
-=======
         commit = "ab6e79db993dbb387e2193084d8e063ccb1d73df",  # sync-marker: do not remove this comment, this is used for sync-dependencies by @graknlabs_build_tools
->>>>>>> a549fe55
     )
 
 def graknlabs_common():

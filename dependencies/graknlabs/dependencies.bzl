--- conflicted
+++ resolved
@@ -22,11 +22,7 @@
     git_repository(
         name = "graknlabs_build_tools",
         remote = "https://github.com/graknlabs/build-tools",
-<<<<<<< HEAD
-        commit = "64517dae0380eb68d40a20286b02f41a24df427a", # sync-marker: do not remove this comment, this is used for sync-dependencies by @graknlabs_build_tools
-=======
         commit = "f50e7a618045c99862bed78f813b1cfbb25a6016", # sync-marker: do not remove this comment, this is used for sync-dependencies by @graknlabs_build_tools
->>>>>>> 0b23e4b0
     )
 
 def graknlabs_common():

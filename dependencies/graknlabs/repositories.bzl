--- conflicted
+++ resolved
@@ -60,10 +60,5 @@
 #    )
     native.local_repository(
         name = "graknlabs_behaviour",
-<<<<<<< HEAD
         path = "../behaviour",
-=======
-        remote = "https://github.com/graknlabs/behaviour",
-        commit = "28eac3c0c0bd0fd91ab064adec3f954896941421", # sync-marker: do not remove this comment, this is used for sync-dependencies by @graknlabs_behaviour
->>>>>>> a041bba2
     )
--- conflicted
+++ resolved
@@ -44,9 +44,5 @@
     git_repository(
         name = "typedb_behaviour",
         remote = "https://github.com/typedb/typedb-behaviour",
-<<<<<<< HEAD
         commit = "95004e536aeec6da234460fa920d8c7b730dcc95",  # sync-marker: do not remove this comment, this is used for sync-dependencies by @typedb_behaviour
-=======
-        commit = "cdaae42433113efd1c935bc799089bb719a0e1b0",  # sync-marker: do not remove this comment, this is used for sync-dependencies by @typedb_behaviour
->>>>>>> 109d63d8
     )
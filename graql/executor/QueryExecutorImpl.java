--- conflicted
+++ resolved
@@ -27,10 +27,7 @@
 import grakn.core.concept.answer.Void;
 import grakn.core.graql.executor.property.PropertyExecutorFactoryImpl;
 import grakn.core.graql.reasoner.query.ReasonerQueryFactory;
-<<<<<<< HEAD
 import grakn.core.graql.reasoner.query.ResolvableQuery;
-=======
->>>>>>> 8aa8721c
 import grakn.core.kb.concept.manager.ConceptManager;
 import grakn.core.kb.graql.exception.GraqlSemanticException;
 import grakn.core.kb.graql.executor.QueryExecutor;
@@ -103,16 +100,10 @@
 
             Set<Variable> bindingVars = matchClause.getPatterns().variables();
 
-<<<<<<< HEAD
             Disjunction<Conjunction<Pattern>> disjunction = matchClause.getPatterns().getNegationDNF();
             ResolvableQuery resolvableQuery = reasonerQueryFactory.resolvable(disjunction, bindingVars);
 
             return resolvableQuery.resolve(infer);
-
-=======
-            LazyMergingStream<ConceptMap> mergedStreams = new LazyMergingStream<>(answerStreams);
-            return mergedStreams.flatStream();
->>>>>>> 8aa8721c
         } catch (ReasonerCheckedException e) {
             LOG.debug(e.getMessage());
             answerStream = Stream.empty();

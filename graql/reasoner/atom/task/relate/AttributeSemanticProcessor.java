--- conflicted
+++ resolved
@@ -77,7 +77,6 @@
 
     @Override
     public MultiUnifier getMultiUnifier(AttributeAtom childAtom, Atom parentAtom, UnifierType unifierType, ReasoningContext ctx) {
-<<<<<<< HEAD
         if (!(parentAtom instanceof AttributeAtom)) {
             // in general this >= parent, hence for rule unifiers we can potentially specialise child to match parent
             if (unifierType.equals(UnifierType.RULE)) {
@@ -90,9 +89,6 @@
         }
         Unifier unifier = getUnifier(childAtom, parentAtom, unifierType, ctx);
         return unifier != null ? new MultiUnifierImpl(unifier) : MultiUnifierImpl.nonExistent();
-=======
-        return binarySemanticProcessor.getMultiUnifier(childAtom.toIsaAtom(), parentAtom.toIsaAtom(), unifierType, ctx);
->>>>>>> 310dd4aa
     }
 
     @Override

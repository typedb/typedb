--- conflicted
+++ resolved
@@ -19,16 +19,8 @@
 
 package grakn.core.graql.reasoner.atom.binary;
 
-<<<<<<< HEAD
-import grakn.core.graql.reasoner.query.ReasonerQueryFactory;
 import grakn.core.kb.concept.api.ConceptId;
-import grakn.core.kb.concept.manager.ConceptManager;
-import grakn.core.kb.graql.reasoner.cache.QueryCache;
-import grakn.core.kb.graql.reasoner.cache.RuleCache;
-=======
 import grakn.core.graql.reasoner.ReasoningContext;
-import grakn.core.kb.concept.api.ConceptId;
->>>>>>> 7e4c739a
 import grakn.core.kb.graql.reasoner.query.ReasonerQuery;
 import grakn.core.kb.graql.reasoner.unifier.Unifier;
 import graql.lang.statement.Statement;
@@ -43,16 +35,9 @@
  */
 public abstract class IsaAtomBase extends TypeAtom{
 
-<<<<<<< HEAD
-    IsaAtomBase(Variable varName, Statement pattern, ReasonerQuery reasonerQuery, ConceptId typeId, Variable predicateVariable,
-                ReasonerQueryFactory queryFactory, ConceptManager conceptManager, QueryCache queryCache, RuleCache ruleCache) {
-        super(varName, pattern, reasonerQuery, typeId, predicateVariable,
-                queryFactory, conceptManager, queryCache, ruleCache);
-=======
     IsaAtomBase(Variable varName, Statement pattern, ReasonerQuery reasonerQuery, ConceptId typeId,
                 Variable predicateVariable, ReasoningContext ctx) {
         super(varName, pattern, reasonerQuery, typeId, predicateVariable, ctx);
->>>>>>> 7e4c739a
     }
 
     @Override
@@ -60,13 +45,6 @@
         Collection<Variable> vars = u.get(getVarName());
         return vars.isEmpty()?
                 Collections.singleton(this) :
-<<<<<<< HEAD
-                vars.stream().map(v ->
-                        IsaAtom.create(v, getPredicateVariable(), getTypeId(), this.isDirect(), this.getParentQuery(),
-                                queryFactory, conceptManager, queryCache, ruleCache))
-                        .collect(Collectors.toSet());
-=======
                 vars.stream().map(v -> IsaAtom.create(v, getPredicateVariable(), getTypeId(), this.isDirect(), this.getParentQuery(), context())).collect(Collectors.toSet());
->>>>>>> 7e4c739a
     }
 }
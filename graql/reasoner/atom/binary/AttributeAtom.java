--- conflicted
+++ resolved
@@ -18,9 +18,7 @@
 package grakn.core.graql.reasoner.atom.binary;
 
 import com.google.common.base.Equivalence;
-import com.google.common.collect.HashMultimap;
 import com.google.common.collect.ImmutableSet;
-import com.google.common.collect.Multimap;
 import grakn.common.util.Pair;
 import grakn.core.concept.answer.ConceptMap;
 import grakn.core.core.AttributeValueConverter;
@@ -43,7 +41,6 @@
 import grakn.core.graql.reasoner.unifier.UnifierType;
 import grakn.core.kb.concept.api.AttributeType;
 import grakn.core.kb.concept.api.Label;
-import grakn.core.kb.concept.api.Role;
 import grakn.core.kb.concept.api.Rule;
 import grakn.core.kb.concept.api.SchemaConcept;
 import grakn.core.kb.graql.exception.GraqlSemanticException;
@@ -60,11 +57,8 @@
 import graql.lang.statement.Variable;
 
 import javax.annotation.Nullable;
-import java.util.Collection;
 import java.util.Collections;
-import java.util.Comparator;
 import java.util.HashSet;
-import java.util.List;
 import java.util.Objects;
 import java.util.Set;
 import java.util.stream.Collectors;
@@ -356,73 +350,8 @@
     }
 
     @Override
-<<<<<<< HEAD
-    public Stream<ConceptMap> materialise(){
-        ConceptMap substitution = getParentQuery().getSubstitution();
-        AttributeType<Object> attributeType = getSchemaConcept().asAttributeType();
-
-        Concept owner = substitution.get(getVarName());
-        Variable resourceVariable = getAttributeVariable();
-
-        //if the attribute already exists, only attach a new link to the owner, otherwise create a new attribute
-        Attribute attribute = null;
-        if(this.isValueEquality()){
-            ValuePredicate vp = Iterables.getOnlyElement(getMultiPredicate());
-            Object value = vp.getPredicate().value();
-            Object persistedValue = AttributeValueConverter.of(attributeType.dataType()).convert(value);
-            Attribute existingAttribute = attributeType.attribute(persistedValue);
-            attribute = existingAttribute == null? attributeType.putAttributeInferred(persistedValue) : existingAttribute;
-        } else {
-            Attribute existingAttribute = substitution.containsVar(resourceVariable)? substitution.get(resourceVariable).asAttribute() : null;
-            //even if the attribute exists but is of different type (supertype for instance) we create a new one
-            //to make sure the attribute index will be different
-            if (existingAttribute != null){
-                Object value = existingAttribute.value();
-                attribute = existingAttribute;
-                if (!existingAttribute.type().equals(attributeType)){
-                    existingAttribute = attributeType.attribute(value);
-                    attribute = existingAttribute == null? attributeType.putAttributeInferred(value) : existingAttribute;
-                }
-            }
-        }
-
-        if (attribute != null) {
-            ConceptMap answer = new ConceptMap(ImmutableMap.of(
-                    getVarName(), substitution.get(getVarName()),
-                    resourceVariable, attribute));
-
-            Relation relation = putImplicitRelation(answer, owner, attribute);
-
-            if (getRelationVariable().isReturned()){
-                answer = AnswerUtil.joinAnswers(answer, new ConceptMap(ImmutableMap.of(getRelationVariable(), relation)));
-            }
-            return Stream.of(answer);
-        }
-        return Stream.empty();
-    }
-
-    /**
-     * rewrites the atom to one with relation variable
-     * @param parentAtom parent atom that triggers rewrite
-     * @return rewritten atom
-     */
-    private AttributeAtom rewriteWithRelationVariable(Atom parentAtom){
-        if (parentAtom.isResource() && parentAtom.toAttributeAtom().getRelationVariable().isReturned()) return rewriteWithRelationVariable();
-        return this;
-    }
-
-    @Override
-    public AttributeAtom rewriteWithRelationVariable(){
-        Variable attributeVariable = getAttributeVariable();
-        Variable relationVariable = getRelationVariable().asReturnedVar();
-        Statement newVar = new Statement(getVarName())
-                .has(getSchemaConcept().label().getValue(), new Statement(attributeVariable), new Statement(relationVariable));
-        return create(reasonerQueryFactory, conceptManager, ruleCache, queryCache, keyspaceStatistics,
-                newVar, attributeVariable, relationVariable, getPredicateVariable(), getTypeId(), getMultiPredicate(), getParentQuery());
-=======
     public Stream<Predicate> getInnerPredicates(){
         return Stream.concat(attributeIsa.getInnerPredicates(), getMultiPredicate().stream());
->>>>>>> f1b7fa5d
     }
 
     @Override

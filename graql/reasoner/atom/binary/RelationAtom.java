--- conflicted
+++ resolved
@@ -40,16 +40,10 @@
 import grakn.core.graql.reasoner.atom.predicate.IdPredicate;
 import grakn.core.graql.reasoner.atom.predicate.Predicate;
 import grakn.core.graql.reasoner.atom.processor.RelationSemanticProcessor;
+import grakn.core.graql.reasoner.atom.processor.SemanticProcessor;
 import grakn.core.graql.reasoner.cache.MultilevelSemanticCache;
 import grakn.core.graql.reasoner.cache.SemanticDifference;
 import grakn.core.graql.reasoner.query.ReasonerAtomicQuery;
-<<<<<<< HEAD
-import grakn.core.graql.reasoner.query.ReasonerQueryFactory;
-=======
-import grakn.core.graql.reasoner.query.ReasonerQueryEquivalence;
-import grakn.core.graql.reasoner.unifier.MultiUnifierImpl;
-import grakn.core.graql.reasoner.unifier.UnifierImpl;
->>>>>>> 5c6df04c
 import grakn.core.graql.reasoner.unifier.UnifierType;
 import grakn.core.graql.reasoner.utils.AnswerUtil;
 import grakn.core.kb.concept.api.Concept;
@@ -104,6 +98,7 @@
     private final ImmutableList<RelationProperty.RolePlayer> relationPlayers;
     private final ImmutableSet<Label> roleLabels;
     private final TypeReasoner<RelationAtom> typeReasoner;
+    private final SemanticProcessor<RelationAtom> semanticProcessor;
     private ImmutableList<Type> possibleTypes = null;
 
     // memoised computed values
@@ -128,6 +123,7 @@
         this.relationPlayers = relationPlayers;
         this.roleLabels = roleLabels;
         this.typeReasoner = new RelationTypeReasoner(ctx);
+        this. semanticProcessor = new RelationSemanticProcessor(ctx.conceptManager());
     }
 
     public static RelationAtom create(Statement pattern, Variable predicateVar, @Nullable ConceptId predicateId, ReasonerQuery parent, ReasoningContext ctx) {
@@ -736,125 +732,19 @@
         return builder.build();
     }
 
-<<<<<<< HEAD
-=======
-    /**
-     * @param parentAtom  reference atom defining the mapping
-     * @param unifierType type of match to be performed
-     * @return set of possible COMPLETE mappings between this (child) and parent relation players
-     */
-    private Set<List<Pair<RelationProperty.RolePlayer, RelationProperty.RolePlayer>>> getRelationPlayerMappings(RelationAtom parentAtom, UnifierType unifierType) {
-        SetMultimap<Variable, Type> childVarTypeMap = this.getParentQuery().getVarTypeMap(unifierType.inferTypes());
-        SetMultimap<Variable, Type> parentVarTypeMap = parentAtom.getParentQuery().getVarTypeMap(unifierType.inferTypes());
-
-        //TODO:: consider checking consistency wrt the schema (type compatibility, playability, etc)
-        //TODO:: of the (atom+parent) conjunction similarly to what we do at commit-time validation
-
-        //establish compatible castings for each parent casting
-        ConceptManager conceptManager = context().conceptManager();
-        List<Set<Pair<RelationProperty.RolePlayer, RelationProperty.RolePlayer>>> compatibleMappingsPerParentRP = new ArrayList<>();
-        if (parentAtom.getRelationPlayers().size() > this.getRelationPlayers().size()) return new HashSet<>();
-
-        //child query is rule body + head here
-        ReasonerQuery childQuery = getParentQuery();
-        parentAtom.getRelationPlayers()
-                .forEach(prp -> {
-                    Statement parentRolePattern = prp.getRole().orElse(null);
-                    if (parentRolePattern == null) throw ReasonerException.rolePatternAbsent(parentAtom);
-
-                    String parentRoleLabel = parentRolePattern.getType().isPresent() ? parentRolePattern.getType().get() : null;
-                    Role parentRole = parentRoleLabel != null ? conceptManager.getRole(parentRoleLabel) : null;
-                    Variable parentRolePlayer = prp.getPlayer().var();
-                    Set<Type> parentTypes = parentVarTypeMap.get(parentRolePlayer);
-
-                    Set<RelationProperty.RolePlayer> compatibleRelationPlayers = new HashSet<>();
-                    this.getRelationPlayers().stream()
-                            //check for role compatibility
-                            .filter(crp -> {
-                                Statement childRolePattern = crp.getRole().orElse(null);
-                                if (childRolePattern == null) throw ReasonerException.rolePatternAbsent(this);
-
-                                String childRoleLabel = childRolePattern.getType().isPresent() ? childRolePattern.getType().get() : null;
-                                Role childRole = childRoleLabel != null ? conceptManager.getRole(childRoleLabel) : null;
-
-                                boolean varCompatibility = unifierType.equivalence() == null
-                                        || parentRolePattern.var().isReturned() == childRolePattern.var().isReturned();
-                                return varCompatibility && unifierType.roleCompatibility(parentRole, childRole);
-                            })
-                            //check for inter-type compatibility
-                            .filter(crp -> {
-                                Variable childVar = crp.getPlayer().var();
-                                Set<Type> childTypes = childVarTypeMap.get(childVar);
-                                return unifierType.typeCompatibility(parentTypes, childTypes)
-                                        && unifierType.typePlayabilityWithInsertSemantics(this, childVar, parentTypes);
-                            })
-                            //rule body playability - match semantics
-                            .filter(crp -> {
-                                Variable childVar = crp.getPlayer().var();
-                                return childQuery.getAtoms(RelationAtom.class)
-                                        .filter(at -> !at.equals(this))
-                                        .allMatch(at -> unifierType.typePlayabilityWithMatchSemantics(this, childVar, parentTypes));
-                            })
-                            //check for substitution compatibility
-                            .filter(crp -> {
-                                Set<Atomic> parentIds = parentAtom.getPredicates(prp.getPlayer().var(), IdPredicate.class).collect(Collectors.toSet());
-                                Set<Atomic> childIds = this.getPredicates(crp.getPlayer().var(), IdPredicate.class).collect(Collectors.toSet());
-                                return unifierType.idCompatibility(parentIds, childIds);
-                            })
-                            //check for value predicate compatibility
-                            .filter(crp -> {
-                                Set<Atomic> parentVP = parentAtom.getPredicates(prp.getPlayer().var(), ValuePredicate.class).collect(Collectors.toSet());
-                                Set<Atomic> childVP = this.getPredicates(crp.getPlayer().var(), ValuePredicate.class).collect(Collectors.toSet());
-                                return unifierType.valueCompatibility(parentVP, childVP);
-                            })
-                            //check linked resources
-                            .filter(crp -> {
-                                Variable parentVar = prp.getPlayer().var();
-                                Variable childVar = crp.getPlayer().var();
-                                return unifierType.attributeCompatibility(parentAtom.getParentQuery(), this.getParentQuery(), parentVar, childVar);
-                            })
-                            //TODO check substitution roleplayer connectedness
-                            .forEach(compatibleRelationPlayers::add);
-
-                    if (!compatibleRelationPlayers.isEmpty()) {
-                        compatibleMappingsPerParentRP.add(
-                                compatibleRelationPlayers.stream()
-                                        .map(crp -> new Pair<>(crp, prp))
-                                        .collect(Collectors.toSet())
-                        );
-                    }
-                });
-
-        return Sets.cartesianProduct(compatibleMappingsPerParentRP).stream()
-                .filter(list -> !list.isEmpty())
-                //check the same child rp is not mapped to multiple parent rps
-                .filter(list -> {
-                    List<RelationProperty.RolePlayer> listChildRps = list.stream().map(Pair::first).collect(Collectors.toList());
-                    //NB: this preserves cardinality instead of removing all occurring instances which is what we want
-                    return ReasonerUtils.listDifference(listChildRps, this.getRelationPlayers()).isEmpty();
-                })
-                //check all parent rps mapped
-                .filter(list -> {
-                    List<RelationProperty.RolePlayer> listParentRps = list.stream().map(Pair::second).collect(Collectors.toList());
-                    return listParentRps.containsAll(parentAtom.getRelationPlayers());
-                })
-                .collect(Collectors.toSet());
-    }
-
->>>>>>> 5c6df04c
     @Override
     public Unifier getUnifier(Atom pAtom, UnifierType unifierType) {
-        return new RelationSemanticProcessor(conceptManager).getUnifier(this, pAtom, unifierType);
+        return semanticProcessor.getUnifier(this, pAtom, unifierType);
     }
 
     @Override
     public MultiUnifier getMultiUnifier(Atom parentAtom, UnifierType unifierType) {
-        return new RelationSemanticProcessor(conceptManager).getMultiUnifier(this, parentAtom, unifierType);
-    }
-
-    @Override
-    public SemanticDifference semanticDifference(Atom child, Unifier unifier) {
-        return new RelationSemanticProcessor(conceptManager).semanticDifference(this, child, unifier);
+        return semanticProcessor.getMultiUnifier(this, parentAtom, unifierType);
+    }
+
+    @Override
+    public SemanticDifference computeSemanticDifference(Atom child, Unifier unifier) {
+        return semanticProcessor.computeSemanticDifference(this, child, unifier);
     }
 
     public HashMultimap<Variable, Role> getVarRoleMap() {
@@ -863,48 +753,6 @@
         return map;
     }
 
-<<<<<<< HEAD
-=======
-    @Override
-    public SemanticDifference semanticDifference(Atom child, Unifier unifier) {
-        SemanticDifference baseDiff = super.semanticDifference(child, unifier);
-        if (!child.isRelation()) return baseDiff;
-        RelationAtom childAtom = (RelationAtom) child;
-        ConceptManager conceptManager = context().conceptManager();
-        Set<VariableDefinition> diff = new HashSet<>();
-
-        Set<Variable> parentRoleVars = this.getRoleExpansionVariables();
-        HashMultimap<Variable, Role> childVarRoleMap = childAtom.getVarRoleMap();
-        HashMultimap<Variable, Role> parentVarRoleMap = this.getVarRoleMap();
-        unifier.mappings().forEach(m -> {
-            Variable childVar = m.getValue();
-            Variable parentVar = m.getKey();
-            Role requiredRole = null;
-            if (parentRoleVars.contains(parentVar)) {
-                Set<Label> roleLabels = childAtom.getRelationPlayers().stream()
-                        .map(RelationProperty.RolePlayer::getRole)
-                        .flatMap(Streams::optionalToStream)
-                        .filter(roleStatement -> roleStatement.var().equals(childVar))
-                        .map(Statement::getType)
-                        .flatMap(Streams::optionalToStream)
-                        .map(Label::of)
-                        .collect(Collectors.toSet());
-                if (!roleLabels.isEmpty()) {
-                    requiredRole = conceptManager.getRole(Iterables.getOnlyElement(roleLabels).getValue());
-                }
-            }
-            Set<Role> childRoles = childVarRoleMap.get(childVar);
-            Set<Role> parentRoles = parentVarRoleMap.get(parentVar);
-            Set<Role> playedRoles = bottom(Sets.difference(childRoles, parentRoles)).stream()
-                    .filter(playedRole -> !Schema.MetaSchema.isMetaLabel(playedRole.label()))
-                    .filter(playedRole -> Sets.intersection(parentRoles, playedRole.subs().collect(Collectors.toSet())).isEmpty())
-                    .collect(Collectors.toSet());
-            diff.add(new VariableDefinition(parentVar, null, requiredRole, playedRoles, new HashSet<>()));
-        });
-        return baseDiff.merge(new SemanticDifference(diff));
-    }
-
->>>>>>> 5c6df04c
     private Relation findRelation(ConceptMap sub) {
         ReasonerAtomicQuery query = context().queryFactory().atomic(this).withSubstitution(sub);
         MultilevelSemanticCache queryCache = CacheCasting.queryCacheCast(context().queryCache());

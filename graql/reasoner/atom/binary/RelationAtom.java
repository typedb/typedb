/*
 * Copyright (C) 2020 Grakn Labs
 *
 * This program is free software: you can redistribute it and/or modify
 * it under the terms of the GNU Affero General Public License as
 * published by the Free Software Foundation, either version 3 of the
 * License, or (at your option) any later version.
 *
 * This program is distributed in the hope that it will be useful,
 * but WITHOUT ANY WARRANTY; without even the implied warranty of
 * MERCHANTABILITY or FITNESS FOR A PARTICULAR PURPOSE.  See the
 * GNU Affero General Public License for more details.
 *
 * You should have received a copy of the GNU Affero General Public License
 * along with this program.  If not, see <https://www.gnu.org/licenses/>.
 *
 */

package grakn.core.graql.reasoner.atom.binary;

import com.google.common.collect.HashMultimap;
import com.google.common.collect.ImmutableList;
import com.google.common.collect.ImmutableMultimap;
import com.google.common.collect.ImmutableSet;
import com.google.common.collect.Multimap;
import com.google.common.collect.SetMultimap;
import com.google.common.collect.Sets;
import grakn.common.util.Pair;
import grakn.core.common.util.Streams;
import grakn.core.concept.answer.ConceptMap;
import grakn.core.core.Schema;
import grakn.core.graql.reasoner.ReasoningContext;
import grakn.core.graql.reasoner.atom.Atom;
import grakn.core.graql.reasoner.atom.predicate.IdPredicate;
import grakn.core.graql.reasoner.atom.predicate.Predicate;
import grakn.core.graql.reasoner.atom.task.convert.AtomConverter;
import grakn.core.graql.reasoner.atom.task.convert.RelationAtomConverter;
import grakn.core.graql.reasoner.atom.task.infer.RelationTypeReasoner;
import grakn.core.graql.reasoner.atom.task.infer.TypeReasoner;
import grakn.core.graql.reasoner.atom.task.materialise.RelationMaterialiser;
import grakn.core.graql.reasoner.atom.task.relate.RelationSemanticProcessor;
import grakn.core.graql.reasoner.atom.task.relate.SemanticProcessor;
import grakn.core.graql.reasoner.atom.task.validate.AtomValidator;
import grakn.core.graql.reasoner.atom.task.validate.RelationAtomValidator;
import grakn.core.graql.reasoner.cache.SemanticDifference;
import grakn.core.graql.reasoner.unifier.UnifierType;
import grakn.core.kb.concept.api.Label;
import grakn.core.kb.concept.api.Role;
import grakn.core.kb.concept.api.Rule;
import grakn.core.kb.concept.api.SchemaConcept;
import grakn.core.kb.concept.api.Type;
import grakn.core.kb.concept.manager.ConceptManager;
import grakn.core.kb.graql.reasoner.ReasonerCheckedException;
import grakn.core.kb.graql.reasoner.atom.Atomic;
import grakn.core.kb.graql.reasoner.query.ReasonerQuery;
import grakn.core.kb.graql.reasoner.unifier.MultiUnifier;
import grakn.core.kb.graql.reasoner.unifier.Unifier;
import graql.lang.pattern.Pattern;
import graql.lang.property.IsaProperty;
import graql.lang.property.RelationProperty;
import graql.lang.property.VarProperty;
import graql.lang.statement.Statement;
import graql.lang.statement.StatementInstance;
import graql.lang.statement.StatementThing;
import graql.lang.statement.Variable;
import java.util.ArrayList;
import java.util.Collection;
import java.util.Comparator;
import java.util.HashSet;
import java.util.List;
import java.util.Map;
import java.util.Objects;
import java.util.Set;
import java.util.SortedSet;
import java.util.TreeSet;
import java.util.stream.Collectors;
import java.util.stream.Stream;
import javax.annotation.Nullable;

/**
 * Atom implementation defining a relation atom corresponding to a combined RelationProperty
 * and (optional) IsaProperty. The relation atom is a TypeAtom with relation players.
 */
public class RelationAtom extends IsaAtomBase {

    private final ImmutableList<RelationProperty.RolePlayer> relationPlayers;
    private final ImmutableSet<Label> roleLabels;

    private final TypeReasoner<RelationAtom> typeReasoner = new RelationTypeReasoner();
    private final SemanticProcessor<RelationAtom> semanticProcessor;
    private final AtomValidator<RelationAtom> validator = new RelationAtomValidator();
    private final AtomConverter<RelationAtom> converter = new RelationAtomConverter();

    private ImmutableList<Type> possibleTypes = null;

    // memoised computed values
    private int hashCode;
    private boolean hashCodeMemoized;
    private int alphaEquivalenceHashCode;
    private boolean alphaEquivalenceHashCodeMemoized;
    private Multimap<Role, String> roleConceptIdMap = null;
    private Multimap<Role, Type> roleTypeMap = null;
    private Multimap<Role, Variable> roleVarMap = null;

    private RelationAtom(
            Variable varName,
            Statement pattern,
            ReasonerQuery parentQuery,
            @Nullable Label label,
            Variable predicateVariable,
            ImmutableList<RelationProperty.RolePlayer> relationPlayers,
            ImmutableSet<Label> roleLabels,
            ReasoningContext ctx) {
        super(varName, pattern, parentQuery, label, predicateVariable, ctx);
        this.relationPlayers = relationPlayers;
        this.roleLabels = roleLabels;

        this.semanticProcessor = new RelationSemanticProcessor();
    }

<<<<<<< HEAD
    public static RelationAtom create(Statement pattern, Variable predicateVar, @Nullable Label label, ReasonerQuery parent,
                                      ReasoningContext ctx) {
=======
    public static RelationAtom create(Statement pattern, Variable predicateVar, @Nullable Label label, ReasonerQuery parent, ReasoningContext ctx) {
>>>>>>> 288c7d96
        List<RelationProperty.RolePlayer> rps = new ArrayList<>();
        pattern.getProperty(RelationProperty.class)
                .ifPresent(prop -> prop.relationPlayers().stream().sorted(Comparator.comparing(Object::hashCode)).forEach(rps::add));
        ImmutableList<RelationProperty.RolePlayer> relationPlayers = ImmutableList.copyOf(rps);
        ImmutableSet<Label> roleLabels = ImmutableSet.<Label>builder().addAll(
                relationPlayers.stream()
                        .map(RelationProperty.RolePlayer::getRole)
                        .flatMap(Streams::optionalToStream)
                        .map(Statement::getType)
                        .flatMap(Streams::optionalToStream)
                        .map(Label::of).iterator()
        ).build();
        return new RelationAtom(pattern.var(), pattern, parent, label, predicateVar, relationPlayers, roleLabels, ctx);
    }

<<<<<<< HEAD
    public static RelationAtom create(Statement pattern, Variable predicateVar, @Nullable Label label, @Nullable ImmutableList<Type> possibleTypes, ReasonerQuery parent,
                                      ReasoningContext ctx) {
=======
    public static RelationAtom create(Statement pattern, Variable predicateVar, @Nullable Label label, @Nullable ImmutableList<Type> possibleTypes, ReasonerQuery parent, ReasoningContext ctx) {
>>>>>>> 288c7d96
        RelationAtom atom = create(pattern, predicateVar, label, parent, ctx);
        atom.possibleTypes = possibleTypes;
        return atom;
    }

    /**
     * Copy constructor
     */
    private static RelationAtom create(RelationAtom a, ReasonerQuery parent) {
        RelationAtom atom = new RelationAtom(a.getVarName(), a.getPattern(), parent, a.getTypeLabel(), a.getPredicateVariable(), a.getRelationPlayers(), a.getRoleLabels(), a.context());
        atom.possibleTypes = a.possibleTypes;
        return atom;
    }

    public ImmutableList<RelationProperty.RolePlayer> getRelationPlayers() {
        return relationPlayers;
    }

    public ImmutableSet<Label> getRoleLabels() { return roleLabels; }

    //NB: overriding as these require a derived property
    @Override
    public final boolean equals(Object obj) {
        if (obj == this) return true;
        if (obj == null || this.getClass() != obj.getClass()) return false;
        RelationAtom that = (RelationAtom) obj;
        return Objects.equals(this.getTypeLabel(), that.getTypeLabel())
                && this.isUserDefined() == that.isUserDefined()
                && this.isDirect() == that.isDirect()
                && this.getVarNames().equals(that.getVarNames())
                && this.getRelationPlayers().equals(that.getRelationPlayers());
    }

    @Override
    public int hashCode() {
        if (!hashCodeMemoized) {
            hashCode = Objects.hash(getTypeLabel(), getVarNames(), getRelationPlayers());
            hashCodeMemoized = true;
        }
        return hashCode;
    }

    @Override
    public Class<? extends VarProperty> getVarPropertyClass() {
        return RelationProperty.class;
    }

    @Override
    public RelationAtom toRelationAtom() {
        return converter.toRelationAtom(this, context());
    }

    @Override
    public AttributeAtom toAttributeAtom() {
        return converter.toAttributeAtom(this, context());
    }

    @Override
    public IsaAtom toIsaAtom() {
        return converter.toIsaAtom(this, context());
    }

    @Override
    public Set<Atom> rewriteToAtoms() {
        return this.getRelationPlayers().stream()
                .map(rp -> create(relationPattern(getVarName().asReturnedVar(), Sets.newHashSet(rp)), getPredicateVariable(), getTypeLabel(), null, getParentQuery(), context()))
                .collect(Collectors.toSet());
    }

    @Override
    public String toString() {
        String typeString = getTypeLabel() != null? getTypeLabel() .getValue() : "{*}";
        String relationString = (isUserDefined() ? getVarName() + " " : "") +
                typeString +
                (getPredicateVariable().isReturned() ? "(" + getPredicateVariable() + ")" : "") +
                (isDirect() ? "!" : "") +
                getRelationPlayers().toString();
        return relationString + getPredicates(Predicate.class).map(Predicate::toString).collect(Collectors.joining(""));
    }

    @Override
    public Set<Variable> getVarNames() {
        Set<Variable> vars = super.getVarNames();
        vars.addAll(getRolePlayers());
        vars.addAll(getRoleVariables());
        return vars;
    }

    /**
     * Determines the roleplayer directionality in the form of variable pairs.
     * NB: Currently we determine the directionality based on the role hashCode.
     *
     * @return set of pairs of roleplayers arranged in terms of directionality
     */
    public Set<Pair<Variable, Variable>> varDirectionality() {
        Multimap<Role, Variable> roleVarMap = this.getRoleVarMap();
        Multimap<Variable, Role> varRoleMap = HashMultimap.create();
        roleVarMap.entries().forEach(e -> varRoleMap.put(e.getValue(), e.getKey()));

        List<Role> roleOrdering = roleVarMap.keySet().stream()
                .sorted(Comparator.comparing(r -> r.label().hashCode()))
                .distinct()
                .collect(Collectors.toList());

        Set<Pair<Variable, Variable>> varPairs = new HashSet<>();
        roleVarMap.values().forEach(var -> {
                    Collection<Role> rolePlayed = varRoleMap.get(var);
                    rolePlayed.stream()
                            .sorted(Comparator.comparing(Object::hashCode))
                            .forEach(role -> {
                                int index = roleOrdering.indexOf(role);
                                List<Role> roles = roleOrdering.subList(index, roleOrdering.size());
                                roles.forEach(role2 -> roleVarMap.get(role2).stream()
                                        .filter(var2 -> !role.equals(role2) || !var.equals(var2))
                                        .forEach(var2 -> varPairs.add(new Pair<>(var, var2))));
                            });
                }
        );
        return varPairs;
    }

    /**
     * @return set constituting the role player var names
     */
    public Set<Variable> getRolePlayers() {
        return getRelationPlayers().stream().map(c -> c.getPlayer().var()).collect(Collectors.toSet());
    }

    /**
     * @return set of user defined role variables if any
     */
    private Set<Variable> getRoleVariables() {
        return getRelationPlayers().stream()
                .map(RelationProperty.RolePlayer::getRole)
                .flatMap(Streams::optionalToStream)
                .map(Statement::var)
                .filter(Variable::isReturned)
                .collect(Collectors.toSet());
    }

    @Override
    public Atomic copy(ReasonerQuery parent) {
        return create(this, parent);
    }

    @Override
    protected Pattern createCombinedPattern() {
        if (getPredicateVariable().isReturned()) return super.createCombinedPattern();
        Label typeLabel = getTypeLabel();
        return typeLabel == null ?
                relationPattern() :
                isDirect() ?
                        relationPattern().isaX(typeLabel.getValue()) :
                        relationPattern().isa(typeLabel.getValue());
    }

    private Statement relationPattern() {
        return relationPattern(getVarName(), getRelationPlayers());
    }

    /**
     * construct a $varName (rolemap) isa $typeVariable relation
     *
     * @param varName         variable name
     * @param relationPlayers collection of rolePlayer-roleType mappings
     * @return corresponding Statement
     */
    public static Statement relationPattern(Variable varName, Collection<RelationProperty.RolePlayer> relationPlayers) {
        Statement var = new Statement(varName);
        for (RelationProperty.RolePlayer rp : relationPlayers) {
            Statement rolePattern = rp.getRole().orElse(null);
            var = rolePattern != null ? var.rel(rolePattern, rp.getPlayer()) : var.rel(rp.getPlayer());
        }
        return var;
    }

    @Override
    boolean isBaseEquivalent(Object obj) {
        if (!super.isBaseEquivalent(obj)) return false;
        RelationAtom that = (RelationAtom) obj;
        //check relation players equivalent
        return this.getRolePlayers().size() == that.getRolePlayers().size()
                && this.getRelationPlayers().size() == that.getRelationPlayers().size()
                && this.getRoleLabels().equals(that.getRoleLabels());
    }

    private int baseHashCode() {
        int baseHashCode = 1;
        baseHashCode = baseHashCode * 37 + (this.getTypeLabel() != null ? this.getTypeLabel().hashCode() : 0);
        baseHashCode = baseHashCode * 37 + this.getRoleLabels().hashCode();
        return baseHashCode;
    }

    @Override
    public int alphaEquivalenceHashCode() {
        if (!alphaEquivalenceHashCodeMemoized) {
            alphaEquivalenceHashCode = computeAlphaEquivalenceHashCode();
            alphaEquivalenceHashCodeMemoized = true;
        }
        return alphaEquivalenceHashCode;
    }

    private int computeAlphaEquivalenceHashCode() {
        int equivalenceHashCode = baseHashCode();
        SortedSet<Integer> hashes = new TreeSet<>();
        this.getRoleTypeMap().entries().stream()
                .sorted(Comparator.comparing(e -> e.getKey().label()))
                .sorted(Comparator.comparing(e -> e.getValue().label()))
                .forEach(e -> hashes.add(e.hashCode()));
        this.getRoleConceptIdMap().entries().stream()
                .sorted(Comparator.comparing(e -> e.getKey().label()))
                .sorted(Comparator.comparing(Map.Entry::getValue))
                .forEach(e -> hashes.add(e.hashCode()));
        for (Integer hash : hashes) equivalenceHashCode = equivalenceHashCode * 37 + hash;
        return equivalenceHashCode;
    }

    @Override
    public int structuralEquivalenceHashCode() {
        int equivalenceHashCode = baseHashCode();
        equivalenceHashCode = equivalenceHashCode * 37 + this.computeRoleTypeMap(false).hashCode();
        equivalenceHashCode = equivalenceHashCode * 37 + this.getRoleConceptIdMap().keySet().hashCode();
        return equivalenceHashCode;
    }

    @Override
    public boolean isRelation() {
        return true;
    }

    @Override
    public boolean isSelectable() {
        return true;
    }

    @Override
    public boolean isType() {
        return getTypeLabel() != null;
    }

    @Override
    public boolean requiresMaterialisation() {
        return isUserDefined();
    }

    @Override
    public boolean requiresRoleExpansion() {
        return !getRoleVariables().isEmpty();
    }

    @Override
    public void checkValid() { validator.checkValid(this, context()); }

    @Override
    public Set<String> validateAsRuleHead(Rule rule) {
        return validator.validateAsRuleHead(this, rule, context());
    }

    @Override
    public Set<String> validateAsRuleBody(Label ruleLabel) {
        return validator.validateAsRuleBody(this, ruleLabel, context());
    }

    public boolean typesRoleCompatibleWithMatchSemantics(Variable typedVar, Set<Type> parentTypes){
        return parentTypes.stream().allMatch(parentType -> isTypeRoleCompatible(typedVar, parentType, true));
    }

    public boolean typesRoleCompatibleWithInsertSemantics(Variable typedVar, Set<Type> parentTypes){
        return parentTypes.stream().allMatch(parentType -> isTypeRoleCompatible(typedVar, parentType, false));
    }

    private boolean isTypeRoleCompatible(Variable typedVar, Type parentType, boolean includeRoleHierarchy){
        if (parentType == null || Schema.MetaSchema.isMetaLabel(parentType.label())) return true;

        List<Role> roleRequirements = getRoleVarMap().entries().stream()
                //get roles this type needs to play
                .filter(e -> e.getValue().equals(typedVar))
                .map(Map.Entry::getKey)
                .filter(role -> !Schema.MetaSchema.isMetaLabel(role.label()))
                .collect(Collectors.toList());

        if (roleRequirements.isEmpty()) return true;

        Set<Type> parentTypes = parentType.subs().collect(Collectors.toSet());
        return roleRequirements.stream()
                //include sub roles
                .flatMap(role -> includeRoleHierarchy? role.subs() : Stream.of(role))
                //check if it can play it
                .flatMap(Role::players)
                .anyMatch(parentTypes::contains);
    }

    public Stream<IdPredicate> getRolePredicates(ConceptManager conceptManager) {
        return getRelationPlayers().stream()
                .map(RelationProperty.RolePlayer::getRole)
                .flatMap(Streams::optionalToStream)
                .filter(var -> var.var().isReturned())
                .filter(vp -> vp.getType().isPresent())
                .map(vp -> {
                    String label = vp.getType().orElse(null);
                    return IdPredicate.create(vp.var(), conceptManager.getRole(label).id(), getParentQuery());
                });
    }

    private <T extends Predicate> Multimap<Role, T> getRolePredicateMap(Class<T> type) {
        HashMultimap<Role, T> rolePredicateMap = HashMultimap.create();

        HashMultimap<Variable, T> predicateMap = HashMultimap.create();
        getPredicates(type).forEach(p -> p.getVarNames().forEach(v -> predicateMap.put(v, p)));
        Multimap<Role, Variable> roleMap = getRoleVarMap();

        roleMap.entries().stream()
                .filter(e -> predicateMap.containsKey(e.getValue()))
                .forEach(e -> rolePredicateMap.putAll(e.getKey(), predicateMap.get(e.getValue())));
        return rolePredicateMap;
    }

    /**
     * @return map of pairs role type - Id predicate describing the role player playing this role (substitution)
     */
    private Multimap<Role, String> getRoleConceptIdMap() {
        if (roleConceptIdMap == null) {
            roleConceptIdMap = computeRoleConceptIdMap();
        }
        return roleConceptIdMap;
    }

    private Multimap<Role, String> computeRoleConceptIdMap() {
        ImmutableMultimap.Builder<Role, String> builder = ImmutableMultimap.builder();
        getRolePredicateMap(IdPredicate.class)
                .entries()
                .forEach(e -> builder.put(e.getKey(), e.getValue().getPredicateValue()));
        return builder.build();
    }

    private Multimap<Role, Type> getRoleTypeMap() {
        if (roleTypeMap == null) {
            roleTypeMap = computeRoleTypeMap(false);
        }
        return roleTypeMap;
    }

    private Multimap<Role, Type> computeRoleTypeMap(boolean inferTypes) {
        ImmutableMultimap.Builder<Role, Type> builder = ImmutableMultimap.builder();
        Multimap<Role, Variable> roleMap = getRoleVarMap();
        SetMultimap<Variable, Type> varTypeMap = getParentQuery().getVarTypeMap(inferTypes);

        roleMap.entries().stream()
                .sorted(Comparator.comparing(e -> e.getKey().label()))
                .flatMap(e -> varTypeMap.get(e.getValue()).stream().map(type -> new Pair<>(e.getKey(), type)))
                .sorted(Comparator.comparing(Pair::hashCode))
                .forEach(p -> builder.put(p.first(), p.second()));
        return builder.build();
    }

    @Override
    public boolean isRuleApplicableViaAtom(Atom ruleAtom) {
        if (!(ruleAtom instanceof RelationAtom)) return isRuleApplicableViaAtom(ruleAtom.toRelationAtom());
        RelationAtom atomWithType = typeReasoner.inferTypes(this.addType(ruleAtom.getSchemaConcept()), new ConceptMap(), context());
        return ruleAtom.isUnifiableWith(atomWithType);
    }

    @Override
    public RelationAtom addType(SchemaConcept type) {
        if (getTypeLabel() != null) return this;
        //NB: do not cache possible types
        return create(this.getPattern(), this.getPredicateVariable(), type.label(), this.getParentQuery(), this.context());
    }

    @Override
    public ImmutableList<Type> getPossibleTypes() {
        return typeReasoner.inferPossibleTypes(this, new ConceptMap(), context());
    }

    @Override
    public RelationAtom inferTypes(ConceptMap sub) {
        return typeReasoner.inferTypes(this, sub, context());
    }

    @Override
    public Stream<ConceptMap> materialise() {
        return new RelationMaterialiser().materialise(this, context());
    }

    @Override
    public List<Atom> atomOptions(ConceptMap sub) {
        return typeReasoner.atomOptions(this, sub, context());
    }

    @Override
    public Set<Variable> getRoleExpansionVariables() {
        return getRelationPlayers().stream()
                .map(RelationProperty.RolePlayer::getRole)
                .flatMap(Streams::optionalToStream)
                .filter(p -> p.var().isReturned())
                .filter(p -> !p.getType().isPresent())
                .map(Statement::var)
                .collect(Collectors.toSet());
    }

    @Override
    public Stream<Predicate> getInnerPredicates(){
        ConceptManager conceptManager = context().conceptManager();
        return Stream.concat(
                super.getInnerPredicates(),
                getRelationPlayers().stream()
                        .map(RelationProperty.RolePlayer::getRole)
                        .flatMap(Streams::optionalToStream)
                        .filter(vp -> vp.var().isReturned())
                        .map(vp -> new Pair<>(vp.var(), vp.getType().orElse(null)))
                        .filter(p -> Objects.nonNull(p.second()))
                        .map(p -> new Pair<Variable, SchemaConcept>(p.first(), conceptManager.getSchemaConcept(Label.of(p.second()))))
                        .filter(p -> Objects.nonNull(p.second()))
                        .map(p -> IdPredicate.create(p.first(), p.second().id(), getParentQuery()))
        );
    }

    /**
     * @return map containing roleType - (rolePlayer var - rolePlayer type) pairs
     */
    public Multimap<Role, Variable> getRoleVarMap() {
        if (roleVarMap == null) {
            roleVarMap = computeRoleVarMap();
        }
        return roleVarMap;
    }

    private Multimap<Role, Variable> computeRoleVarMap() {
        ImmutableMultimap.Builder<Role, Variable> builder = ImmutableMultimap.builder();
        ConceptManager conceptManager = context().conceptManager();

        getRelationPlayers().forEach(c -> {
            Variable varName = c.getPlayer().var();
            Statement rolePattern = c.getRole().orElse(null);
            if (rolePattern != null) {
                //try directly
                String typeLabel = rolePattern.getType().orElse(null);
                Role role = typeLabel != null ? conceptManager.getRole(typeLabel) : null;
                //try indirectly
                if (role == null && rolePattern.var().isReturned()) {
                    IdPredicate rolePredicate = getIdPredicate(rolePattern.var());
                    if (rolePredicate != null) {
                        Role r = conceptManager.getConcept(rolePredicate.getPredicate()).asRole();
                        if (r == null) throw ReasonerCheckedException.idNotFound(rolePredicate.getPredicate());
                        role = r;
                    }
                }
                if (role != null) builder.put(role, varName);
            }
        });
        return builder.build();
    }

    @Override
    public Unifier getUnifier(Atom pAtom, UnifierType unifierType) {
        return semanticProcessor.getUnifier(this, pAtom, unifierType, context());
    }

    @Override
    public MultiUnifier getMultiUnifier(Atom parentAtom, UnifierType unifierType) {
        return semanticProcessor.getMultiUnifier(this, parentAtom, unifierType, context());
    }

    @Override
    public SemanticDifference computeSemanticDifference(Atom child, Unifier unifier, ReasoningContext ctx) {
        return semanticProcessor.computeSemanticDifference(this, child, unifier, ctx);
    }

    public HashMultimap<Variable, Role> getVarRoleMap() {
        HashMultimap<Variable, Role> map = HashMultimap.create();
        getRoleVarMap().asMap().forEach((key, value) -> value.forEach(var -> map.put(var, key)));
        return map;
    }

    /**
     * if any Role variable of the parent is user defined rewrite ALL Role variables to user defined (otherwise unification is problematic)
     *
     * @param parentAtom parent atom that triggers rewrite
     * @return new relation atom with user defined Role variables if necessary or this
     */
    private RelationAtom rewriteWithVariableRoles(Atom parentAtom) {
        if (!parentAtom.requiresRoleExpansion()) return this;

        Statement relVar = getPattern().getProperty(IsaProperty.class)
                .map(prop -> new Statement(getVarName()).isa(prop.type()))
                .orElse(new StatementThing(getVarName()));

        for (RelationProperty.RolePlayer rp : getRelationPlayers()) {
            Statement rolePattern = rp.getRole().orElse(null);
            if (rolePattern != null) {
                Variable roleVar = rolePattern.var();
                String roleLabel = rolePattern.getType().orElse(null);
                relVar = relVar.rel(new Statement(roleVar.asReturnedVar()).type(roleLabel), rp.getPlayer());
            } else {
                relVar = relVar.rel(rp.getPlayer());
            }
        }
<<<<<<< HEAD
        return create(relVar, this.getPredicateVariable(), this.getTypeLabel(), possibleTypes, this.getParentQuery(), this.context());
=======
        return create(relVar, this.getPredicateVariable(), this.getTypeLabel(), this.getPossibleTypes(), this.getParentQuery(), this.context());
>>>>>>> 288c7d96
    }

    /**
     * @param parentAtom parent atom that triggers rewrite
     * @return new relation atom with user defined name if necessary or this
     */
    private RelationAtom rewriteWithRelationVariable(Atom parentAtom) {
        if (!parentAtom.getVarName().isReturned()) return this;
        return rewriteWithRelationVariable();
    }

    @Override
    public RelationAtom rewriteWithRelationVariable() {
        if (this.getVarName().isReturned()) return this;
        StatementInstance newVar = new StatementThing(new Variable().asReturnedVar());
        Statement relVar = getPattern().getProperty(IsaProperty.class)
                .map(prop -> newVar.isa(prop.type()))
                .orElse(newVar);

        for (RelationProperty.RolePlayer c : getRelationPlayers()) {
            Statement roleType = c.getRole().orElse(null);
            if (roleType != null) {
                relVar = relVar.rel(roleType, c.getPlayer());
            } else {
                relVar = relVar.rel(c.getPlayer());
            }
        }
<<<<<<< HEAD
        return create(relVar, this.getPredicateVariable(), this.getTypeLabel(), possibleTypes, this.getParentQuery(), this.context());
=======
        return create(relVar, this.getPredicateVariable(), this.getTypeLabel(), this.getPossibleTypes(), this.getParentQuery(), this.context());
>>>>>>> 288c7d96
    }

    @Override
    public RelationAtom rewriteWithTypeVariable() {
<<<<<<< HEAD
        return create(this.getPattern(), this.getPredicateVariable().asReturnedVar(), this.getTypeLabel(), possibleTypes, this.getParentQuery(), this.context());
=======
        return create(this.getPattern(), this.getPredicateVariable().asReturnedVar(), this.getTypeLabel(), this.getPossibleTypes(), this.getParentQuery(), this.context());
>>>>>>> 288c7d96
    }

    @Override
    public Atom rewriteToUserDefined(Atom parentAtom) {
        return this
                .rewriteWithRelationVariable(parentAtom)
                .rewriteWithVariableRoles(parentAtom)
                .rewriteWithTypeVariable(parentAtom);
    }
}<|MERGE_RESOLUTION|>--- conflicted
+++ resolved
@@ -87,7 +87,7 @@
     private final ImmutableSet<Label> roleLabels;
 
     private final TypeReasoner<RelationAtom> typeReasoner = new RelationTypeReasoner();
-    private final SemanticProcessor<RelationAtom> semanticProcessor;
+    private final SemanticProcessor<RelationAtom> semanticProcessor = new RelationSemanticProcessor();
     private final AtomValidator<RelationAtom> validator = new RelationAtomValidator();
     private final AtomConverter<RelationAtom> converter = new RelationAtomConverter();
 
@@ -114,16 +114,10 @@
         super(varName, pattern, parentQuery, label, predicateVariable, ctx);
         this.relationPlayers = relationPlayers;
         this.roleLabels = roleLabels;
-
-        this.semanticProcessor = new RelationSemanticProcessor();
-    }
-
-<<<<<<< HEAD
+    }
+
     public static RelationAtom create(Statement pattern, Variable predicateVar, @Nullable Label label, ReasonerQuery parent,
                                       ReasoningContext ctx) {
-=======
-    public static RelationAtom create(Statement pattern, Variable predicateVar, @Nullable Label label, ReasonerQuery parent, ReasoningContext ctx) {
->>>>>>> 288c7d96
         List<RelationProperty.RolePlayer> rps = new ArrayList<>();
         pattern.getProperty(RelationProperty.class)
                 .ifPresent(prop -> prop.relationPlayers().stream().sorted(Comparator.comparing(Object::hashCode)).forEach(rps::add));
@@ -139,12 +133,8 @@
         return new RelationAtom(pattern.var(), pattern, parent, label, predicateVar, relationPlayers, roleLabels, ctx);
     }
 
-<<<<<<< HEAD
     public static RelationAtom create(Statement pattern, Variable predicateVar, @Nullable Label label, @Nullable ImmutableList<Type> possibleTypes, ReasonerQuery parent,
                                       ReasoningContext ctx) {
-=======
-    public static RelationAtom create(Statement pattern, Variable predicateVar, @Nullable Label label, @Nullable ImmutableList<Type> possibleTypes, ReasonerQuery parent, ReasoningContext ctx) {
->>>>>>> 288c7d96
         RelationAtom atom = create(pattern, predicateVar, label, parent, ctx);
         atom.possibleTypes = possibleTypes;
         return atom;
@@ -516,7 +506,10 @@
 
     @Override
     public ImmutableList<Type> getPossibleTypes() {
-        return typeReasoner.inferPossibleTypes(this, new ConceptMap(), context());
+        if (possibleTypes == null) {
+            possibleTypes = typeReasoner.inferPossibleTypes(this, new ConceptMap(), context());
+        }
+        return possibleTypes;
     }
 
     @Override
@@ -642,11 +635,7 @@
                 relVar = relVar.rel(rp.getPlayer());
             }
         }
-<<<<<<< HEAD
-        return create(relVar, this.getPredicateVariable(), this.getTypeLabel(), possibleTypes, this.getParentQuery(), this.context());
-=======
         return create(relVar, this.getPredicateVariable(), this.getTypeLabel(), this.getPossibleTypes(), this.getParentQuery(), this.context());
->>>>>>> 288c7d96
     }
 
     /**
@@ -674,20 +663,12 @@
                 relVar = relVar.rel(c.getPlayer());
             }
         }
-<<<<<<< HEAD
-        return create(relVar, this.getPredicateVariable(), this.getTypeLabel(), possibleTypes, this.getParentQuery(), this.context());
-=======
         return create(relVar, this.getPredicateVariable(), this.getTypeLabel(), this.getPossibleTypes(), this.getParentQuery(), this.context());
->>>>>>> 288c7d96
     }
 
     @Override
     public RelationAtom rewriteWithTypeVariable() {
-<<<<<<< HEAD
-        return create(this.getPattern(), this.getPredicateVariable().asReturnedVar(), this.getTypeLabel(), possibleTypes, this.getParentQuery(), this.context());
-=======
         return create(this.getPattern(), this.getPredicateVariable().asReturnedVar(), this.getTypeLabel(), this.getPossibleTypes(), this.getParentQuery(), this.context());
->>>>>>> 288c7d96
     }
 
     @Override

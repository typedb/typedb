/*
 * GRAKN.AI - THE KNOWLEDGE GRAPH
 * Copyright (C) 2019 Grakn Labs Ltd
 *
 * This program is free software: you can redistribute it and/or modify
 * it under the terms of the GNU Affero General Public License as
 * published by the Free Software Foundation, either version 3 of the
 * License, or (at your option) any later version.
 *
 * This program is distributed in the hope that it will be useful,
 * but WITHOUT ANY WARRANTY; without even the implied warranty of
 * MERCHANTABILITY or FITNESS FOR A PARTICULAR PURPOSE.  See the
 * GNU Affero General Public License for more details.
 *
 * You should have received a copy of the GNU Affero General Public License
 * along with this program.  If not, see <https://www.gnu.org/licenses/>.
 *
 */

package grakn.core.graql.reasoner.atom.binary;

<<<<<<< HEAD
import grakn.core.graql.reasoner.query.ReasonerQueryFactory;
=======
import grakn.core.graql.reasoner.ReasoningContext;
>>>>>>> 7e4c739a
import grakn.core.kb.concept.api.ConceptId;
import grakn.core.kb.concept.api.Label;
import grakn.core.kb.graql.reasoner.atom.Atomic;
<<<<<<< HEAD
import grakn.core.kb.graql.reasoner.cache.QueryCache;
import grakn.core.kb.graql.reasoner.cache.RuleCache;
=======
>>>>>>> 7e4c739a
import grakn.core.kb.graql.reasoner.query.ReasonerQuery;
import graql.lang.Graql;
import graql.lang.property.HasAttributeTypeProperty;
import graql.lang.property.VarProperty;
import graql.lang.statement.Statement;
import graql.lang.statement.Variable;

import javax.annotation.Nullable;

/**
 * TypeAtom corresponding to graql a HasAttributeTypeProperty property.
 */
public class HasAtom extends OntologicalAtom {

    private HasAtom(Variable varName,
                    Statement pattern,
                    ReasonerQuery parentQuery,
                    @Nullable ConceptId typeId,
                    Variable predicateVariable,
<<<<<<< HEAD
                    ReasonerQueryFactory queryFactory, ConceptManager conceptManager, QueryCache queryCache, RuleCache ruleCache) {
        super(varName, pattern, parentQuery, typeId, predicateVariable, queryFactory, conceptManager, queryCache, ruleCache);
    }

    public static HasAtom create(Variable var, Variable pVar, ConceptId predicateId, ReasonerQuery parent,
                                 ReasonerQueryFactory queryFactory, ConceptManager conceptManager, QueryCache queryCache, RuleCache ruleCache) {
        Variable varName = var.asReturnedVar();
        Variable predicateVar = pVar.asReturnedVar();
        Label label = conceptManager.getConcept(predicateId).asType().label();
        return new HasAtom(varName, new Statement(varName).has(Graql.type(label.getValue())), parent, predicateId, predicateVar,
                queryFactory, conceptManager, queryCache, ruleCache);
    }

    private static HasAtom create(HasAtom a, ReasonerQuery parent) {
        return create(a.getVarName(), a.getPredicateVariable(), a.getTypeId(), parent,
                a.queryFactory, a.conceptManager, a.queryCache, a.ruleCache);
=======
                    ReasoningContext ctx) {
        super(varName, pattern, parentQuery, typeId, predicateVariable, ctx);
    }

    public static HasAtom create(Variable var, Variable pVar, ConceptId predicateId, ReasonerQuery parent, ReasoningContext ctx) {
        Variable varName = var.asReturnedVar();
        Variable predicateVar = pVar.asReturnedVar();
        Label label = ctx.conceptManager().getConcept(predicateId).asType().label();
        return new HasAtom(varName, new Statement(varName).has(Graql.type(label.getValue())), parent, predicateId, predicateVar, ctx);
    }

    private static HasAtom create(TypeAtom a, ReasonerQuery parent) {
        return create(a.getVarName(), a.getPredicateVariable(), a.getTypeId(), parent, a.context());
>>>>>>> 7e4c739a
    }

    @Override
    OntologicalAtom createSelf(Variable var, Variable predicateVar, ConceptId predicateId, ReasonerQuery parent) {
<<<<<<< HEAD
        return HasAtom.create(var, predicateVar, predicateId, parent, queryFactory, conceptManager, queryCache, ruleCache);
=======
        return HasAtom.create(var, predicateVar, predicateId, parent, context());
>>>>>>> 7e4c739a
    }

    @Override
    public Atomic copy(ReasonerQuery parent){ return create(this, parent); }

    @Override
    public Class<? extends VarProperty> getVarPropertyClass() { return HasAttributeTypeProperty.class;}
}<|MERGE_RESOLUTION|>--- conflicted
+++ resolved
@@ -19,19 +19,10 @@
 
 package grakn.core.graql.reasoner.atom.binary;
 
-<<<<<<< HEAD
-import grakn.core.graql.reasoner.query.ReasonerQueryFactory;
-=======
 import grakn.core.graql.reasoner.ReasoningContext;
->>>>>>> 7e4c739a
 import grakn.core.kb.concept.api.ConceptId;
 import grakn.core.kb.concept.api.Label;
 import grakn.core.kb.graql.reasoner.atom.Atomic;
-<<<<<<< HEAD
-import grakn.core.kb.graql.reasoner.cache.QueryCache;
-import grakn.core.kb.graql.reasoner.cache.RuleCache;
-=======
->>>>>>> 7e4c739a
 import grakn.core.kb.graql.reasoner.query.ReasonerQuery;
 import graql.lang.Graql;
 import graql.lang.property.HasAttributeTypeProperty;
@@ -51,24 +42,6 @@
                     ReasonerQuery parentQuery,
                     @Nullable ConceptId typeId,
                     Variable predicateVariable,
-<<<<<<< HEAD
-                    ReasonerQueryFactory queryFactory, ConceptManager conceptManager, QueryCache queryCache, RuleCache ruleCache) {
-        super(varName, pattern, parentQuery, typeId, predicateVariable, queryFactory, conceptManager, queryCache, ruleCache);
-    }
-
-    public static HasAtom create(Variable var, Variable pVar, ConceptId predicateId, ReasonerQuery parent,
-                                 ReasonerQueryFactory queryFactory, ConceptManager conceptManager, QueryCache queryCache, RuleCache ruleCache) {
-        Variable varName = var.asReturnedVar();
-        Variable predicateVar = pVar.asReturnedVar();
-        Label label = conceptManager.getConcept(predicateId).asType().label();
-        return new HasAtom(varName, new Statement(varName).has(Graql.type(label.getValue())), parent, predicateId, predicateVar,
-                queryFactory, conceptManager, queryCache, ruleCache);
-    }
-
-    private static HasAtom create(HasAtom a, ReasonerQuery parent) {
-        return create(a.getVarName(), a.getPredicateVariable(), a.getTypeId(), parent,
-                a.queryFactory, a.conceptManager, a.queryCache, a.ruleCache);
-=======
                     ReasoningContext ctx) {
         super(varName, pattern, parentQuery, typeId, predicateVariable, ctx);
     }
@@ -82,16 +55,11 @@
 
     private static HasAtom create(TypeAtom a, ReasonerQuery parent) {
         return create(a.getVarName(), a.getPredicateVariable(), a.getTypeId(), parent, a.context());
->>>>>>> 7e4c739a
     }
 
     @Override
     OntologicalAtom createSelf(Variable var, Variable predicateVar, ConceptId predicateId, ReasonerQuery parent) {
-<<<<<<< HEAD
-        return HasAtom.create(var, predicateVar, predicateId, parent, queryFactory, conceptManager, queryCache, ruleCache);
-=======
         return HasAtom.create(var, predicateVar, predicateId, parent, context());
->>>>>>> 7e4c739a
     }
 
     @Override

--- conflicted
+++ resolved
@@ -13,16 +13,11 @@
 use logger::initialise_logging_global;
 use resource::constants::server::{DEFAULT_CONFIG_PATH, SENTRY_REPORTING_URI, SERVER_INFO};
 use server::{
-<<<<<<< HEAD
-    parameters::{cli::CLIArgs, config::Config},
-    server::ServerBuilder,
-=======
     parameters::{
         cli::CLIArgs,
         config::{Config, ConfigBuilder},
     },
-    server::Server,
->>>>>>> 04f0bb4e
+    server::ServerBuilder,
 };
 use tokio::runtime::Runtime;
 

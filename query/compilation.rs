--- conflicted
+++ resolved
@@ -146,23 +146,13 @@
             .map_err(|source| QueryError::WriteCompilation { source })?;
             Ok(CompiledStage::Delete(plan))
         }
-<<<<<<< HEAD
         AnnotatedStage::Select(select) => {
             let mut retained_positions = HashSet::with_capacity(select.variables.len());
             let mut output_row_mapping = HashMap::with_capacity(select.variables.len());
-            for variable in &select.variables {
-                let pos = input_variables.get(variable).unwrap();
-                retained_positions.insert(pos.clone());
-                output_row_mapping.insert(variable.clone(), pos.clone());
-=======
-        AnnotatedStage::Filter(filter) => {
-            let mut retained_positions = HashSet::with_capacity(filter.variables.len());
-            let mut output_row_mapping = HashMap::with_capacity(filter.variables.len());
-            for &variable in &filter.variables {
+            for &variable in &select.variables {
                 let pos = input_variables[&variable];
                 retained_positions.insert(pos);
                 output_row_mapping.insert(variable, pos);
->>>>>>> ba425e17
             }
             Ok(CompiledStage::Select(SelectProgram { retained_positions, output_row_mapping }))
         }
@@ -179,9 +169,9 @@
         },
         AnnotatedStage::Require(require) => {
             let mut required_positions = HashSet::with_capacity(require.variables.len());
-            for variable in &require.variables {
-                let pos = input_variables.get(variable).unwrap();
-                required_positions.insert(pos.clone());
+            for &variable in &require.variables {
+                let pos = input_variables[&variable];
+                required_positions.insert(pos);
             }
             Ok(CompiledStage::Require(RequireProgram {
                 required: required_positions,

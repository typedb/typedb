--- conflicted
+++ resolved
@@ -86,11 +86,8 @@
     public void testGraphConfig() throws InterruptedException {
         TitanManagement management = sharedGraph.openManagement();
 
-<<<<<<< HEAD
+        //Test Composite Indices
         assertEquals("byId", management.getGraphIndex("byId").toString());
-=======
-        //Test Composite Indices
->>>>>>> afa445fe
         assertEquals("byIndex", management.getGraphIndex("byIndex").toString());
         assertEquals("byValueString", management.getGraphIndex("byValueString").toString());
         assertEquals("byValueLong", management.getGraphIndex("byValueLong").toString());

--- conflicted
+++ resolved
@@ -58,17 +58,10 @@
         this.required = new AtomicInteger();
         this.processing = new AtomicInteger();
         this.computeSize = options.parallel() ? Executors.PARALLELISATION_FACTOR : 1;
-<<<<<<< HEAD
 //        this.explainer = registry.explainer(conjunction, this::requestAnswered, this::requestFailed, this::exception);
         this.requestTraceIdCounter = 0;
         this.traceId = UUID.randomUUID();
-        if (options.traceInference()) Tracer.initialise(options.logsDir());
-=======
-        this.explainer = registry.explainer(conjunction, this::requestAnswered, this::requestFailed, this::exception);
-        Root.Explain downstream = new AnswerStateImpl.TopImpl.ExplainImpl.InitialImpl(bounds, explainer).toDownstream();
-        this.explainRequest = Request.create(explainer, downstream);
-        if (options.traceInference()) ResolutionTracer.initialise(options.reasonerDebuggerDir());
->>>>>>> f41318cd
+        if (options.traceInference()) Tracer.initialise(options.reasonerDebuggerDir());
     }
 
     @Override

/*
 * Copyright (C) 2020 Grakn Labs
 *
 * This program is free software: you can redistribute it and/or modify
 * it under the terms of the GNU Affero General Public License as
 * published by the Free Software Foundation, either version 3 of the
 * License, or (at your option) any later version.
 *
 * This program is distributed in the hope that it will be useful,
 * but WITHOUT ANY WARRANTY; without even the implied warranty of
 * MERCHANTABILITY or FITNESS FOR A PARTICULAR PURPOSE.  See the
 * GNU Affero General Public License for more details.
 *
 * You should have received a copy of the GNU Affero General Public License
 * along with this program.  If not, see <https://www.gnu.org/licenses/>.
 *
 */

package grakn.core.reasoner.resolution.framework;

import grakn.common.concurrent.actor.Actor;
import grakn.core.reasoner.resolution.answer.AnswerState.UpstreamVars.Derived;

import java.util.HashMap;
import java.util.Map;

import static grakn.common.collection.Collections.map;

public class ResolutionAnswer {
    private final Derived answer;
    private final Derivation derivation;
    private final boolean isInferred; // record if inference was invoked even when derivations are not active
    private final String patternAnswered;
    private final Actor<? extends Resolver<?>> producer;

    public ResolutionAnswer(Derived answer,
                            String patternAnswered,
                            Derivation derivation,
<<<<<<< HEAD
                            Actor<? extends Resolver<?>> producer,
                            boolean isInferred) {
        this.aggregatedAnswer = aggregatedAnswer;
=======
                            Actor<? extends Resolver<?>> producer) {
        this.answer = answer;
>>>>>>> 9044d2e6
        this.patternAnswered = patternAnswered;
        this.derivation = derivation;
        this.producer = producer;
        this.isInferred = isInferred;
    }

    public Derived derived() {
        return answer;
    }

    public Derivation derivation() {
        return derivation;
    }

    public boolean isInferred() {
        return isInferred;
    }

    public Actor<? extends Resolver<?>> producer() {
        return producer;
    }

    @Override
    public String toString() {
        return "Answer{" +
                "conceptMap=" + answer +
                ", executionRecord=" + derivation +
                ", patternAnswered='" + patternAnswered + '\'' +
                ", producer=" + producer +
                '}';
    }

    public static class Derivation {
        public static final Derivation EMPTY = new Derivation(map());

        private Map<Actor<? extends Resolver<?>>, ResolutionAnswer> answers;

        public Derivation(Map<Actor<? extends Resolver<?>>, ResolutionAnswer> answers) {
            this.answers = map(answers);
        }

        public Derivation withAnswer(Actor<? extends Resolver<?>> producer, ResolutionAnswer answer) {
            Map<Actor<? extends Resolver<?>>, ResolutionAnswer> copiedResolution = new HashMap<>(answers);
            copiedResolution.put(producer, answer);
            return new Derivation(copiedResolution);
        }

        public void update(Map<Actor<? extends Resolver<?>>, ResolutionAnswer> newResolutions) {
            assert answers.keySet().stream().noneMatch(key -> answers.containsKey(key)) : "Cannot overwrite any derivations during an update";
            Map<Actor<? extends Resolver<?>>, ResolutionAnswer> copiedResolutinos = new HashMap<>(answers);
            copiedResolutinos.putAll(newResolutions);
            this.answers = copiedResolutinos;
        }

        public void replace(Map<Actor<? extends Resolver<?>>, ResolutionAnswer> newResolutions) {
            this.answers = map(newResolutions);
        }

        public Map<Actor<? extends Resolver<?>>, ResolutionAnswer> answers() {
            return this.answers;
        }

        @Override
        public String toString() {
            return "Derivation{" + "answers=" + answers + '}';
        }
    }
}<|MERGE_RESOLUTION|>--- conflicted
+++ resolved
@@ -36,14 +36,9 @@
     public ResolutionAnswer(Derived answer,
                             String patternAnswered,
                             Derivation derivation,
-<<<<<<< HEAD
                             Actor<? extends Resolver<?>> producer,
                             boolean isInferred) {
-        this.aggregatedAnswer = aggregatedAnswer;
-=======
-                            Actor<? extends Resolver<?>> producer) {
         this.answer = answer;
->>>>>>> 9044d2e6
         this.patternAnswered = patternAnswered;
         this.derivation = derivation;
         this.producer = producer;

/*
 * Copyright (C) 2020 Grakn Labs
 *
 * This program is free software: you can redistribute it and/or modify
 * it under the terms of the GNU Affero General Public License as
 * published by the Free Software Foundation, either version 3 of the
 * License, or (at your option) any later version.
 *
 * This program is distributed in the hope that it will be useful,
 * but WITHOUT ANY WARRANTY; without even the implied warranty of
 * MERCHANTABILITY or FITNESS FOR A PARTICULAR PURPOSE.  See the
 * GNU Affero General Public License for more details.
 *
 * You should have received a copy of the GNU Affero General Public License
 * along with this program.  If not, see <https://www.gnu.org/licenses/>.
 *
 */

package grakn.core.reasoner.resolution.resolver;

import grakn.common.collection.Pair;
import grakn.common.concurrent.actor.Actor;
import grakn.core.concept.answer.ConceptMap;
import grakn.core.logic.resolvable.Concludable;
<<<<<<< HEAD
import grakn.core.reasoner.resolution.answer.Mapping;
=======
import grakn.core.logic.resolvable.Resolvable;
import grakn.core.logic.resolvable.Retrievable;
import grakn.core.logic.transformer.Mapping;
>>>>>>> e66edba5
import grakn.core.pattern.Conjunction;
import grakn.core.reasoner.resolution.MockTransaction;
import grakn.core.reasoner.resolution.ResolutionRecorder;
import grakn.core.reasoner.resolution.ResolverRegistry;
import grakn.core.reasoner.resolution.framework.Request;
import grakn.core.reasoner.resolution.framework.ResolutionAnswer;
import grakn.core.reasoner.resolution.framework.Resolver;
import grakn.core.reasoner.resolution.framework.Response;
import grakn.core.reasoner.resolution.framework.ResponseProducer;
import grakn.core.traversal.TraversalEngine;
import graql.lang.pattern.variable.Reference;
import org.slf4j.Logger;
import org.slf4j.LoggerFactory;

import java.util.ArrayList;
import java.util.HashSet;
import java.util.Iterator;
import java.util.List;
import java.util.Map;
import java.util.Set;
import java.util.function.Consumer;
import java.util.stream.Collectors;

import static grakn.common.collection.Collections.list;
import static grakn.common.collection.Collections.map;
import static grakn.core.reasoner.resolution.answer.AnswerState.UpstreamVars;

/**
 * A root resolver is a special resolver: it is aware that it is not the child any resolver, so does not
 * pass any responses upwards. Instead, it can submit Answers or Exhausted statuses to the owner
 * of the Root resolver.
 */
public class RootResolver extends Resolver<RootResolver> {
    private static final Logger LOG = LoggerFactory.getLogger(RootResolver.class);

    private final Conjunction conjunction;
    private final Set<Concludable<?>> concludables;
    private final Consumer<ResolutionAnswer> onAnswer;
    private final Consumer<Integer> onExhausted;
    private final List<Pair<Actor<? extends ResolvableResolver<?>>, Map<Reference.Name, Reference.Name>>> plan;
    private final Actor<ResolutionRecorder> resolutionRecorder;
    private boolean isInitialised;
    private ResponseProducer responseProducer;

    public RootResolver(Actor<RootResolver> self, Conjunction conjunction, Consumer<ResolutionAnswer> onAnswer,
                        Consumer<Integer> onExhausted, Actor<ResolutionRecorder> resolutionRecorder, ResolverRegistry registry,
                        TraversalEngine traversalEngine) {
        super(self, RootResolver.class.getSimpleName() + "(pattern:" + conjunction + ")", registry, traversalEngine);
        this.conjunction = conjunction;
        this.onAnswer = onAnswer;
        this.onExhausted = onExhausted;
        this.resolutionRecorder = resolutionRecorder;
        this.isInitialised = false;
        this.concludables = Concludable.create(conjunction);
        this.plan = new ArrayList<>();
    }

    @Override
    public void receiveRequest(Request fromUpstream, int iteration) {
        LOG.trace("{}: received Request: {}", name(), fromUpstream);
        if (!isInitialised) {
            initialiseDownstreamActors();
            isInitialised = true;
            responseProducer = responseProducerCreate(fromUpstream, iteration);
        }
        mayReiterateResponseProducer(fromUpstream, iteration);
        if (iteration < responseProducer.iteration()) {
            // short circuit if the request came from a prior iteration
            respondToUpstream(new Response.Exhausted(fromUpstream), iteration);
        } else {
            assert iteration == responseProducer.iteration();
            tryAnswer(fromUpstream, iteration);
        }
    }

    @Override
    protected void receiveAnswer(Response.Answer fromDownstream, int iteration) {
        LOG.trace("{}: received answer: {}", name(), fromDownstream);

        Request toDownstream = fromDownstream.sourceRequest();
        Request fromUpstream = fromUpstream(toDownstream);

        ResolutionAnswer.Derivation derivation = fromDownstream.sourceRequest().partialResolutions();
        if (fromDownstream.answer().isInferred()) {
            derivation = derivation.withAnswer(fromDownstream.sourceRequest().receiver(), fromDownstream.answer());
        }

        ConceptMap conceptMap = fromDownstream.answer().derived().withInitial();
        Actor<? extends Resolver<?>> sender = fromDownstream.sourceRequest().receiver();
        if (isLast(sender)) {
            if (!responseProducer.hasProduced(conceptMap)) {
                responseProducer.recordProduced(conceptMap);
                ResolutionAnswer answer = new ResolutionAnswer(fromDownstream.answer().derived(),
                                                               conjunction.toString(), derivation, self(),
                                                               fromDownstream.answer().isInferred());
                submitAnswer(answer);
            } else {
                tryAnswer(fromUpstream, iteration);
            }
        } else {
            Pair<Actor<? extends ResolvableResolver<?>>, Map<Reference.Name, Reference.Name>> nextPlannedDownstream = nextPlannedDownstream(sender);
            Request downstreamRequest = new Request(fromUpstream.path().append(nextPlannedDownstream.first()),
                                                    UpstreamVars.Initial.of(conceptMap).toDownstreamVars(
                                                            Mapping.of(nextPlannedDownstream.second())),
                                                    derivation);
            responseProducer.addDownstreamProducer(downstreamRequest);
            requestFromDownstream(downstreamRequest, fromUpstream, iteration);
        }
    }

    @Override
    protected void receiveExhausted(Response.Exhausted fromDownstream, int iteration) {
        LOG.trace("{}: received Exhausted: {}", name(), fromDownstream);
        responseProducer.removeDownstreamProducer(fromDownstream.sourceRequest());
        Request toDownstream = fromDownstream.sourceRequest();
        Request fromUpstream = fromUpstream(toDownstream);
        tryAnswer(fromUpstream, iteration);
    }

    @Override
    protected void initialiseDownstreamActors() {
        Set<Concludable<?>> concludablesWithApplicableRules = concludables.stream().filter(c -> c.getApplicableRules().findAny().isPresent()).collect(Collectors.toSet());
        Set<Retrievable> retrievables = Retrievable.extractFrom(conjunction, concludablesWithApplicableRules);
        Set<Resolvable> resolvables = new HashSet<>();
        resolvables.addAll(concludablesWithApplicableRules);
        resolvables.addAll(retrievables);
        // TODO Plan the order in which to execute the concludables
        List<Resolvable> plan = list(resolvables);
        for (Resolvable planned : plan) {
            Pair<Actor<? extends ResolvableResolver<?>>, Map<Reference.Name, Reference.Name>> concludableUnifierPair = registry.registerResolvable(planned);
            this.plan.add(concludableUnifierPair);
        }
    }

    @Override
    protected ResponseProducer responseProducerCreate(Request request, int iteration) {
        LOG.debug("{}: Creating a new ResponseProducer for request: {}", name(), request);
        Iterator<ConceptMap> traversal = (new MockTransaction(3L)).query(conjunction, new ConceptMap());
        ResponseProducer responseProducer = new ResponseProducer(traversal, iteration);
<<<<<<< HEAD
        Request toDownstream = new Request(request.path().append(plannedConcludables.get(0).first()),
                                           UpstreamVars.Initial.of(request.answerBounds().conceptMap())
                                                   .toDownstreamVars(Mapping.of(plannedConcludables.get(0).second())),
=======
        Request toDownstream = new Request(request.path().append(plan.get(0).first()),
                                           UpstreamVars.Initial.of(request.partial().map()).toDownstreamVars(Mapping.of(plan.get(0).second())),
>>>>>>> e66edba5
                                           new ResolutionAnswer.Derivation(map()));
        responseProducer.addDownstreamProducer(toDownstream);

        return responseProducer;
    }

    @Override
    protected ResponseProducer responseProducerReiterate(Request request, ResponseProducer responseProducerPrevious, int newIteration) {
        assert newIteration > responseProducerPrevious.iteration();
        LOG.debug("{}: Updating ResponseProducer for iteration '{}'", name(), newIteration);

        assert newIteration > responseProducerPrevious.iteration();
        Iterator<ConceptMap> traversal = (new MockTransaction(3L)).query(conjunction, new ConceptMap());
        ResponseProducer responseProducerNewIter = responseProducerPrevious.newIteration(traversal, newIteration);
<<<<<<< HEAD
        Request toDownstream = new Request(request.path().append(plannedConcludables.get(0).first()),
                                           UpstreamVars.Initial.of(request.answerBounds().conceptMap()).
                                                   toDownstreamVars(Mapping.of(plannedConcludables.get(0).second())),
=======
        Request toDownstream = new Request(request.path().append(plan.get(0).first()),
                                           UpstreamVars.Initial.of(request.partial().map()).toDownstreamVars(Mapping.of(plan.get(0).second())),
>>>>>>> e66edba5
                                           new ResolutionAnswer.Derivation(map()));
        responseProducerNewIter.addDownstreamProducer(toDownstream);
        return responseProducerNewIter;
    }

    @Override
    protected void exception(Exception e) {
        LOG.error("Actor exception", e);
        // TODO, once integrated into the larger flow of executing queries, kill the actors and report and exception to root
    }

    private void tryAnswer(Request fromUpstream, int iteration) {
        while (responseProducer.hasTraversalProducer()) {
            ConceptMap conceptMap = responseProducer.traversalProducer().next();
            LOG.trace("{}: has found via traversal: {}", name(), conceptMap);
            if (!responseProducer.hasProduced(conceptMap)) {
                responseProducer.recordProduced(conceptMap);
                assert fromUpstream.answerBounds().isRoot();
                ResolutionAnswer answer = new ResolutionAnswer(fromUpstream.answerBounds().asRoot().aggregateToUpstream(conceptMap),
                                                               conjunction.toString(), ResolutionAnswer.Derivation.EMPTY, self(), false);
                submitAnswer(answer);
            }
        }

        if (responseProducer.hasDownstreamProducer()) {
            requestFromDownstream(responseProducer.nextDownstreamProducer(), fromUpstream, iteration);
        } else {
            onExhausted.accept(iteration);
        }
    }

    private void mayReiterateResponseProducer(Request fromUpstream, int iteration) {
        if (responseProducer.iteration() + 1 == iteration) {
            responseProducer = responseProducerReiterate(fromUpstream, responseProducer, iteration);
        }
    }

    private void submitAnswer(ResolutionAnswer answer) {
        LOG.debug("Submitting root answer: {}", answer.derived());
        resolutionRecorder.tell(state -> state.record(answer));
        onAnswer.accept(answer);
    }

    private boolean isLast(Actor<? extends Resolver<?>> actor) {
        return plan.get(plan.size() - 1).first().equals(actor);
    }

    Pair<Actor<? extends ResolvableResolver<?>>, Map<Reference.Name, Reference.Name>> nextPlannedDownstream(Actor<? extends Resolver<?>> actor) {
        int index = -1;
        for (int i = 0; i < plan.size(); i++) {
            if (actor.equals(plan.get(i).first())) {
                index = i;
                break;
            }
        }
        assert index != -1 && index < plan.size() - 1 ;
        return plan.get(index + 1);
    }
}<|MERGE_RESOLUTION|>--- conflicted
+++ resolved
@@ -20,15 +20,14 @@
 
 import grakn.common.collection.Pair;
 import grakn.common.concurrent.actor.Actor;
+import grakn.core.common.iterator.Iterators;
+import grakn.core.concept.ConceptManager;
 import grakn.core.concept.answer.ConceptMap;
+import grakn.core.logic.LogicManager;
 import grakn.core.logic.resolvable.Concludable;
-<<<<<<< HEAD
 import grakn.core.reasoner.resolution.answer.Mapping;
-=======
 import grakn.core.logic.resolvable.Resolvable;
 import grakn.core.logic.resolvable.Retrievable;
-import grakn.core.logic.transformer.Mapping;
->>>>>>> e66edba5
 import grakn.core.pattern.Conjunction;
 import grakn.core.reasoner.resolution.MockTransaction;
 import grakn.core.reasoner.resolution.ResolutionRecorder;
@@ -70,17 +69,21 @@
     private final Consumer<Integer> onExhausted;
     private final List<Pair<Actor<? extends ResolvableResolver<?>>, Map<Reference.Name, Reference.Name>>> plan;
     private final Actor<ResolutionRecorder> resolutionRecorder;
+    private final ConceptManager conceptMgr;
+    private final LogicManager logicMgr;
     private boolean isInitialised;
     private ResponseProducer responseProducer;
 
     public RootResolver(Actor<RootResolver> self, Conjunction conjunction, Consumer<ResolutionAnswer> onAnswer,
                         Consumer<Integer> onExhausted, Actor<ResolutionRecorder> resolutionRecorder, ResolverRegistry registry,
-                        TraversalEngine traversalEngine) {
+                        TraversalEngine traversalEngine, ConceptManager conceptMgr, LogicManager logicMgr) {
         super(self, RootResolver.class.getSimpleName() + "(pattern:" + conjunction + ")", registry, traversalEngine);
         this.conjunction = conjunction;
         this.onAnswer = onAnswer;
         this.onExhausted = onExhausted;
         this.resolutionRecorder = resolutionRecorder;
+        this.conceptMgr = conceptMgr;
+        this.logicMgr = logicMgr;
         this.isInitialised = false;
         this.concludables = Concludable.create(conjunction);
         this.plan = new ArrayList<>();
@@ -150,7 +153,8 @@
 
     @Override
     protected void initialiseDownstreamActors() {
-        Set<Concludable<?>> concludablesWithApplicableRules = concludables.stream().filter(c -> c.getApplicableRules().findAny().isPresent()).collect(Collectors.toSet());
+        Set<Concludable<?>> concludablesWithApplicableRules = Iterators.iterate(concludables)
+                .filter(c -> c.getApplicableRules(conceptMgr, logicMgr).hasNext()).toSet();
         Set<Retrievable> retrievables = Retrievable.extractFrom(conjunction, concludablesWithApplicableRules);
         Set<Resolvable> resolvables = new HashSet<>();
         resolvables.addAll(concludablesWithApplicableRules);
@@ -168,14 +172,9 @@
         LOG.debug("{}: Creating a new ResponseProducer for request: {}", name(), request);
         Iterator<ConceptMap> traversal = (new MockTransaction(3L)).query(conjunction, new ConceptMap());
         ResponseProducer responseProducer = new ResponseProducer(traversal, iteration);
-<<<<<<< HEAD
-        Request toDownstream = new Request(request.path().append(plannedConcludables.get(0).first()),
+        Request toDownstream = new Request(request.path().append(plan.get(0).first()),
                                            UpstreamVars.Initial.of(request.answerBounds().conceptMap())
-                                                   .toDownstreamVars(Mapping.of(plannedConcludables.get(0).second())),
-=======
-        Request toDownstream = new Request(request.path().append(plan.get(0).first()),
-                                           UpstreamVars.Initial.of(request.partial().map()).toDownstreamVars(Mapping.of(plan.get(0).second())),
->>>>>>> e66edba5
+                                                   .toDownstreamVars(Mapping.of(plan.get(0).second())),
                                            new ResolutionAnswer.Derivation(map()));
         responseProducer.addDownstreamProducer(toDownstream);
 
@@ -190,14 +189,9 @@
         assert newIteration > responseProducerPrevious.iteration();
         Iterator<ConceptMap> traversal = (new MockTransaction(3L)).query(conjunction, new ConceptMap());
         ResponseProducer responseProducerNewIter = responseProducerPrevious.newIteration(traversal, newIteration);
-<<<<<<< HEAD
-        Request toDownstream = new Request(request.path().append(plannedConcludables.get(0).first()),
+        Request toDownstream = new Request(request.path().append(plan.get(0).first()),
                                            UpstreamVars.Initial.of(request.answerBounds().conceptMap()).
-                                                   toDownstreamVars(Mapping.of(plannedConcludables.get(0).second())),
-=======
-        Request toDownstream = new Request(request.path().append(plan.get(0).first()),
-                                           UpstreamVars.Initial.of(request.partial().map()).toDownstreamVars(Mapping.of(plan.get(0).second())),
->>>>>>> e66edba5
+                                                   toDownstreamVars(Mapping.of(plan.get(0).second())),
                                            new ResolutionAnswer.Derivation(map()));
         responseProducerNewIter.addDownstreamProducer(toDownstream);
         return responseProducerNewIter;
@@ -253,7 +247,7 @@
                 break;
             }
         }
-        assert index != -1 && index < plan.size() - 1 ;
+        assert index != -1 && index < plan.size() - 1;
         return plan.get(index + 1);
     }
 }